name: Ubuntu CI

on: [push, pull_request]

jobs:
  focal-ci:
    runs-on: ubuntu-latest
    name: Ubuntu Focal CI
    steps:
      - name: Checkout
        uses: actions/checkout@v2
      - name: Compile and test
        id: ci
        uses: ignition-tooling/action-ignition-ci@focal
        with:
<<<<<<< HEAD
          codecov-enabled: true
=======
          cppcheck-enabled: true
          cpplint-enabled: true
          doxygen-enabled: true
  jammy-ci:
    runs-on: ubuntu-latest
    name: Ubuntu Jammy CI
    steps:
      - name: Checkout
        uses: actions/checkout@v2
      - name: Compile and test
        id: ci
        uses: ignition-tooling/action-ignition-ci@jammy
>>>>>>> b4709257
<|MERGE_RESOLUTION|>--- conflicted
+++ resolved
@@ -13,9 +13,7 @@
         id: ci
         uses: ignition-tooling/action-ignition-ci@focal
         with:
-<<<<<<< HEAD
           codecov-enabled: true
-=======
           cppcheck-enabled: true
           cpplint-enabled: true
           doxygen-enabled: true
@@ -27,5 +25,4 @@
         uses: actions/checkout@v2
       - name: Compile and test
         id: ci
-        uses: ignition-tooling/action-ignition-ci@jammy
->>>>>>> b4709257
+        uses: ignition-tooling/action-ignition-ci@jammy