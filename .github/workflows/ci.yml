name: Ubuntu CI

on: [push, pull_request]

jobs:
  bionic-ci:
    runs-on: ubuntu-latest
    name: Ubuntu Bionic CI
    steps:
      - name: Checkout
        uses: actions/checkout@v2
      - name: Compile and test
        id: ci
        uses: ignition-tooling/action-ignition-ci@bionic
        with:
          codecov-enabled: true
  focal-ci:
    runs-on: ubuntu-latest
    name: Ubuntu Focal CI
    steps:
      - name: Checkout
        uses: actions/checkout@v2
      - name: Compile and test
        id: ci
        uses: ignition-tooling/action-ignition-ci@focal
<<<<<<< HEAD
  jammy-ci:
    runs-on: ubuntu-latest
    name: Ubuntu Jammy CI
    steps:
      - name: Checkout
        uses: actions/checkout@v2
      - name: Compile and test
        id: ci
        uses: ignition-tooling/action-ignition-ci@jammy
=======
        with:
          cppcheck-enabled: true
          cpplint-enabled: true
          doxygen-enabled: true
>>>>>>> 69984014
<|MERGE_RESOLUTION|>--- conflicted
+++ resolved
@@ -23,7 +23,10 @@
       - name: Compile and test
         id: ci
         uses: ignition-tooling/action-ignition-ci@focal
-<<<<<<< HEAD
+        with:
+          cppcheck-enabled: true
+          cpplint-enabled: true
+          doxygen-enabled: true
   jammy-ci:
     runs-on: ubuntu-latest
     name: Ubuntu Jammy CI
@@ -32,10 +35,4 @@
         uses: actions/checkout@v2
       - name: Compile and test
         id: ci
-        uses: ignition-tooling/action-ignition-ci@jammy
-=======
-        with:
-          cppcheck-enabled: true
-          cpplint-enabled: true
-          doxygen-enabled: true
->>>>>>> 69984014
+        uses: ignition-tooling/action-ignition-ci@jammy