--- conflicted
+++ resolved
@@ -98,9 +98,6 @@
 # Find ign msgs library
 find_package(ignition-msgs1 QUIET)
 if (NOT ignition-msgs1_FOUND)
-<<<<<<< HEAD
-  message(FATAL_ERROR "Looking for ignition-msgs - not found")
-=======
   message(STATUS "Looking for ignition-msgs1 - not found, trying ignition-msgs0")
   find_package(ignition-msgs0 QUIET)
   if (NOT ignition-msgs0_FOUND)
@@ -111,7 +108,6 @@
     include_directories(${IGNITION-MSGS_INCLUDE_DIRS})
     link_directories(${IGNITION-MSGS_LIBRARY_DIRS})
   endif()
->>>>>>> 62536503
 else()
   message(STATUS "Looking for ignition-msgs1 - found")
   set(IGNITION-MSGS_REQUIRED_MAJOR_VERSION 1)
