image: ubuntu:bionic

pipelines:
  default:
    - step:
        script:
          # Install dependencies
          - apt-get update
          - apt-get -y install cmake pkg-config cppcheck git mercurial build-essential curl libprotobuf-dev protobuf-compiler libprotoc-dev libzmq3-dev uuid-dev doxygen ruby-ronn libsqlite3-dev g++-8
          - update-alternatives --install /usr/bin/gcc gcc /usr/bin/gcc-8 800 --slave /usr/bin/g++ g++ /usr/bin/g++-8 --slave /usr/bin/gcov gcov /usr/bin/gcov-8
          - gcc -v
          - g++ -v
          - gcov -v
          # lcov
          - git clone https://github.com/linux-test-project/lcov.git
          - cd lcov
          - make install
          - cd ..
          # Ignition cmake
          - hg clone http://bitbucket.org/ignitionrobotics/ign-cmake -b gz11 
          - cd ign-cmake
          - mkdir build
          - cd build
          - cmake .. # -DENABLE_TESTS_COMPILATION=false
          - make -j4 install
          - cd ../..
          # Ignition tools
          - hg clone http://bitbucket.org/ignitionrobotics/ign-tools
          - cd ign-tools
          - mkdir build
          - cd build
          - cmake .. # -DENABLE_TESTS_COMPILATION=false
          - make -j4 install
          - cd ../..
          # Ignition math
          - hg clone http://bitbucket.org/ignitionrobotics/ign-math -b gz11
          - cd ign-math
          - mkdir build
          - cd build
          - cmake .. # -DENABLE_TESTS_COMPILATION=false
          - make -j4 install
          - cd ../..
          # Ignition msgs
          - hg clone http://bitbucket.org/ignitionrobotics/ign-msgs -b gz11
          - cd ign-msgs
          - mkdir build
          - cd build
          - cmake .. # -DENABLE_TESTS_COMPILATION=false
          - make -j4 install
          - cd ../..
          # Ignition Transport
          - mkdir build
          - cd build
          - cmake .. -DCMAKE_BUILD_TYPE=coverage
          - make -j4
          - make test ARGS="-VV" CTEST_OUTPUT_ON_FAILURE=1
          - make coverage
          # Use a special version of codecov for handling gcc8 output.
          - bash <(curl -s https://raw.githubusercontent.com/codecov/codecov-bash/4678d212cce2078bbaaf5027af0c0dafaad6a095/codecov) -X gcovout
          - make doc
          # - make codecheck
          - make install
          - cd ..
          # Build examples
          - cd example
          - mkdir build && cd build
          - cmake ..
          - make -j4
          - cd ../..
<<<<<<< HEAD
          - cd log/example
          - mkdir build && cd build
          - cmake ..
          - make -j4
          - cd ../../..
=======
          # Static checker
          - sh tools/code_check.sh
>>>>>>> 038aea44
<|MERGE_RESOLUTION|>--- conflicted
+++ resolved
@@ -53,7 +53,7 @@
           - cd build
           - cmake .. -DCMAKE_BUILD_TYPE=coverage
           - make -j4
-          - make test ARGS="-VV" CTEST_OUTPUT_ON_FAILURE=1
+          - make test ARGS="-VV"
           - make coverage
           # Use a special version of codecov for handling gcc8 output.
           - bash <(curl -s https://raw.githubusercontent.com/codecov/codecov-bash/4678d212cce2078bbaaf5027af0c0dafaad6a095/codecov) -X gcovout
@@ -67,13 +67,8 @@
           - cmake ..
           - make -j4
           - cd ../..
-<<<<<<< HEAD
           - cd log/example
           - mkdir build && cd build
           - cmake ..
           - make -j4
           - cd ../../..
-=======
-          # Static checker
-          - sh tools/code_check.sh
->>>>>>> 038aea44
