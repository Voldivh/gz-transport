--- conflicted
+++ resolved
@@ -22,8 +22,6 @@
 
 ## Ignition Transport 6
 
-<<<<<<< HEAD
-=======
 ### Ignition Transport 6.X.X
 
 1. Ignore EPERM and ENOBUFS errors during discovery, generalize cmake for ign tool files
@@ -34,7 +32,6 @@
    * [Pull request 363](https://bitbucket.org/ignitionrobotics/ign-transport/pull-requests/363)
    * [Issue 94](https://bitbucket.org/ignitionrobotics/ign-transport/issue/94)
 
->>>>>>> dc498c56
 ### Ignition Transport 6.0.0
 
 1. Upgrade to proto3, c++17, ignition-cmake2 and ignition-msgs3.
