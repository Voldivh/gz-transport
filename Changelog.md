## Ignition Transport 4.0.0

1. Added publishing and receiving messages as raw bytes
    * [Pull request 251](https://bitbucket.org/ignitionrobotics/ign-transport/pull-request/251)
<<<<<<< HEAD

1. Use zero copy when publishing messages.
    * [Pull request 229](https://bitbucket.org/ignitionrobotics/ign-transport/pull-request/229)
=======
>>>>>>> 8bdd1590

## Ignition Transport 3.0.0

1. Added optional message throttling when publishing messages.
    * [Pull request 194](https://bitbucket.org/ignitionrobotics/ign-transport/pull-request/194)

1. Support for an optional MessageInfo parameter in the user callbacks for
   receiving messages. This parameter provides some information about the
   message received (e.g.: topic name).
    * [Pull request 191](https://bitbucket.org/ignitionrobotics/ign-transport/pull-request/191)

1. Added `Node::Publisher::HasConnections` function that can be used to
   check if a Publisher has subscribers.
    * [Pull request 190](https://bitbucket.org/ignitionrobotics/ign-transport/pull-request/190)

1. Add ign topic --echo command line tool.
    * [Pull request 189](https://bitbucket.org/ignitionrobotics/ign-transport/pull-request/189)

1. Support a generic callback signature for receiving messages of any type.
    * [Pull request 188](https://bitbucket.org/ignitionrobotics/ign-transport/pull-request/188)

1. Node::Unadvertise(), Node::Publish() and Node::TopicsAdvertised() removed.
   Node::Advertise() returns a Node::Publisher object that can be used for
   publishing messages. When this object runs out of scope the topic is
   unadvertised.
    * [Pull request 186](https://bitbucket.org/ignitionrobotics/ign-transport/pull-request/186)
    * [Pull request 185](https://bitbucket.org/ignitionrobotics/ign-transport/pull-request/185)
    * [Pull request 184](https://bitbucket.org/ignitionrobotics/ign-transport/pull-request/184)

1. Create AdvertiseMessageOptions and AdvertiseServiceOptions classes.
    * [Pull request 184](https://bitbucket.org/ignitionrobotics/ign-transport/pull-request/184)

1. Subscription options added. The first option is to provide the ability to
   set the received message rate on the subscriber side.
    * [Pull request 174](https://bitbucket.org/ignitionrobotics/ign-transport/pull-request/174)

1. Added ign service --req <args ...> for requesting services using the command line.
    * [Pull request 172](https://bitbucket.org/ignitionrobotics/ign-transport/pull-request/172)

1. Do not allow to advertise a topic that is currently advertised on the same node.
   See [issue #54](https://bitbucket.org/ignitionrobotics/ign-transport/issues/54)
    * [Pull request 169](https://bitbucket.org/ignitionrobotics/ign-transport/pull-request/169)

1. Hide ZMQ from public interfaces
    * [Pull request 224](https://bitbucket.org/ignitionrobotics/ign-transport/pull-request/224)

1. ZeroMQ updated from 3.2.4 to 4.0.4 on Windows.
    * [Pull request 171](https://bitbucket.org/ignitionrobotics/ign-transport/pull-request/171)

## Ignition Transport 2.x

1. Fix issue #55.
    * [Pull request 183](https://bitbucket.org/ignitionrobotics/ign-transport/pull-request/183)

1. Protobuf3 support added.
    * [Pull request 181](https://bitbucket.org/ignitionrobotics/ign-transport/pull-request/181)

1. ZeroMQ updated from 3.2.4 to 4.0.4 on Windows.
    * [Pull request 171](https://bitbucket.org/ignitionrobotics/ign-transport/pull-request/171)

1. Copyright added to `tools/code_check.sh` and `tools/cpplint_to_cppcheckxml.py`
    * [Pull request 168](https://bitbucket.org/ignitionrobotics/ign-transport/pull-request/168)

### Ignition Transport 2.0.0

1. Move ZMQ initialization from constructor to separate function in
   NodeShared.
    * [Pull request 166](https://bitbucket.org/ignitionrobotics/ign-transport/pull-request/166)

1. `Node::Advertise` returns a publisher id that can be used to publish messages, as an alternative to remembering topic strings.
    * [Pull request 129](https://bitbucket.org/ignitionrobotics/ign-transport/pull-request/129)

## Ignition Transport 1.x

### Ignition Transport 1.2.0

1. Removed duplicate code in NetUtils, and improved speed of DNS lookup
    * [Pull request 128](https://bitbucket.org/ignitionrobotics/ign-transport/pull-request/128)<|MERGE_RESOLUTION|>--- conflicted
+++ resolved
@@ -2,12 +2,6 @@
 
 1. Added publishing and receiving messages as raw bytes
     * [Pull request 251](https://bitbucket.org/ignitionrobotics/ign-transport/pull-request/251)
-<<<<<<< HEAD
-
-1. Use zero copy when publishing messages.
-    * [Pull request 229](https://bitbucket.org/ignitionrobotics/ign-transport/pull-request/229)
-=======
->>>>>>> 8bdd1590
 
 ## Ignition Transport 3.0.0
 
