<<<<<<< HEAD
## Ignition Transport 4.0.0

1. Use zero copy when publishing messages.
    * [Pull request 229](https://bitbucket.org/ignitionrobotics/ign-transport/pull-request/229)

1. Added publishing and receiving messages as raw bytes
    * [Pull request 251](https://bitbucket.org/ignitionrobotics/ign-transport/pull-request/251)

1. Updated service responder callbacks to return a boolean value. The
   existing functions have been deprecated.
    * [Pull request 260](https://bitbucket.org/ignitionrobotics/ign-transport/pull-request/260)
    * [Pull request 228](https://bitbucket.org/ignitionrobotics/ign-transport/pull-request/228)

## Ignition Transport 3.0.0
=======
## Ignition Transport 3

### Ignition Transport 3.X.X



### Ignition Transport 3.1.0 (2017-11-29)

1. Documentation improvements
    * [Pull request 199](https://bitbucket.org/ignitionrobotics/ign-transport/pull-request/199)
    * [Pull request 200](https://bitbucket.org/ignitionrobotics/ign-transport/pull-request/200)
    * [Pull request 203](https://bitbucket.org/ignitionrobotics/ign-transport/pull-request/203)
    * [Pull request 206](https://bitbucket.org/ignitionrobotics/ign-transport/pull-request/206)
    * [Pull request 197](https://bitbucket.org/ignitionrobotics/ign-transport/pull-request/197)
    * [Pull request 219](https://bitbucket.org/ignitionrobotics/ign-transport/pull-request/219)
    * [Issue 63](https://bitbucket.org/ignitionrobotics/ign-transport/issues/63)
    * [Issue 67](https://bitbucket.org/ignitionrobotics/ign-transport/issues/67)

1. Workaround for the ghost Msbuild warning in Jenkins plugin
    * [Pull request 205](https://bitbucket.org/ignitionrobotics/ign-transport/pull-request/205)

1. Added tests for ign.cc
    * [Pull request 209](https://bitbucket.org/ignitionrobotics/ign-transport/pull-request/209)

1. Remove manual setting of flags for dynamic linking of the Windows CRT library
    * [Pull request 210](https://bitbucket.org/ignitionrobotics/ign-transport/pull-request/210)

1. Add BUILD_TESTING CMake option and tests target
    * [Pull request 208](https://bitbucket.org/ignitionrobotics/ign-transport/pull-request/208)

1. Remove unused statement from Header::Unpack
    * [Pull request 212](https://bitbucket.org/ignitionrobotics/ign-transport/pull-request/212)

1. Port cmake fixes from sdformat
    * [Pull request 213](https://bitbucket.org/ignitionrobotics/ign-transport/pull-request/213)

1. Clean up DefaultFlags.cmake
    * [Pull request 214](https://bitbucket.org/ignitionrobotics/ign-transport/pull-request/214)

1. Add the new const methods to overloaded bool operator
    * [Pull request 217](https://bitbucket.org/ignitionrobotics/ign-transport/pull-request/217)

1. SubscriptionHandler.hh fix std::move compiler warning
    * [Pull request 222](https://bitbucket.org/ignitionrobotics/ign-transport/pull-request/222)

1. Fix ign topic|service fails on MacOS X if system integrity protection is enabled
    * [Pull request 227](https://bitbucket.org/ignitionrobotics/ign-transport/pull-request/227)
    * [Issue 72](https://bitbucket.org/ignitionrobotics/ign-transport/issues/72)

### Ignition Transport 3.0.0
>>>>>>> ffbe7921

1. Added optional message throttling when publishing messages.
    * [Pull request 194](https://bitbucket.org/ignitionrobotics/ign-transport/pull-request/194)

1. Support for an optional MessageInfo parameter in the user callbacks for
   receiving messages. This parameter provides some information about the
   message received (e.g.: topic name).
    * [Pull request 191](https://bitbucket.org/ignitionrobotics/ign-transport/pull-request/191)

1. Added `Node::Publisher::HasConnections` function that can be used to
   check if a Publisher has subscribers.
    * [Pull request 190](https://bitbucket.org/ignitionrobotics/ign-transport/pull-request/190)

1. Add ign topic --echo command line tool.
    * [Pull request 189](https://bitbucket.org/ignitionrobotics/ign-transport/pull-request/189)

1. Support a generic callback signature for receiving messages of any type.
    * [Pull request 188](https://bitbucket.org/ignitionrobotics/ign-transport/pull-request/188)

1. Node::Unadvertise(), Node::Publish() and Node::TopicsAdvertised() removed.
   Node::Advertise() returns a Node::Publisher object that can be used for
   publishing messages. When this object runs out of scope the topic is
   unadvertised.
    * [Pull request 186](https://bitbucket.org/ignitionrobotics/ign-transport/pull-request/186)
    * [Pull request 185](https://bitbucket.org/ignitionrobotics/ign-transport/pull-request/185)
    * [Pull request 184](https://bitbucket.org/ignitionrobotics/ign-transport/pull-request/184)

1. Create AdvertiseMessageOptions and AdvertiseServiceOptions classes.
    * [Pull request 184](https://bitbucket.org/ignitionrobotics/ign-transport/pull-request/184)

1. Subscription options added. The first option is to provide the ability to
   set the received message rate on the subscriber side.
    * [Pull request 174](https://bitbucket.org/ignitionrobotics/ign-transport/pull-request/174)

1. Added ign service --req <args ...> for requesting services using the command line.
    * [Pull request 172](https://bitbucket.org/ignitionrobotics/ign-transport/pull-request/172)

1. Do not allow to advertise a topic that is currently advertised on the same node.
   See [issue #54](https://bitbucket.org/ignitionrobotics/ign-transport/issues/54)
    * [Pull request 169](https://bitbucket.org/ignitionrobotics/ign-transport/pull-request/169)

1. Hide ZMQ from public interfaces
    * [Pull request 224](https://bitbucket.org/ignitionrobotics/ign-transport/pull-request/224)

1. ZeroMQ updated from 3.2.4 to 4.0.4 on Windows.
    * [Pull request 171](https://bitbucket.org/ignitionrobotics/ign-transport/pull-request/171)

## Ignition Transport 2.x

1. Fix issue #55.
    * [Pull request 183](https://bitbucket.org/ignitionrobotics/ign-transport/pull-request/183)

1. Protobuf3 support added.
    * [Pull request 181](https://bitbucket.org/ignitionrobotics/ign-transport/pull-request/181)

1. ZeroMQ updated from 3.2.4 to 4.0.4 on Windows.
    * [Pull request 171](https://bitbucket.org/ignitionrobotics/ign-transport/pull-request/171)

1. Copyright added to `tools/code_check.sh` and `tools/cpplint_to_cppcheckxml.py`
    * [Pull request 168](https://bitbucket.org/ignitionrobotics/ign-transport/pull-request/168)

### Ignition Transport 2.0.0

1. Move ZMQ initialization from constructor to separate function in
   NodeShared.
    * [Pull request 166](https://bitbucket.org/ignitionrobotics/ign-transport/pull-request/166)

1. `Node::Advertise` returns a publisher id that can be used to publish messages, as an alternative to remembering topic strings.
    * [Pull request 129](https://bitbucket.org/ignitionrobotics/ign-transport/pull-request/129)

## Ignition Transport 1.x

### Ignition Transport 1.2.0

1. Removed duplicate code in NetUtils, and improved speed of DNS lookup
    * [Pull request 128](https://bitbucket.org/ignitionrobotics/ign-transport/pull-request/128)<|MERGE_RESOLUTION|>--- conflicted
+++ resolved
@@ -1,4 +1,3 @@
-<<<<<<< HEAD
 ## Ignition Transport 4.0.0
 
 1. Use zero copy when publishing messages.
@@ -12,8 +11,9 @@
     * [Pull request 260](https://bitbucket.org/ignitionrobotics/ign-transport/pull-request/260)
     * [Pull request 228](https://bitbucket.org/ignitionrobotics/ign-transport/pull-request/228)
 
-## Ignition Transport 3.0.0
-=======
+1. Hide ZMQ from public interfaces
+    * [Pull request 224](https://bitbucket.org/ignitionrobotics/ign-transport/pull-request/224)
+
 ## Ignition Transport 3
 
 ### Ignition Transport 3.X.X
@@ -64,7 +64,6 @@
     * [Issue 72](https://bitbucket.org/ignitionrobotics/ign-transport/issues/72)
 
 ### Ignition Transport 3.0.0
->>>>>>> ffbe7921
 
 1. Added optional message throttling when publishing messages.
     * [Pull request 194](https://bitbucket.org/ignitionrobotics/ign-transport/pull-request/194)
@@ -106,9 +105,6 @@
    See [issue #54](https://bitbucket.org/ignitionrobotics/ign-transport/issues/54)
     * [Pull request 169](https://bitbucket.org/ignitionrobotics/ign-transport/pull-request/169)
 
-1. Hide ZMQ from public interfaces
-    * [Pull request 224](https://bitbucket.org/ignitionrobotics/ign-transport/pull-request/224)
-
 1. ZeroMQ updated from 3.2.4 to 4.0.4 on Windows.
     * [Pull request 171](https://bitbucket.org/ignitionrobotics/ign-transport/pull-request/171)
 
