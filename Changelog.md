## Ignition Transport 7

### Ignition Transport 7.1.0

<<<<<<< HEAD
1. Add intraprocess field to MessageInfo. The intraprocess field indicates whether the message is coming from a node within this process.
    * [Pull request 394](https://bitbucket.org/ignitionrobotics/ign-transport/pull-requests/394)
=======
1. Added method for determining if a throttled publisher is ready to publish.
    * [Pull request 395](https://bitbucket.org/ignitionrobotics/ign-transport/pull-requests/395)
>>>>>>> 19032b00

### Ignition Transport 7.0.0

1. Fix fast constructor-destructor deadlock race condition.
    * [Pull request 384](https://bitbucket.org/ignitionrobotics/ign-transport/pull-requests/384)

1. Added ability to specify partition information on a node through the
   CIface.
    * [Pull request 378](https://bitbucket.org/ignitionrobotics/ign-transport/pull-requests/378)

1. Added ability to advertise a topic through the CIface.
    * [Pull request 377](https://bitbucket.org/ignitionrobotics/ign-transport/pull-requests/377)

1. Added a `-n` argument to the echo command line tool, where `-n` can be used
   to specify the number of messages to echo and then exit. Made the
   `ign.hh` header file private (not installed).
    * [Pull request 367](https://bitbucket.org/ignitionrobotics/ign-transport/pull-requests/367)

1. Added start of C interface, currently it supports only pub/sub.
    * [Pull request 366](https://bitbucket.org/ignitionrobotics/ign-transport/pull-requests/366)
    * [Pull request 370](https://bitbucket.org/ignitionrobotics/ign-transport/pull-requests/370)
    * [Pull request 373](https://bitbucket.org/ignitionrobotics/ign-transport/pull-requests/373)

1. Introduce `IGN_RELAY`.
    * [Pull request 364](https://bitbucket.org/ignitionrobotics/ign-transport/pull-requests/364)

1. Upgrade to ignition-msgs4.
    * [Pull request 371](https://bitbucket.org/ignitionrobotics/ign-transport/pull-requests/371)

## Ignition Transport 6

### Ignition Transport 6.X.X

1. Ignore EPERM and ENOBUFS errors during discovery, generalize cmake for ign tool files
    * [Pull request 380](https://bitbucket.org/ignitionrobotics/ign-transport/pull-requests/380)
    * [Issue 106](https://bitbucket.org/ignitionrobotics/ign-transport/issue/106)

1. Skip `cmd*.rb` generation on windows to fix build
    * [Pull request 363](https://bitbucket.org/ignitionrobotics/ign-transport/pull-requests/363)
    * [Issue 94](https://bitbucket.org/ignitionrobotics/ign-transport/issue/94)

### Ignition Transport 6.0.0

1. Upgrade to proto3, c++17, ignition-cmake2 and ignition-msgs3.
    * [Pull request 312](https://bitbucket.org/ignitionrobotics/ign-transport/pull-requests/312)

## Ignition Transport 5

### Ignition Transport 5.X.X

1. Added support for alternative clock sources during log recording.
    * [Pull request 340](https://bitbucket.org/ignitionrobotics/ign-transport/pull-requests/340)

1. Exposed Log and log Playback time information.
    * [Pull request 342](https://bitbucket.org/ignitionrobotics/ign-transport/pull-requests/342)

1. Added the ability to Seek within the log playback, which makes possible to
   jump to any valid time point of the reproduction.
    * [Pull request 341](https://bitbucket.org/ignitionrobotics/ign-transport/pull-requests/341)

1. Added the ability to Step the advance of the playback from within the log
   replayer.
    * [Pull request 339](https://bitbucket.org/ignitionrobotics/ign-transport/pull-requests/339)

1. Added the ability to Pause/Resume playback from the log replayer.
    * [Pull request 334](https://bitbucket.org/ignitionrobotics/ign-transport/pull-requests/334)

1. Added support for topic remapping when running "ign log playback". Note that
   the string ":=" is not allowed now as part of a partition, namespace or topic
   anymore.
    * [Pull request 331](https://bitbucket.org/ignitionrobotics/ign-transport/pull-requests/331)

1. Added the ability to remap topic names.
    * [Pull request 330](https://bitbucket.org/ignitionrobotics/ign-transport/pull-requests/330)

1. Prevent the log recorder from subscribing to topics that have already
   been added.
    * [Pull request 329](https://bitbucket.org/ignitionrobotics/ign-transport/pull-requests/329)

1. Added log::Recorder::Topics that returns the set of added topics.
    * [Pull request 328](https://bitbucket.org/ignitionrobotics/ign-transport/pull-requests/328)

1. Added log::Recorder::Filename that returns the name of the log file.
    * [Pull request 327](https://bitbucket.org/ignitionrobotics/ign-transport/pull-requests/327)

1. Added a logging tutorial
    * [Pull request 311](https://bitbucket.org/ignitionrobotics/ign-transport/pull-requests/311)

1. Added a migration guide for helping with the transition between major
   versions
    * [Pull request 310](https://bitbucket.org/ignitionrobotics/ign-transport/pull-requests/310)

1. Converted ignition-transport-log into a component
    * [Pull request 298](https://bitbucket.org/ignitionrobotics/ign-transport/pull-requests/298)

1. Added inline versioned namespace to the log library
    * [Pull request 303](https://bitbucket.org/ignitionrobotics/ign-transport/pull-requests/303)

1. Added inline versioned namespace to the main library
    * [Pull request 301](https://bitbucket.org/ignitionrobotics/ign-transport/pull-requests/301)

1. Added --force option to 'ign log record'
    * [Pull request 325](https://bitbucket.org/ignitionrobotics/ign-transport/pull-requests/325)

## Ignition Transport 4

### Ignition Transport 4.X.X

1. Ignore subinterfaces when using determineInterfaces().
    * [Pull request 314](https://bitbucket.org/ignitionrobotics/ign-transport/pull-requests/314)

1. Refactored Playback to return a PlaybackHandle from Start()
    * [Pull request 302](https://bitbucket.org/ignitionrobotics/ign-transport/pull-requests/302)

1. Added command line tool for the logging features
    * [Pull request 276](https://bitbucket.org/ignitionrobotics/ign-transport/pull-requests/276)

1. Added examples using logging features
    * [Pull request 279](https://bitbucket.org/ignitionrobotics/ign-transport/pull-requests/279)

1. Added integration tests for recording
    * [Pull request 275](https://bitbucket.org/ignitionrobotics/ign-transport/pull-requests/275)

1. Added ability to play back ignition transport topics
    * [Pull request 274](https://bitbucket.org/ignitionrobotics/ign-transport/pull-requests/274)

1. Added ability to record ignition transport topics
    * [Pull request 273](https://bitbucket.org/ignitionrobotics/ign-transport/pull-requests/273)

1. Added ability to query log messages by topic name and time received
    * [Pull request 272](https://bitbucket.org/ignitionrobotics/ign-transport/pull-requests/272)

1. Added ability to get all messages from a log file
    * [Pull request 271](https://bitbucket.org/ignitionrobotics/ign-transport/pull-requests/271)

1. Added ability to insert messages into a sqlite3 based log file
    * [Pull request 270](https://bitbucket.org/ignitionrobotics/ign-transport/pull-requests/270)

1. Added TopicUtils::DecomposeFullyQualifiedTopic()
    * [Pull request 269](https://bitbucket.org/ignitionrobotics/ign-transport/pull-requests/269)

### Ignition Transport 4.0.0 (2018-01-XX)

1. Basic authentication for topics.
    * [Pull request 236](https://bitbucket.org/ignitionrobotics/ign-transport/pull-requests/236)

1. Upgrade to ign-cmake.
    * [Pull request 239](https://bitbucket.org/ignitionrobotics/ign-transport/pull-request/239)

1. Added a benchmark program to test latency and throughput.
    * [Pull request 225](https://bitbucket.org/ignitionrobotics/ign-transport/pull-request/225)

1. Support publication and receipt of raw serialized data.
    * [Pull request 251](https://bitbucket.org/ignitionrobotics/ign-transport/pull-request/251)

1. Use zero copy when publishing messages.
    * [Pull request 229](https://bitbucket.org/ignitionrobotics/ign-transport/pull-request/229)

1. Added publishing and receiving messages as raw bytes
    * [Pull request 251](https://bitbucket.org/ignitionrobotics/ign-transport/pull-request/251)

1. Updated service responder callbacks to return a boolean value. The
   existing functions have been deprecated.
    * [Pull request 260](https://bitbucket.org/ignitionrobotics/ign-transport/pull-request/260)
    * [Pull request 228](https://bitbucket.org/ignitionrobotics/ign-transport/pull-request/228)

1. Hide ZMQ from public interfaces
    * [Pull request 224](https://bitbucket.org/ignitionrobotics/ign-transport/pull-request/224)

## Ignition Transport 3

### Ignition Transport 3.X.X



### Ignition Transport 3.1.0 (2017-11-29)

1. Documentation improvements
    * [Pull request 199](https://bitbucket.org/ignitionrobotics/ign-transport/pull-request/199)
    * [Pull request 200](https://bitbucket.org/ignitionrobotics/ign-transport/pull-request/200)
    * [Pull request 203](https://bitbucket.org/ignitionrobotics/ign-transport/pull-request/203)
    * [Pull request 206](https://bitbucket.org/ignitionrobotics/ign-transport/pull-request/206)
    * [Pull request 197](https://bitbucket.org/ignitionrobotics/ign-transport/pull-request/197)
    * [Pull request 219](https://bitbucket.org/ignitionrobotics/ign-transport/pull-request/219)
    * [Issue 63](https://bitbucket.org/ignitionrobotics/ign-transport/issues/63)
    * [Issue 67](https://bitbucket.org/ignitionrobotics/ign-transport/issues/67)

1. Workaround for the ghost Msbuild warning in Jenkins plugin
    * [Pull request 205](https://bitbucket.org/ignitionrobotics/ign-transport/pull-request/205)

1. Added tests for ign.cc
    * [Pull request 209](https://bitbucket.org/ignitionrobotics/ign-transport/pull-request/209)

1. Remove manual setting of flags for dynamic linking of the Windows CRT library
    * [Pull request 210](https://bitbucket.org/ignitionrobotics/ign-transport/pull-request/210)

1. Add BUILD_TESTING CMake option and tests target
    * [Pull request 208](https://bitbucket.org/ignitionrobotics/ign-transport/pull-request/208)

1. Remove unused statement from Header::Unpack
    * [Pull request 212](https://bitbucket.org/ignitionrobotics/ign-transport/pull-request/212)

1. Port cmake fixes from sdformat
    * [Pull request 213](https://bitbucket.org/ignitionrobotics/ign-transport/pull-request/213)

1. Clean up DefaultFlags.cmake
    * [Pull request 214](https://bitbucket.org/ignitionrobotics/ign-transport/pull-request/214)

1. Add the new const methods to overloaded bool operator
    * [Pull request 217](https://bitbucket.org/ignitionrobotics/ign-transport/pull-request/217)

1. SubscriptionHandler.hh fix std::move compiler warning
    * [Pull request 222](https://bitbucket.org/ignitionrobotics/ign-transport/pull-request/222)

1. Fix ign topic|service fails on MacOS X if system integrity protection is enabled
    * [Pull request 227](https://bitbucket.org/ignitionrobotics/ign-transport/pull-request/227)
    * [Issue 72](https://bitbucket.org/ignitionrobotics/ign-transport/issues/72)

### Ignition Transport 3.0.0

1. Added optional message throttling when publishing messages.
    * [Pull request 194](https://bitbucket.org/ignitionrobotics/ign-transport/pull-request/194)

1. Support for an optional MessageInfo parameter in the user callbacks for
   receiving messages. This parameter provides some information about the
   message received (e.g.: topic name).
    * [Pull request 191](https://bitbucket.org/ignitionrobotics/ign-transport/pull-request/191)

1. Added `Node::Publisher::HasConnections` function that can be used to
   check if a Publisher has subscribers.
    * [Pull request 190](https://bitbucket.org/ignitionrobotics/ign-transport/pull-request/190)

1. Add ign topic --echo command line tool.
    * [Pull request 189](https://bitbucket.org/ignitionrobotics/ign-transport/pull-request/189)

1. Support a generic callback signature for receiving messages of any type.
    * [Pull request 188](https://bitbucket.org/ignitionrobotics/ign-transport/pull-request/188)

1. Node::Unadvertise(), Node::Publish() and Node::TopicsAdvertised() removed.
   Node::Advertise() returns a Node::Publisher object that can be used for
   publishing messages. When this object runs out of scope the topic is
   unadvertised.
    * [Pull request 186](https://bitbucket.org/ignitionrobotics/ign-transport/pull-request/186)
    * [Pull request 185](https://bitbucket.org/ignitionrobotics/ign-transport/pull-request/185)
    * [Pull request 184](https://bitbucket.org/ignitionrobotics/ign-transport/pull-request/184)

1. Create AdvertiseMessageOptions and AdvertiseServiceOptions classes.
    * [Pull request 184](https://bitbucket.org/ignitionrobotics/ign-transport/pull-request/184)

1. Subscription options added. The first option is to provide the ability to
   set the received message rate on the subscriber side.
    * [Pull request 174](https://bitbucket.org/ignitionrobotics/ign-transport/pull-request/174)

1. Added ign service --req <args ...> for requesting services using the command line.
    * [Pull request 172](https://bitbucket.org/ignitionrobotics/ign-transport/pull-request/172)

1. Do not allow to advertise a topic that is currently advertised on the same node.
   See [issue #54](https://bitbucket.org/ignitionrobotics/ign-transport/issues/54)
    * [Pull request 169](https://bitbucket.org/ignitionrobotics/ign-transport/pull-request/169)

1. ZeroMQ updated from 3.2.4 to 4.0.4 on Windows.
    * [Pull request 171](https://bitbucket.org/ignitionrobotics/ign-transport/pull-request/171)

## Ignition Transport 2.x

1. Fix issue #55.
    * [Pull request 183](https://bitbucket.org/ignitionrobotics/ign-transport/pull-request/183)

1. Protobuf3 support added.
    * [Pull request 181](https://bitbucket.org/ignitionrobotics/ign-transport/pull-request/181)

1. ZeroMQ updated from 3.2.4 to 4.0.4 on Windows.
    * [Pull request 171](https://bitbucket.org/ignitionrobotics/ign-transport/pull-request/171)

1. Copyright added to `tools/code_check.sh` and `tools/cpplint_to_cppcheckxml.py`
    * [Pull request 168](https://bitbucket.org/ignitionrobotics/ign-transport/pull-request/168)

1. Fix case where `std::bad_function_call` could be thrown.
    * [Pull request 317](https://bitbucket.org/ignitionrobotics/ign-transport/pull-request/317)

### Ignition Transport 2.0.0

1. Move ZMQ initialization from constructor to separate function in
   NodeShared.
    * [Pull request 166](https://bitbucket.org/ignitionrobotics/ign-transport/pull-request/166)

1. `Node::Advertise` returns a publisher id that can be used to publish messages, as an alternative to remembering topic strings.
    * [Pull request 129](https://bitbucket.org/ignitionrobotics/ign-transport/pull-request/129)

## Ignition Transport 1.x

### Ignition Transport 1.2.0

1. Removed duplicate code in NetUtils, and improved speed of DNS lookup
    * [Pull request 128](https://bitbucket.org/ignitionrobotics/ign-transport/pull-request/128)<|MERGE_RESOLUTION|>--- conflicted
+++ resolved
@@ -2,13 +2,11 @@
 
 ### Ignition Transport 7.1.0
 
-<<<<<<< HEAD
+1. Added method for determining if a throttled publisher is ready to publish.
+    * [Pull request 395](https://bitbucket.org/ignitionrobotics/ign-transport/pull-requests/395)
+
 1. Add intraprocess field to MessageInfo. The intraprocess field indicates whether the message is coming from a node within this process.
     * [Pull request 394](https://bitbucket.org/ignitionrobotics/ign-transport/pull-requests/394)
-=======
-1. Added method for determining if a throttled publisher is ready to publish.
-    * [Pull request 395](https://bitbucket.org/ignitionrobotics/ign-transport/pull-requests/395)
->>>>>>> 19032b00
 
 ### Ignition Transport 7.0.0
 
