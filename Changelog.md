--- conflicted
+++ resolved
@@ -1,12 +1,10 @@
 ## Ignition Transport 4.0.0
 
-<<<<<<< HEAD
 1. Added publishing and receiving messages as raw bytes
     * [Pull request 251](https://bitbucket.org/ignitionrobotics/ign-transport/pull-request/251)
-=======
+
 1. Use zero copy when publishing messages.
     * [Pull request 229](https://bitbucket.org/ignitionrobotics/ign-transport/pull-request/229)
->>>>>>> 849c475c
 
 ## Ignition Transport 3.0.0
 
