## Ignition Transport 3.0.0

<<<<<<< HEAD
1. Added `Node::Publisher::HasConnections` function that can be used to
   check if a Publisher has subscribers.
    * [Pull request 190](https://bitbucket.org/ignitionrobotics/ign-transport/pull-request/190)
=======
1. Add ign topic --echo command line tool.
    * [Pull request 189](https://bitbucket.org/ignitionrobotics/ign-transport/pull-request/189)
>>>>>>> 0303215b

1. Support a generic callback signature for receiving messages of any type.
    * [Pull request 188](https://bitbucket.org/ignitionrobotics/ign-transport/pull-request/188)

1. Node::Unadvertise(), Node::Publish() and Node::TopicsAdvertised() removed.
   Node::Advertise() returns a Node::Publisher object that can be used for
   publishing messages. When this object runs out of scope the topic is
   unadvertised.
    * [Pull request 186](https://bitbucket.org/ignitionrobotics/ign-transport/pull-request/186)
    * [Pull request 185](https://bitbucket.org/ignitionrobotics/ign-transport/pull-request/185)
    * [Pull request 184](https://bitbucket.org/ignitionrobotics/ign-transport/pull-request/184)

1. Create AdvertiseMessageOptions and AdvertiseServiceOptions classes.
    * [Pull request 184](https://bitbucket.org/ignitionrobotics/ign-transport/pull-request/184)

1. Subscription options added. The first option is to provide the ability to
   set the received message rate on the subscriber side.
    * [Pull request 174](https://bitbucket.org/ignitionrobotics/ign-transport/pull-request/174)

1. Added ign service --req <args ...> for requesting services using the command line.
    * [Pull request 172](https://bitbucket.org/ignitionrobotics/ign-transport/pull-request/172)

1. Do not allow to advertise a topic that is currently advertised on the same node.
   See [issue #54](https://bitbucket.org/ignitionrobotics/ign-transport/issues/54)
    * [Pull request 169](https://bitbucket.org/ignitionrobotics/ign-transport/pull-request/169)

1. ZeroMQ updated from 3.2.4 to 4.0.4 on Windows.
    * [Pull request 171](https://bitbucket.org/ignitionrobotics/ign-transport/pull-request/171)

## Ignition Transport 2.x

1. Fix issue #55.
    * [Pull request 183](https://bitbucket.org/ignitionrobotics/ign-transport/pull-request/183)

1. Protobuf3 support added.
    * [Pull request 181](https://bitbucket.org/ignitionrobotics/ign-transport/pull-request/181)

1. ZeroMQ updated from 3.2.4 to 4.0.4 on Windows.
    * [Pull request 171](https://bitbucket.org/ignitionrobotics/ign-transport/pull-request/171)

1. Copyright added to `tools/code_check.sh` and `tools/cpplint_to_cppcheckxml.py`
    * [Pull request 168](https://bitbucket.org/ignitionrobotics/ign-transport/pull-request/168)

### Ignition Transport 2.0.0

1. Move ZMQ initialization from constructor to separate function in
   NodeShared.
    * [Pull request 166](https://bitbucket.org/ignitionrobotics/ign-transport/pull-request/166)

1. `Node::Advertise` returns a publisher id that can be used to publish messages, as an alternative to remembering topic strings.
    * [Pull request 129](https://bitbucket.org/ignitionrobotics/ign-transport/pull-request/129)

## Ignition Transport 1.x

### Ignition Transport 1.2.0

1. Removed duplicate code in NetUtils, and improved speed of DNS lookup
    * [Pull request 128](https://bitbucket.org/ignitionrobotics/ign-transport/pull-request/128)<|MERGE_RESOLUTION|>--- conflicted
+++ resolved
@@ -1,13 +1,11 @@
 ## Ignition Transport 3.0.0
 
-<<<<<<< HEAD
 1. Added `Node::Publisher::HasConnections` function that can be used to
    check if a Publisher has subscribers.
     * [Pull request 190](https://bitbucket.org/ignitionrobotics/ign-transport/pull-request/190)
-=======
+
 1. Add ign topic --echo command line tool.
     * [Pull request 189](https://bitbucket.org/ignitionrobotics/ign-transport/pull-request/189)
->>>>>>> 0303215b
 
 1. Support a generic callback signature for receiving messages of any type.
     * [Pull request 188](https://bitbucket.org/ignitionrobotics/ign-transport/pull-request/188)
