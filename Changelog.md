--- conflicted
+++ resolved
@@ -1,13 +1,13 @@
-## Ignition Transport 2.x
+## Ignition Transport 3.0.0
 
-<<<<<<< HEAD
 1. Do not allow to advertise a topic that is currently advertised on the same node.
    See [issue #54] (https://bitbucket.org/ignitionrobotics/ign-transport/issues/54)
     * [Pull request 169](https://bitbucket.org/ignitionrobotics/ign-transport/pull-request/169)
-=======
+
 1. ZeroMQ updated from 3.2.4 to 4.0.4 on Windows.
     * [Pull request 171](https://bitbucket.org/ignitionrobotics/ign-transport/pull-request/171)
->>>>>>> 98575164
+
+## Ignition Transport 2.x
 
 1. Copyright added to `tools/code_check.sh` and `tools/cpplint_to_cppcheckxml.py`
     * [Pull request 168](https://bitbucket.org/ignitionrobotics/ign-transport/pull-request/168)
