## Ignition Transport 3.0.0

<<<<<<< HEAD
1. Subscription options added. The first option is to provide the ability to
   set the received message rate on the subscriber side.
    * [Pull request 174](https://bitbucket.org/ignitionrobotics/ign-transport/pull-request/174)
=======
1. Added ign service --req <args ...> for requesting services using the command line.
    * [Pull request 172](https://bitbucket.org/ignitionrobotics/ign-transport/pull-request/172)
>>>>>>> 94d3d232

1. Do not allow to advertise a topic that is currently advertised on the same node.
   See [issue #54] (https://bitbucket.org/ignitionrobotics/ign-transport/issues/54)
    * [Pull request 169](https://bitbucket.org/ignitionrobotics/ign-transport/pull-request/169)

1. ZeroMQ updated from 3.2.4 to 4.0.4 on Windows.
    * [Pull request 171](https://bitbucket.org/ignitionrobotics/ign-transport/pull-request/171)

## Ignition Transport 2.x

1. Copyright added to `tools/code_check.sh` and `tools/cpplint_to_cppcheckxml.py`
    * [Pull request 168](https://bitbucket.org/ignitionrobotics/ign-transport/pull-request/168)

### Ignition Transport 2.0.0

1. Move ZMQ initialization from constructor to separate function in
   NodeShared.
    * [Pull request 166](https://bitbucket.org/ignitionrobotics/ign-transport/pull-request/166)

1. `Node::Advertise` returns a publisher id that can be used to publish messages, as an alternative to remembering topic strings.
    * [Pull request 129](https://bitbucket.org/ignitionrobotics/ign-transport/pull-request/129)

## Ignition Transport 1.x

### Ignition Transport 1.2.0

1. Removed duplicate code in NetUtils, and improved speed of DNS lookup
    * [Pull request 128](https://bitbucket.org/ignitionrobotics/ign-transport/pull-request/128)<|MERGE_RESOLUTION|>--- conflicted
+++ resolved
@@ -1,13 +1,11 @@
 ## Ignition Transport 3.0.0
 
-<<<<<<< HEAD
 1. Subscription options added. The first option is to provide the ability to
    set the received message rate on the subscriber side.
     * [Pull request 174](https://bitbucket.org/ignitionrobotics/ign-transport/pull-request/174)
-=======
+
 1. Added ign service --req <args ...> for requesting services using the command line.
     * [Pull request 172](https://bitbucket.org/ignitionrobotics/ign-transport/pull-request/172)
->>>>>>> 94d3d232
 
 1. Do not allow to advertise a topic that is currently advertised on the same node.
    See [issue #54] (https://bitbucket.org/ignitionrobotics/ign-transport/issues/54)
