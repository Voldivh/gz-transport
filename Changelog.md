<<<<<<< HEAD
## Gazebo Transport 12.X
=======
## Gazebo Transport 11.X

### Gazebo Transport 11.3.0 (2022-10-31)

1. Add parameters component
    * [Pull request #305](https://github.com/gazebosim/ign-transport/pull/305)

1. Fix build for Debian Bullseye
    * [Pull request #363](https://github.com/gazebosim/ign-transport/pull/363)

### Gazebo Transport 11.2.0 (2022-08-16)

1. Remove problematic discovery test
    * [Pull request #339](https://github.com/gazebosim/gz-transport/pull/339)

1. Change `IGN_DESIGNATION` to `GZ_DESIGNATION`
    * [Pull request #332](https://github.com/gazebosim/gz-transport/pull/332)

1. Ignition -> Gazebo
    * [Pull request #330](https://github.com/gazebosim/gz-transport/pull/330)

1. Bash completion for flags
    * [Pull request #312](https://github.com/gazebosim/gz-transport/pull/312)
    * [Pull request #333](https://github.com/gazebosim/gz-transport/pull/333)
>>>>>>> 5f37fe45

### Gazebo Transport 12.0.0 (2022-09-22)

1. Improved windows instructions
    * [Pull request #360](https://github.com/gazebosim/gz-transport/pull/360)

1. Improved instructions
    * [Pull request #359](https://github.com/gazebosim/gz-transport/pull/359)

1. Fix table in "Nodes and topics tutorial"
    * [Pull request #356](https://github.com/gazebosim/gz-transport/pull/356)

1. Update link
    * [Pull request #358](https://github.com/gazebosim/gz-transport/pull/358)

1. Tweak section title.
    * [Pull request #357](https://github.com/gazebosim/gz-transport/pull/357)

1. Fix Docker build and relay tutorial instructions
    * [Pull request #355](https://github.com/gazebosim/gz-transport/pull/355)

1. Fix bench example compilation.
    * [Pull request #352](https://github.com/gazebosim/gz-transport/pull/352)

1. Download examples matching the version number
    * [Pull request #354](https://github.com/gazebosim/gz-transport/pull/354)

1. Tweak topic statistics tutorial
    * [Pull request #353](https://github.com/gazebosim/gz-transport/pull/353)

1. Don't use ignition/msgs.hh
    * [Pull request #315](https://github.com/gazebosim/gz-transport/pull/315)

1. Remove left-over from Discovery_TEST
    * [Pull request #343](https://github.com/gazebosim/gz-transport/pull/343)

1. Suppress protobuf related Windows warnings
    * [Pull request #334](https://github.com/gazebosim/gz-transport/pull/334)

1. Remove problematic discovery test
    * [Pull request #336](https://github.com/gazebosim/gz-transport/pull/336)

1. ign -> gz Provisional Finale: Source Migration : gz-transport
    * [Pull request #329](https://github.com/gazebosim/gz-transport/pull/329)

1. ign -> gz migrations
    * [Pull request #328](https://github.com/gazebosim/gz-transport/pull/328)

1. Use auto for loop iterators
    * [Pull request #326](https://github.com/gazebosim/gz-transport/pull/326)

1. Update GoogleTest to latest version
    * [Pull request #316](https://github.com/gazebosim/gz-transport/pull/316)

1. ign -> gz Partial Docs Migration and Project Name Followups : gz-transport
    * [Pull request #325](https://github.com/gazebosim/gz-transport/pull/325)

1. Migrate ignition-transport
    * [Pull request #324](https://github.com/gazebosim/gz-transport/pull/324)

1. Rename CMake project to gz
    * [Pull request #320](https://github.com/gazebosim/gz-transport/pull/320)

1. ign -> gz Macro Migration : gz-transport
    * [Pull request #319](https://github.com/gazebosim/gz-transport/pull/319)

1. [ign -> gz] CMake functions
    * [Pull request #322](https://github.com/gazebosim/gz-transport/pull/322)

1. ign -> gz Environment Variable Migration
    * [Pull request #318](https://github.com/gazebosim/gz-transport/pull/318)

1. ign -> gz Namespace Migration : gz-transport
    * [Pull request #311](https://github.com/gazebosim/gz-transport/pull/311)

1. ign -> gz migration
    * [Pull request #310](https://github.com/gazebosim/gz-transport/pull/310)

1. Use ign-utils instead of ign-cmake utilities
    * [Pull request #307](https://github.com/gazebosim/gz-transport/pull/307)

1. Remove Bionic from future releases (Garden+)
    * [Pull request #297](https://github.com/gazebosim/gz-transport/pull/297)

1. Bumps in garden: ign-transport12 use ign-math7
    * [Pull request #285](https://github.com/gazebosim/gz-transport/pull/285)

1. Bumps in garden : ci_matching_branch/bump_garden_ign-transport12
    * [Pull request #280](https://github.com/gazebosim/gz-transport/pull/280)


## Gazebo Transport 11.X

### Gazebo Transport 11.1.0 (2022-06-01)

1. Add option to output messages in JSON format
    * [Pull request #288](https://github.com/gazebosim/gz-transport/pull/288)

1. Use libexec to install lib binaries
    * [Pull request #279](https://github.com/gazebosim/gz-transport/pull/279)
    * [Pull request #314](https://github.com/gazebosim/gz-transport/pull/314)

1. Use `exec` instead of `popen` to run `ign-launch` binary
    * [Pull request #300](https://github.com/gazebosim/gz-transport/pull/300)

1. Focal CI: static checkers, doxygen linters, compiler warnings
    * [Pull request #298](https://github.com/gazebosim/gz-transport/pull/298)

1. Add Ubuntu Jammy CI
    * [Pull request #293](https://github.com/gazebosim/gz-transport/pull/293)

1. Corrected a typo in `topic_main.cc`
    * [Pull request #292](https://github.com/gazebosim/gz-transport/pull/292)

1. Remove no username error messages
    * [Pull request #286](https://github.com/gazebosim/gz-transport/pull/286)

1. Try `USER` variable to retrieve the username.
    * [Pull request #282](https://github.com/gazebosim/gz-transport/pull/282)

1. Documented the default value of `IGN_PARTITION`
    * [Pull request #281](https://github.com/gazebosim/gz-transport/pull/281)

1. Remove static on `registrationCb` and `unregistrationCb`.
    * [Pull request #273](https://github.com/gazebosim/gz-transport/pull/273)

1. Make zmq check for post 4.3.1 not to include 4.3.1
    * [Pull request #237](https://github.com/gazebosim/gz-transport/pull/237)

1. NetUtils: simplify logic in `determineInterfaces`
    * [Pull request #257](https://github.com/gazebosim/gz-transport/pull/257)

1. Fix Homebrew warning (backport from Fortress) (#268)
    * [Pull request #270](https://github.com/gazebosim/gz-transport/pull/270)

### Gazebo Transport 11.0.0 (2021-09-28)

1. Windows fix
    * [Pull request #250](https://github.com/gazebosim/gz-transport/pull/250)

1. Remove unnecessary copy and assignment operators
    * [Pull request #240](https://github.com/gazebosim/gz-transport/pull/240)

1. Depend on gz-msgs8
    * [Pull request #238](https://github.com/gazebosim/gz-transport/pull/238)

1. Infrastructure
    * [Pull request #236](https://github.com/gazebosim/gz-transport/pull/236)
    * [Pull request #242](https://github.com/gazebosim/gz-transport/pull/242)
    * [Pull request #264](https://github.com/gazebosim/gz-transport/pull/264)
    * [Pull request #265](https://github.com/gazebosim/gz-transport/pull/265)

## Gazebo Transport 10.X

### Gazebo Transport 10.2.0 (2022-03-25)

1. Use exec instead of popen to run gz-launch binary
    * [Pull request #300](https://github.com/gazebosim/gz-transport/pull/300)

1. Focal CI: static checkers, doxygen linters, compiler warnings
    * [Pull request #298](https://github.com/gazebosim/gz-transport/pull/298)

1. Add option to output messages in JSON format
    * [Pull request #288](https://github.com/gazebosim/gz-transport/pull/288)

1. Remove no username error messages
    * [Pull request #286](https://github.com/gazebosim/gz-transport/pull/286)

1. Documented the default value of `GZ_PARTITION`
    * [Pull request #281](https://github.com/gazebosim/gz-transport/pull/281)

1. Remove static on `registrationCb` and `unregistrationCb`.
    * [Pull request #273](https://github.com/gazebosim/gz-transport/pull/273)

1. Make zmq check for post 4.3.1 not to include 4.3.1
    * [Pull request #237](https://github.com/gazebosim/gz-transport/pull/237)

1. NetUtils: simplify logic in `determineInterfaces`
    * [Pull request #257](https://github.com/gazebosim/gz-transport/pull/257)

1. Fix Homebrew warning (backport from Fortress)
    * [Pull request #268](https://github.com/gazebosim/gz-transport/pull/268)

### Gazebo Transport 10.1.0 (2021-10-17)

1. Fix Homebrew warning (backport from Fortress).
   * [Github pull request 268](https://github.com/gazebosim/gz-transport/pull/268)

1. Use standalone executables with gz tool.
   * [Github pull request 216](https://github.com/gazebosim/gz-transport/pull/216)

1. Make zmq check for post 4.3.1 not to include 4.3.1
   * [Github pull request 237](https://github.com/gazebosim/gz-transport/pull/237)

1. Remove unnecessary copy and assignment operators (#241).
   * [Github pull request 241](https://github.com/gazebosim/gz-transport/pull/241)

### Gazebo Transport 10.0.0 (2021-03-30)

1. Depend on cli component of ignition-utils
    * [Pull request #229](https://github.com/gazebosim/gz-transport/pull/229)

1. Add instructions to build and run examples
    * [Pull request #222](https://github.com/gazebosim/gz-transport/pull/222)

1. Bump in edifice: gz-msgs7
    * [Pull request #213](https://github.com/gazebosim/gz-transport/pull/213)

1. Configurable IP address and port for discovery
    * [Pull request #200](https://github.com/gazebosim/gz-transport/pull/200)

1. Changes from Dome tutorial party
    * [Pull request #187](https://github.com/gazebosim/gz-transport/pull/187)

1. Infrastructure and documentation
    * [Pull request #186](https://github.com/gazebosim/gz-transport/pull/186)
    * [Pull request #232](https://github.com/gazebosim/gz-transport/pull/232)
    * [Pull request #233](https://github.com/gazebosim/gz-transport/pull/233)

## Gazebo Transport 9.X

### Gazebo Transport 9.X.X

### Gazebo Transport 9.1.1 (2021-01-05)

1. Add errno output for discovery.
   * [Github pull request 254](https://github.com/gazebosim/gz-transport/pull/254)

1. Consider all network interfaces when checking HOST option.
   * [Github pull request 245](https://github.com/gazebosim/gz-transport/pull/245)

1. Remove tools/code_check and update codecov.
   * [Github pull request 246](https://github.com/gazebosim/gz-transport/pull/246)

1. Remove deprecated test.
   * [Github pull request 239](https://github.com/gazebosim/gz-transport/pull/239)

1. Master branch updates.
   * [Github pull request 224](https://github.com/gazebosim/gz-transport/pull/224)

1. Add windows installation.
   * [Github pull request 214](https://github.com/gazebosim/gz-transport/pull/214)

### Gazebo Transport 9.1.0 (2021-01-05)

1. All changes up to version 8.2.0.

### Gazebo Transport 9.0.0 (2020-09-29)

1. Fix link in "development" tutorial.
   * [Github pull request 183](https://github.com/gazebosim/gz-transport/pull/183)

1. Remove contribute tutorial.
   * [Github pull request 182](https://github.com/gazebosim/gz-transport/pull/182)

1. Update link to the tutorials.
   * [Github pull request 181](https://github.com/gazebosim/gz-transport/pull/181)

1. Use private access modifier for pImpl variable in MsgIter class.
   * [Github pull request 179](https://github.com/gazebosim/gz-transport/pull/179)

1. Remove deprecations before 9.x.x release.
   * [Github pull request 175](https://github.com/gazebosim/gz-transport/pull/175)

1. Make CPPZMQ a PUBLIC dependency.
   * [Github pull request 173](https://github.com/gazebosim/gz-transport/pull/173)

1. Update codeowners.
   * [Github pull request 163](https://github.com/gazebosim/gz-transport/pull/163)

1. Removed markdown-header.
   * [Github pull request 161](https://github.com/gazebosim/gz-transport/pull/161)

1. Removed repeated installation instructions.
   * [Github pull request 160](https://github.com/gazebosim/gz-transport/pull/160)

1. Need ignition-msgs version 6
   * [Github pull request 149](https://github.com/gazebosim/gz-transport/pull/149/files)

1. Update link to repo.
   * [Github pull request 142](https://github.com/gazebosim/gz-transport/pull/142)

1. Fix download link.
   * [Github pull request 141](https://github.com/gazebosim/gz-transport/pull/141)

1. Workflow updates.
   * [Github pull request 134](https://github.com/gazebosim/gz-transport/pull/134)

1. Add .gitignore.
   * [Github pull request 128](https://github.com/gazebosim/gz-transport/pull/128)

1. Update BitBucket links.
   * [Github pull request 125](https://github.com/gazebosim/gz-transport/pull/125)

## Gazebo Transport 8.X

### Gazebo Transport 8.X.X

### Gazebo Transport 8.2.0 (2020-01-05)

1. All changes up to version 7.5.1.

1. Addition of topic statistics that can report number of dropped messages
   and publication, age, and reception statistics.
    * [Pull request 205](https://github.com/gazebosim/gz-transport/pull/205)

### Gazebo Transport 8.3.0 (2022-07-27)

1. Ignition -> Gazebo
    * [Pull request #330](https://github.com/gazebosim/gz-transport/pull/330)

1. Bash completion for flags
    * [Pull request #312](https://github.com/gazebosim/gz-transport/pull/312)

1. Focal CI: static checkers, doxygen linters, compiler warnings
    * [Pull request #298](https://github.com/gazebosim/gz-transport/pull/298)

1. Remove no username error messages
    * [Pull request #286](https://github.com/gazebosim/gz-transport/pull/286)

1. Documented the default value of `GZ_PARTITION`
    * [Pull request #281](https://github.com/gazebosim/gz-transport/pull/281)

1. Remove static on `registrationCb` and `unregistrationCb`.
    * [Pull request #273](https://github.com/gazebosim/gz-transport/pull/273)

### Gazebo Transport 8.2.1 (2021-10-27)

1. Make zmq check for post 4.3.1 not to include 4.3.1
    * [Pull request #237](https://github.com/gazebosim/gz-transport/pull/237)
    * [Pull request #274](https://github.com/gazebosim/gz-transport/pull/274)

1. Fix Homebrew warning (backport from Fortress)
    * [Pull request #268](https://github.com/gazebosim/gz-transport/pull/268)

1. Infrastructure
    * [Pull request #246](https://github.com/gazebosim/gz-transport/pull/246)
    * [Pull request #224](https://github.com/gazebosim/gz-transport/pull/224)

1. Remove deprecated test
    * [Pull request #239](https://github.com/gazebosim/gz-transport/pull/239)

1. Add Windows Installation using conda-forge, and cleanup install docs
    * [Pull request #214](https://github.com/gazebosim/gz-transport/pull/214)

### Gazebo Transport 8.2.0 (2020-01-05)

1. All changes up to version 7.5.1.

1. Addition of topic statistics that can report number of dropped messages
   and publication, age, and reception statistics.
    * [Pull request 205](https://github.com/gazebosim/gz-transport/pull/205)

### Gazebo Transport 8.1.0 (2020-08-28)

1. Fix mem leak.
   * [Github pull request 174](https://github.com/gazebosim/gz-transport/pull/174)

1. One NodeShared per process.
    * [Github pull request 152](https://github.com/gazebosim/gz-transport/pull/152)

1. Remove Windows warnings.
    * [Github pull request 151](https://github.com/gazebosim/gz-transport/pull/151)

1. Remove warnings on Homebrew.
    * [Github pull request 150](https://github.com/gazebosim/gz-transport/pull/150)

1. Fix ByteSize deprecation warnings for Protobuf 3.1+.
    * [BitBucket pull request 423](https://osrf-migration.github.io/ignition-gh-pages/#!/ignitionrobotics/ign-transport/pull-requests/423)

1. Improve compiler support for c++ filesystem.
    * [BitBucket pull request 420](https://osrf-migration.github.io/ignition-gh-pages/#!/ignitionrobotics/ign-transport/pull-requests/420)

1. Support playback of corrupt log files.
    * [BitBucket pull request 398](https://osrf-migration.github.io/ignition-gh-pages/#!/ignitionrobotics/ign-transport/pull-requests/398)
    * [BitBucket pull request 425](https://osrf-migration.github.io/ignition-gh-pages/#!/ignitionrobotics/ign-transport/pull-requests/425)

1. Add signal handler to log playback.
    * [BitBucket pull request 399](https://osrf-migration.github.io/ignition-gh-pages/#!/ignitionrobotics/ign-transport/pull-requests/399)

1. Added additional publishers and subscribers to the `bench` example program in order to simulate high network traffic conditions.
    * [BitBucket pull request 416](https://osrf-migration.github.io/ignition-gh-pages/#!/ignitionrobotics/ign-transport/pull-requests/416)

1. Added topic subscription to the C interface.
    * [BitBucket pull request 385](https://osrf-migration.github.io/ignition-gh-pages/#!/ignitionrobotics/ign-transport/pull-requests/385)
    * [BitBucket pull request 417](https://osrf-migration.github.io/ignition-gh-pages/#!/ignitionrobotics/ign-transport/pull-requests/417)

1. Added fast log playback, where messages are published without waiting.
    * [BitBucket pull request 401](https://osrf-migration.github.io/ignition-gh-pages/#!/ignitionrobotics/ign-transport/pull-requests/401)

### Gazebo Transport 8.0.0 (2019-12-10)

1. Upgrade to ignition-msgs5.
    * [BitBucket pull request 402](https://osrf-migration.github.io/ignition-gh-pages/#!/ignitionrobotics/ign-transport/pull-requests/402)

1. Utilize protobuf messages for discovery.
    * [BitBucket pull request 403](https://osrf-migration.github.io/ignition-gh-pages/#!/ignitionrobotics/ign-transport/pull-requests/403)

1. Ignore incompatible discovery messages and reduce console spam.
    * [BitBucket pull request 408](https://osrf-migration.github.io/ignition-gh-pages/#!/ignitionrobotics/ign-transport/pull-requests/408)

1. Improve compiler support for c++ filesystem.
    * [BitBucket pull request 405](https://osrf-migration.github.io/ignition-gh-pages/#!/ignitionrobotics/ign-transport/pull-requests/405)
    * [BitBucket pull request 406](https://osrf-migration.github.io/ignition-gh-pages/#!/ignitionrobotics/ign-transport/pull-requests/406)

1. This release includes all changes up to 7.5.0.

## Gazebo Transport 7

### Gazebo Transport 7.5.1 (2020-12-23)

1. CI fixes
    * [Pull request 158](https://github.com/gazebosim/gz-transport/pull/158)
    * [Pull request 176](https://github.com/gazebosim/gz-transport/pull/176)

1. Fix codecheck
    * [Pull request 194](https://github.com/gazebosim/gz-transport/pull/194)

1. Prevent empty messages from spamming the console
    * [Pull request 164](https://github.com/gazebosim/gz-transport/pull/164)

### Gazebo Transport 7.5.0 (2020-07-29)

1. Disable flaky Mac OS X tests
    * [Pull request 176](https://github.com/gazebosim/gz-transport/pull/176)

1. Prevent empty messages from spamming the console
    * [Pull request 164](https://github.com/gazebosim/gz-transport/pull/164)

1. Modernize actions CI
    * [Pull request 158](https://github.com/gazebosim/gz-transport/pull/158)

1. Helper function to get a valid topic name
    * [Pull request 153](https://github.com/gazebosim/gz-transport/pull/153)

1. GitHub migration
    * [Pull request 132](https://github.com/gazebosim/gz-transport/pull/132)
    * [Pull request 123](https://github.com/gazebosim/gz-transport/pull/123)
    * [Pull request 126](https://github.com/gazebosim/gz-transport/pull/126)

1. Fix ZMQ and Protobuf warnings
    * [BitBucket pull request 442](https://osrf-migration.github.io/ignition-gh-pages/#!/ignitionrobotics/ign-transport/pull-requests/442)
    * [BitBucket pull request 438](https://osrf-migration.github.io/ignition-gh-pages/#!/ignitionrobotics/ign-transport/pull-requests/438)
    * [BitBucket pull request 439](https://osrf-migration.github.io/ignition-gh-pages/#!/ignitionrobotics/ign-transport/pull-requests/439)
    * [Pull request 150](https://github.com/gazebosim/gz-transport/pull/150)
    * [Pull request 151](https://github.com/gazebosim/gz-transport/pull/151)

1. Handle `getpwduid_r` error cases. This addresses issue #118. Solution was
   created in pull request #441 by Poh Zhi-Ee.
    * [BitBucket pull request 444](https://osrf-migration.github.io/ignition-gh-pages/#!/ignitionrobotics/ign-transport/pull-requests/444)

### Gazebo Transport 7.4.0 (2020-03-09)

1. Removed a `sleep` from NodeShared. The sleep was meant to guarantee
   message delivery during `connect`. This approach would fail if the delay
   between nodes was too large.
    * [BitBucket pull request 436](https://osrf-migration.github.io/ignition-gh-pages/#!/ignitionrobotics/ign-transport/pull-requests/436)

1. Set default message buffer sizes to 1000, for both send and receive
   buffers.
    * [BitBucket pull request 433](https://osrf-migration.github.io/ignition-gh-pages/#!/ignitionrobotics/ign-transport/pull-requests/433)

1. Added support for configuring message buffers via environment variables.
    * [BitBucket pull request 430](https://osrf-migration.github.io/ignition-gh-pages/#!/ignitionrobotics/ign-transport/pull-requests/430)

### Gazebo Transport 7.3.0

1. Write to disk from a background thread in log recorder
    * [BitBucket pull request 428](https://osrf-migration.github.io/ignition-gh-pages/#!/ignitionrobotics/ign-transport/pull-requests/428)

1. Restore original Playback::Start and add overload with new parameter to fix ABI.
    * [BitBucket pull request 427](https://osrf-migration.github.io/ignition-gh-pages/#!/ignitionrobotics/ign-transport/pull-requests/427)

1. Improve compiler support for c++ filesystem.
    * [BitBucket pull request 422](https://osrf-migration.github.io/ignition-gh-pages/#!/ignitionrobotics/ign-transport/pull-requests/422)

### Gazebo Transport 7.2.1

1. Updates to C interface subscription options.
    * [BitBucket pull request 417](https://osrf-migration.github.io/ignition-gh-pages/#!/ignitionrobotics/ign-transport/pull-requests/417)

### Gazebo Transport 7.2.0

1. Support playback of corrupt log files.
    * [BitBucket pull request 398](https://osrf-migration.github.io/ignition-gh-pages/#!/ignitionrobotics/ign-transport/pull-requests/398)

1. Add signal handler to log playback.
    * [BitBucket pull request 399](https://osrf-migration.github.io/ignition-gh-pages/#!/ignitionrobotics/ign-transport/pull-requests/399)

1. Ignore incompatible discovery messages and reduce console spam.
    * [BitBucket pull request 409](https://osrf-migration.github.io/ignition-gh-pages/#!/ignitionrobotics/ign-transport/pull-requests/409)

1. Added additional publishers and subscribers to the `bench` example program in order to simulate high network traffic conditions.
    * [BitBucket pull request 416](https://osrf-migration.github.io/ignition-gh-pages/#!/ignitionrobotics/ign-transport/pull-requests/416)

1. Added topic subscription to the C interface.
    * [BitBucket pull request 385](https://osrf-migration.github.io/ignition-gh-pages/#!/ignitionrobotics/ign-transport/pull-requests/385)

1. Added fast log playback, where messages are published without waiting.
    * [BitBucket pull request 401](https://osrf-migration.github.io/ignition-gh-pages/#!/ignitionrobotics/ign-transport/pull-requests/401)

### Gazebo Transport 7.1.0

1. Added method for determining if a throttled publisher is ready to publish.
    * [BitBucket pull request 395](https://osrf-migration.github.io/ignition-gh-pages/#!/ignitionrobotics/ign-transport/pull-requests/395)

1. Add intraprocess field to MessageInfo. The intraprocess field indicates whether the message is coming from a node within this process.
    * [BitBucket pull request 394](https://osrf-migration.github.io/ignition-gh-pages/#!/ignitionrobotics/ign-transport/pull-requests/394)

### Gazebo Transport 7.0.0

1. Fix fast constructor-destructor deadlock race condition.
    * [BitBucket pull request 384](https://osrf-migration.github.io/ignition-gh-pages/#!/ignitionrobotics/ign-transport/pull-requests/384)

1. Added ability to specify partition information on a node through the
   CIface.
    * [BitBucket pull request 378](https://osrf-migration.github.io/ignition-gh-pages/#!/ignitionrobotics/ign-transport/pull-requests/378)

1. Added ability to advertise a topic through the CIface.
    * [BitBucket pull request 377](https://osrf-migration.github.io/ignition-gh-pages/#!/ignitionrobotics/ign-transport/pull-requests/377)

1. Added a `-n` argument to the echo command line tool, where `-n` can be used
   to specify the number of messages to echo and then exit. Made the
   `gz.hh` header file private (not installed).
    * [BitBucket pull request 367](https://osrf-migration.github.io/ignition-gh-pages/#!/ignitionrobotics/ign-transport/pull-requests/367)

1. Added start of C interface, currently it supports only pub/sub.
    * [BitBucket pull request 366](https://osrf-migration.github.io/ignition-gh-pages/#!/ignitionrobotics/ign-transport/pull-requests/366)
    * [BitBucket pull request 370](https://osrf-migration.github.io/ignition-gh-pages/#!/ignitionrobotics/ign-transport/pull-requests/370)
    * [BitBucket pull request 373](https://osrf-migration.github.io/ignition-gh-pages/#!/ignitionrobotics/ign-transport/pull-requests/373)

1. Introduce `GZ_RELAY`.
    * [BitBucket pull request 364](https://osrf-migration.github.io/ignition-gh-pages/#!/ignitionrobotics/ign-transport/pull-requests/364)

1. Upgrade to ignition-msgs4.
    * [BitBucket pull request 371](https://osrf-migration.github.io/ignition-gh-pages/#!/ignitionrobotics/ign-transport/pull-requests/371)

## Gazebo Transport 6

### Gazebo Transport 6.X.X

1. Ignore EPERM and ENOBUFS errors during discovery, generalize cmake for gz tool files
    * [BitBucket pull request 380](https://osrf-migration.github.io/ignition-gh-pages/#!/ignitionrobotics/ign-transport/pull-requests/380)
    * [Issue 106](https://github.com/gazebosim/gz-transport/issues/106)

1. Skip `cmd*.rb` generation on windows to fix build
    * [BitBucket pull request 363](https://osrf-migration.github.io/ignition-gh-pages/#!/ignitionrobotics/ign-transport/pull-requests/363)
    * [Issue 94](https://github.com/gazebosim/gz-transport/issues/94)

### Gazebo Transport 6.0.0

1. Upgrade to proto3, c++17, ignition-cmake2 and ignition-msgs3.
    * [BitBucket pull request 312](https://osrf-migration.github.io/ignition-gh-pages/#!/ignitionrobotics/ign-transport/pull-requests/312)

## Gazebo Transport 5

### Gazebo Transport 5.X.X

1. Added support for alternative clock sources during log recording.
    * [BitBucket pull request 340](https://osrf-migration.github.io/ignition-gh-pages/#!/ignitionrobotics/ign-transport/pull-requests/340)

1. Exposed Log and log Playback time information.
    * [BitBucket pull request 342](https://osrf-migration.github.io/ignition-gh-pages/#!/ignitionrobotics/ign-transport/pull-requests/342)

1. Added the ability to Seek within the log playback, which makes possible to
   jump to any valid time point of the reproduction.
    * [BitBucket pull request 341](https://osrf-migration.github.io/ignition-gh-pages/#!/ignitionrobotics/ign-transport/pull-requests/341)

1. Added the ability to Step the advance of the playback from within the log
   replayer.
    * [BitBucket pull request 339](https://osrf-migration.github.io/ignition-gh-pages/#!/ignitionrobotics/ign-transport/pull-requests/339)

1. Added the ability to Pause/Resume playback from the log replayer.
    * [BitBucket pull request 334](https://osrf-migration.github.io/ignition-gh-pages/#!/ignitionrobotics/ign-transport/pull-requests/334)

1. Added support for topic remapping when running "gz log playback". Note that
   the string ":=" is not allowed now as part of a partition, namespace or topic
   anymore.
    * [BitBucket pull request 331](https://osrf-migration.github.io/ignition-gh-pages/#!/ignitionrobotics/ign-transport/pull-requests/331)

1. Added the ability to remap topic names.
    * [BitBucket pull request 330](https://osrf-migration.github.io/ignition-gh-pages/#!/ignitionrobotics/ign-transport/pull-requests/330)

1. Prevent the log recorder from subscribing to topics that have already
   been added.
    * [BitBucket pull request 329](https://osrf-migration.github.io/ignition-gh-pages/#!/ignitionrobotics/ign-transport/pull-requests/329)

1. Added log::Recorder::Topics that returns the set of added topics.
    * [BitBucket pull request 328](https://osrf-migration.github.io/ignition-gh-pages/#!/ignitionrobotics/ign-transport/pull-requests/328)

1. Added log::Recorder::Filename that returns the name of the log file.
    * [BitBucket pull request 327](https://osrf-migration.github.io/ignition-gh-pages/#!/ignitionrobotics/ign-transport/pull-requests/327)

1. Added a logging tutorial
    * [BitBucket pull request 311](https://osrf-migration.github.io/ignition-gh-pages/#!/ignitionrobotics/ign-transport/pull-requests/311)

1. Added a migration guide for helping with the transition between major
   versions
    * [BitBucket pull request 310](https://osrf-migration.github.io/ignition-gh-pages/#!/ignitionrobotics/ign-transport/pull-requests/310)

1. Converted gz-transport-log into a component
    * [BitBucket pull request 298](https://osrf-migration.github.io/ignition-gh-pages/#!/ignitionrobotics/ign-transport/pull-requests/298)

1. Added inline versioned namespace to the log library
    * [BitBucket pull request 303](https://osrf-migration.github.io/ignition-gh-pages/#!/ignitionrobotics/ign-transport/pull-requests/303)

1. Added inline versioned namespace to the main library
    * [BitBucket pull request 301](https://osrf-migration.github.io/ignition-gh-pages/#!/ignitionrobotics/ign-transport/pull-requests/301)

1. Added --force option to 'gz log record'
    * [BitBucket pull request 325](https://osrf-migration.github.io/ignition-gh-pages/#!/ignitionrobotics/ign-transport/pull-requests/325)

## Gazebo Transport 4

### Gazebo Transport 4.X.X

1. Ignore subinterfaces when using determineInterfaces().
    * [BitBucket pull request 314](https://osrf-migration.github.io/ignition-gh-pages/#!/ignitionrobotics/ign-transport/pull-requests/314)

1. Refactored Playback to return a PlaybackHandle from Start()
    * [BitBucket pull request 302](https://osrf-migration.github.io/ignition-gh-pages/#!/ignitionrobotics/ign-transport/pull-requests/302)

1. Added command line tool for the logging features
    * [BitBucket pull request 276](https://osrf-migration.github.io/ignition-gh-pages/#!/ignitionrobotics/ign-transport/pull-requests/276)

1. Added examples using logging features
    * [BitBucket pull request 279](https://osrf-migration.github.io/ignition-gh-pages/#!/ignitionrobotics/ign-transport/pull-requests/279)

1. Added integration tests for recording
    * [BitBucket pull request 275](https://osrf-migration.github.io/ignition-gh-pages/#!/ignitionrobotics/ign-transport/pull-requests/275)

1. Added ability to play back gz transport topics
    * [BitBucket pull request 274](https://osrf-migration.github.io/ignition-gh-pages/#!/ignitionrobotics/ign-transport/pull-requests/274)

1. Added ability to record gz transport topics
    * [BitBucket pull request 273](https://osrf-migration.github.io/ignition-gh-pages/#!/ignitionrobotics/ign-transport/pull-requests/273)

1. Added ability to query log messages by topic name and time received
    * [BitBucket pull request 272](https://osrf-migration.github.io/ignition-gh-pages/#!/ignitionrobotics/ign-transport/pull-requests/272)

1. Added ability to get all messages from a log file
    * [BitBucket pull request 271](https://osrf-migration.github.io/ignition-gh-pages/#!/ignitionrobotics/ign-transport/pull-requests/271)

1. Added ability to insert messages into a sqlite3 based log file
    * [BitBucket pull request 270](https://osrf-migration.github.io/ignition-gh-pages/#!/ignitionrobotics/ign-transport/pull-requests/270)

1. Added TopicUtils::DecomposeFullyQualifiedTopic()
    * [BitBucket pull request 269](https://osrf-migration.github.io/ignition-gh-pages/#!/ignitionrobotics/ign-transport/pull-requests/269)

### Gazebo Transport 4.0.0 (2018-01-XX)

1. Basic authentication for topics.
    * [BitBucket pull request 236](https://osrf-migration.github.io/ignition-gh-pages/#!/ignitionrobotics/ign-transport/pull-requests/236)

1. Upgrade to gz-cmake.
    * [BitBucket pull request 239](https://osrf-migration.github.io/ignition-gh-pages/#!/ignitionrobotics/ign-transport/pull-requests/239)

1. Added a benchmark program to test latency and throughput.
    * [BitBucket pull request 225](https://osrf-migration.github.io/ignition-gh-pages/#!/ignitionrobotics/ign-transport/pull-requests/225)

1. Support publication and receipt of raw serialized data.
    * [BitBucket pull request 251](https://osrf-migration.github.io/ignition-gh-pages/#!/ignitionrobotics/ign-transport/pull-requests/251)

1. Use zero copy when publishing messages.
    * [BitBucket pull request 229](https://osrf-migration.github.io/ignition-gh-pages/#!/ignitionrobotics/ign-transport/pull-requests/229)

1. Added publishing and receiving messages as raw bytes
    * [BitBucket pull request 251](https://osrf-migration.github.io/ignition-gh-pages/#!/ignitionrobotics/ign-transport/pull-requests/251)

1. Updated service responder callbacks to return a boolean value. The
   existing functions have been deprecated.
    * [BitBucket pull request 260](https://osrf-migration.github.io/ignition-gh-pages/#!/ignitionrobotics/ign-transport/pull-requests/260)
    * [BitBucket pull request 228](https://osrf-migration.github.io/ignition-gh-pages/#!/ignitionrobotics/ign-transport/pull-requests/228)

1. Hide ZMQ from public interfaces
    * [BitBucket pull request 224](https://osrf-migration.github.io/ignition-gh-pages/#!/ignitionrobotics/ign-transport/pull-requests/224)

## Gazebo Transport 3

### Gazebo Transport 3.X.X



### Gazebo Transport 3.1.0 (2017-11-29)

1. Documentation improvements
    * [BitBucket pull request 199](https://osrf-migration.github.io/ignition-gh-pages/#!/ignitionrobotics/ign-transport/pull-requests/199)
    * [BitBucket pull request 200](https://osrf-migration.github.io/ignition-gh-pages/#!/ignitionrobotics/ign-transport/pull-requests/200)
    * [BitBucket pull request 203](https://osrf-migration.github.io/ignition-gh-pages/#!/ignitionrobotics/ign-transport/pull-requests/203)
    * [BitBucket pull request 206](https://osrf-migration.github.io/ignition-gh-pages/#!/ignitionrobotics/ign-transport/pull-requests/206)
    * [BitBucket pull request 197](https://osrf-migration.github.io/ignition-gh-pages/#!/ignitionrobotics/ign-transport/pull-requests/197)
    * [BitBucket pull request 219](https://osrf-migration.github.io/ignition-gh-pages/#!/ignitionrobotics/ign-transport/pull-requests/219)
    * [Issue 63](https://github.com/gazebosim/gz-transport/issues/63)
    * [Issue 67](https://github.com/gazebosim/gz-transport/issues/67)

1. Workaround for the ghost Msbuild warning in Jenkins plugin
    * [BitBucket pull request 205](https://osrf-migration.github.io/ignition-gh-pages/#!/ignitionrobotics/ign-transport/pull-requests/205)

1. Added tests for gz.cc
    * [BitBucket pull request 209](https://osrf-migration.github.io/ignition-gh-pages/#!/ignitionrobotics/ign-transport/pull-requests/209)

1. Remove manual setting of flags for dynamic linking of the Windows CRT library
    * [BitBucket pull request 210](https://osrf-migration.github.io/ignition-gh-pages/#!/ignitionrobotics/ign-transport/pull-requests/210)

1. Add BUILD_TESTING CMake option and tests target
    * [BitBucket pull request 208](https://osrf-migration.github.io/ignition-gh-pages/#!/ignitionrobotics/ign-transport/pull-requests/208)

1. Remove unused statement from Header::Unpack
    * [BitBucket pull request 212](https://osrf-migration.github.io/ignition-gh-pages/#!/ignitionrobotics/ign-transport/pull-requests/212)

1. Port cmake fixes from sdformat
    * [BitBucket pull request 213](https://osrf-migration.github.io/ignition-gh-pages/#!/ignitionrobotics/ign-transport/pull-requests/213)

1. Clean up DefaultFlags.cmake
    * [BitBucket pull request 214](https://osrf-migration.github.io/ignition-gh-pages/#!/ignitionrobotics/ign-transport/pull-requests/214)

1. Add the new const methods to overloaded bool operator
    * [BitBucket pull request 217](https://osrf-migration.github.io/ignition-gh-pages/#!/ignitionrobotics/ign-transport/pull-requests/217)

1. SubscriptionHandler.hh fix std::move compiler warning
    * [BitBucket pull request 222](https://osrf-migration.github.io/ignition-gh-pages/#!/ignitionrobotics/ign-transport/pull-requests/222)

1. Fix gz topic|service fails on MacOS X if system integrity protection is enabled
    * [BitBucket pull request 227](https://osrf-migration.github.io/ignition-gh-pages/#!/ignitionrobotics/ign-transport/pull-requests/227)
    * [Issue 72](https://github.com/gazebosim/gz-transport/issues/72)

### Gazebo Transport 3.0.0

1. Added optional message throttling when publishing messages.
    * [BitBucket pull request 194](https://osrf-migration.github.io/ignition-gh-pages/#!/ignitionrobotics/ign-transport/pull-requests/194)

1. Support for an optional MessageInfo parameter in the user callbacks for
   receiving messages. This parameter provides some information about the
   message received (e.g.: topic name).
    * [BitBucket pull request 191](https://osrf-migration.github.io/ignition-gh-pages/#!/ignitionrobotics/ign-transport/pull-requests/191)

1. Added `Node::Publisher::HasConnections` function that can be used to
   check if a Publisher has subscribers.
    * [BitBucket pull request 190](https://osrf-migration.github.io/ignition-gh-pages/#!/ignitionrobotics/ign-transport/pull-requests/190)

1. Add gz topic --echo command line tool.
    * [BitBucket pull request 189](https://osrf-migration.github.io/ignition-gh-pages/#!/ignitionrobotics/ign-transport/pull-requests/189)

1. Support a generic callback signature for receiving messages of any type.
    * [BitBucket pull request 188](https://osrf-migration.github.io/ignition-gh-pages/#!/ignitionrobotics/ign-transport/pull-requests/188)

1. Node::Unadvertise(), Node::Publish() and Node::TopicsAdvertised() removed.
   Node::Advertise() returns a Node::Publisher object that can be used for
   publishing messages. When this object runs out of scope the topic is
   unadvertised.
    * [BitBucket pull request 186](https://osrf-migration.github.io/ignition-gh-pages/#!/ignitionrobotics/ign-transport/pull-requests/186)
    * [BitBucket pull request 185](https://osrf-migration.github.io/ignition-gh-pages/#!/ignitionrobotics/ign-transport/pull-requests/185)
    * [BitBucket pull request 184](https://osrf-migration.github.io/ignition-gh-pages/#!/ignitionrobotics/ign-transport/pull-requests/184)

1. Create AdvertiseMessageOptions and AdvertiseServiceOptions classes.
    * [BitBucket pull request 184](https://osrf-migration.github.io/ignition-gh-pages/#!/ignitionrobotics/ign-transport/pull-requests/184)

1. Subscription options added. The first option is to provide the ability to
   set the received message rate on the subscriber side.
    * [BitBucket pull request 174](https://osrf-migration.github.io/ignition-gh-pages/#!/ignitionrobotics/ign-transport/pull-requests/174)

1. Added gz service --req <args ...> for requesting services using the command line.
    * [BitBucket pull request 172](https://osrf-migration.github.io/ignition-gh-pages/#!/ignitionrobotics/ign-transport/pull-requests/172)

1. Do not allow to advertise a topic that is currently advertised on the same node.
   See [issue #54](https://github.com/gazebosim/gz-transport/issues/54)
    * [BitBucket pull request 169](https://osrf-migration.github.io/ignition-gh-pages/#!/ignitionrobotics/ign-transport/pull-requests/169)

1. ZeroMQ updated from 3.2.4 to 4.0.4 on Windows.
    * [BitBucket pull request 171](https://osrf-migration.github.io/ignition-gh-pages/#!/ignitionrobotics/ign-transport/pull-requests/171)

## Gazebo Transport 2.x

1. Fix issue #55.
    * [BitBucket pull request 183](https://osrf-migration.github.io/ignition-gh-pages/#!/ignitionrobotics/ign-transport/pull-requests/183)

1. Protobuf3 support added.
    * [BitBucket pull request 181](https://osrf-migration.github.io/ignition-gh-pages/#!/ignitionrobotics/ign-transport/pull-requests/181)

1. ZeroMQ updated from 3.2.4 to 4.0.4 on Windows.
    * [BitBucket pull request 171](https://osrf-migration.github.io/ignition-gh-pages/#!/ignitionrobotics/ign-transport/pull-requests/171)

1. Copyright added to `tools/code_check.sh` and `tools/cpplint_to_cppcheckxml.py`
    * [BitBucket pull request 168](https://osrf-migration.github.io/ignition-gh-pages/#!/ignitionrobotics/ign-transport/pull-requests/168)

1. Fix case where `std::bad_function_call` could be thrown.
    * [BitBucket pull request 317](https://osrf-migration.github.io/ignition-gh-pages/#!/ignitionrobotics/ign-transport/pull-requests/317)

### Gazebo Transport 2.0.0

1. Move ZMQ initialization from constructor to separate function in
   NodeShared.
    * [BitBucket pull request 166](https://osrf-migration.github.io/ignition-gh-pages/#!/ignitionrobotics/ign-transport/pull-requests/166)

1. `Node::Advertise` returns a publisher id that can be used to publish messages, as an alternative to remembering topic strings.
    * [BitBucket pull request 129](https://osrf-migration.github.io/ignition-gh-pages/#!/ignitionrobotics/ign-transport/pull-requests/129)

## Gazebo Transport 1.x

### Gazebo Transport 1.2.0

1. Removed duplicate code in NetUtils, and improved speed of DNS lookup
    * [BitBucket pull request 128](https://osrf-migration.github.io/ignition-gh-pages/#!/ignitionrobotics/ign-transport/pull-requests/128)<|MERGE_RESOLUTION|>--- conflicted
+++ resolved
@@ -1,6 +1,95 @@
-<<<<<<< HEAD
 ## Gazebo Transport 12.X
-=======
+
+### Gazebo Transport 12.0.0 (2022-09-22)
+
+1. Improved windows instructions
+    * [Pull request #360](https://github.com/gazebosim/gz-transport/pull/360)
+
+1. Improved instructions
+    * [Pull request #359](https://github.com/gazebosim/gz-transport/pull/359)
+
+1. Fix table in "Nodes and topics tutorial"
+    * [Pull request #356](https://github.com/gazebosim/gz-transport/pull/356)
+
+1. Update link
+    * [Pull request #358](https://github.com/gazebosim/gz-transport/pull/358)
+
+1. Tweak section title.
+    * [Pull request #357](https://github.com/gazebosim/gz-transport/pull/357)
+
+1. Fix Docker build and relay tutorial instructions
+    * [Pull request #355](https://github.com/gazebosim/gz-transport/pull/355)
+
+1. Fix bench example compilation.
+    * [Pull request #352](https://github.com/gazebosim/gz-transport/pull/352)
+
+1. Download examples matching the version number
+    * [Pull request #354](https://github.com/gazebosim/gz-transport/pull/354)
+
+1. Tweak topic statistics tutorial
+    * [Pull request #353](https://github.com/gazebosim/gz-transport/pull/353)
+
+1. Don't use ignition/msgs.hh
+    * [Pull request #315](https://github.com/gazebosim/gz-transport/pull/315)
+
+1. Remove left-over from Discovery_TEST
+    * [Pull request #343](https://github.com/gazebosim/gz-transport/pull/343)
+
+1. Suppress protobuf related Windows warnings
+    * [Pull request #334](https://github.com/gazebosim/gz-transport/pull/334)
+
+1. Remove problematic discovery test
+    * [Pull request #336](https://github.com/gazebosim/gz-transport/pull/336)
+
+1. ign -> gz Provisional Finale: Source Migration : gz-transport
+    * [Pull request #329](https://github.com/gazebosim/gz-transport/pull/329)
+
+1. ign -> gz migrations
+    * [Pull request #328](https://github.com/gazebosim/gz-transport/pull/328)
+
+1. Use auto for loop iterators
+    * [Pull request #326](https://github.com/gazebosim/gz-transport/pull/326)
+
+1. Update GoogleTest to latest version
+    * [Pull request #316](https://github.com/gazebosim/gz-transport/pull/316)
+
+1. ign -> gz Partial Docs Migration and Project Name Followups : gz-transport
+    * [Pull request #325](https://github.com/gazebosim/gz-transport/pull/325)
+
+1. Migrate ignition-transport
+    * [Pull request #324](https://github.com/gazebosim/gz-transport/pull/324)
+
+1. Rename CMake project to gz
+    * [Pull request #320](https://github.com/gazebosim/gz-transport/pull/320)
+
+1. ign -> gz Macro Migration : gz-transport
+    * [Pull request #319](https://github.com/gazebosim/gz-transport/pull/319)
+
+1. [ign -> gz] CMake functions
+    * [Pull request #322](https://github.com/gazebosim/gz-transport/pull/322)
+
+1. ign -> gz Environment Variable Migration
+    * [Pull request #318](https://github.com/gazebosim/gz-transport/pull/318)
+
+1. ign -> gz Namespace Migration : gz-transport
+    * [Pull request #311](https://github.com/gazebosim/gz-transport/pull/311)
+
+1. ign -> gz migration
+    * [Pull request #310](https://github.com/gazebosim/gz-transport/pull/310)
+
+1. Use ign-utils instead of ign-cmake utilities
+    * [Pull request #307](https://github.com/gazebosim/gz-transport/pull/307)
+
+1. Remove Bionic from future releases (Garden+)
+    * [Pull request #297](https://github.com/gazebosim/gz-transport/pull/297)
+
+1. Bumps in garden: ign-transport12 use ign-math7
+    * [Pull request #285](https://github.com/gazebosim/gz-transport/pull/285)
+
+1. Bumps in garden : ci_matching_branch/bump_garden_ign-transport12
+    * [Pull request #280](https://github.com/gazebosim/gz-transport/pull/280)
+
+
 ## Gazebo Transport 11.X
 
 ### Gazebo Transport 11.3.0 (2022-10-31)
@@ -25,99 +114,6 @@
 1. Bash completion for flags
     * [Pull request #312](https://github.com/gazebosim/gz-transport/pull/312)
     * [Pull request #333](https://github.com/gazebosim/gz-transport/pull/333)
->>>>>>> 5f37fe45
-
-### Gazebo Transport 12.0.0 (2022-09-22)
-
-1. Improved windows instructions
-    * [Pull request #360](https://github.com/gazebosim/gz-transport/pull/360)
-
-1. Improved instructions
-    * [Pull request #359](https://github.com/gazebosim/gz-transport/pull/359)
-
-1. Fix table in "Nodes and topics tutorial"
-    * [Pull request #356](https://github.com/gazebosim/gz-transport/pull/356)
-
-1. Update link
-    * [Pull request #358](https://github.com/gazebosim/gz-transport/pull/358)
-
-1. Tweak section title.
-    * [Pull request #357](https://github.com/gazebosim/gz-transport/pull/357)
-
-1. Fix Docker build and relay tutorial instructions
-    * [Pull request #355](https://github.com/gazebosim/gz-transport/pull/355)
-
-1. Fix bench example compilation.
-    * [Pull request #352](https://github.com/gazebosim/gz-transport/pull/352)
-
-1. Download examples matching the version number
-    * [Pull request #354](https://github.com/gazebosim/gz-transport/pull/354)
-
-1. Tweak topic statistics tutorial
-    * [Pull request #353](https://github.com/gazebosim/gz-transport/pull/353)
-
-1. Don't use ignition/msgs.hh
-    * [Pull request #315](https://github.com/gazebosim/gz-transport/pull/315)
-
-1. Remove left-over from Discovery_TEST
-    * [Pull request #343](https://github.com/gazebosim/gz-transport/pull/343)
-
-1. Suppress protobuf related Windows warnings
-    * [Pull request #334](https://github.com/gazebosim/gz-transport/pull/334)
-
-1. Remove problematic discovery test
-    * [Pull request #336](https://github.com/gazebosim/gz-transport/pull/336)
-
-1. ign -> gz Provisional Finale: Source Migration : gz-transport
-    * [Pull request #329](https://github.com/gazebosim/gz-transport/pull/329)
-
-1. ign -> gz migrations
-    * [Pull request #328](https://github.com/gazebosim/gz-transport/pull/328)
-
-1. Use auto for loop iterators
-    * [Pull request #326](https://github.com/gazebosim/gz-transport/pull/326)
-
-1. Update GoogleTest to latest version
-    * [Pull request #316](https://github.com/gazebosim/gz-transport/pull/316)
-
-1. ign -> gz Partial Docs Migration and Project Name Followups : gz-transport
-    * [Pull request #325](https://github.com/gazebosim/gz-transport/pull/325)
-
-1. Migrate ignition-transport
-    * [Pull request #324](https://github.com/gazebosim/gz-transport/pull/324)
-
-1. Rename CMake project to gz
-    * [Pull request #320](https://github.com/gazebosim/gz-transport/pull/320)
-
-1. ign -> gz Macro Migration : gz-transport
-    * [Pull request #319](https://github.com/gazebosim/gz-transport/pull/319)
-
-1. [ign -> gz] CMake functions
-    * [Pull request #322](https://github.com/gazebosim/gz-transport/pull/322)
-
-1. ign -> gz Environment Variable Migration
-    * [Pull request #318](https://github.com/gazebosim/gz-transport/pull/318)
-
-1. ign -> gz Namespace Migration : gz-transport
-    * [Pull request #311](https://github.com/gazebosim/gz-transport/pull/311)
-
-1. ign -> gz migration
-    * [Pull request #310](https://github.com/gazebosim/gz-transport/pull/310)
-
-1. Use ign-utils instead of ign-cmake utilities
-    * [Pull request #307](https://github.com/gazebosim/gz-transport/pull/307)
-
-1. Remove Bionic from future releases (Garden+)
-    * [Pull request #297](https://github.com/gazebosim/gz-transport/pull/297)
-
-1. Bumps in garden: ign-transport12 use ign-math7
-    * [Pull request #285](https://github.com/gazebosim/gz-transport/pull/285)
-
-1. Bumps in garden : ci_matching_branch/bump_garden_ign-transport12
-    * [Pull request #280](https://github.com/gazebosim/gz-transport/pull/280)
-
-
-## Gazebo Transport 11.X
 
 ### Gazebo Transport 11.1.0 (2022-06-01)
 
