--- conflicted
+++ resolved
@@ -2,14 +2,12 @@
 
 ### Ignition Transport 5.X.X
 
-<<<<<<< HEAD
-1. Added log::Recorder::Topics that returns the set of added topics.
-   * [Pull request 328](https://bitbucket.org/ignitionrobotics/ign-transport/pull-requests/328)
-=======
 1. Prevent the log recorder from subscribing to topics that have already
    been added.
    * [Pull request 329](https://bitbucket.org/ignitionrobotics/ign-transport/pull-requests/329)
->>>>>>> 59457e62
+
+1. Added log::Recorder::Topics that returns the set of added topics.
+   * [Pull request 328](https://bitbucket.org/ignitionrobotics/ign-transport/pull-requests/328)
 
 1. Added log::Recorder::Filename that returns the name of the log file.
    * [Pull request 327](https://bitbucket.org/ignitionrobotics/ign-transport/pull-requests/327)
