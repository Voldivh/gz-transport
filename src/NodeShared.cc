--- conflicted
+++ resolved
@@ -218,30 +218,10 @@
   // Wait for the service thread before exit.
   if (this->threadReception.joinable())
     this->threadReception.join();
-<<<<<<< HEAD
 
   // Wait for the authentication thread before exit.
   if (this->dataPtr->accessControlThread.joinable())
     this->dataPtr->accessControlThread.join();
-#else
-  bool exitLoop = false;
-  while (!exitLoop)
-  {
-    std::lock_guard<std::mutex> lock(this->dataPtr->exitMutex);
-    {
-      if (this->threadReceptionExiting)
-        exitLoop = true;
-    }
-    std::this_thread::sleep_for(std::chrono::milliseconds(50));
-  }
-
-  // We intentionally don't destroy the context in Windows.
-  // For some reason, when MATLAB deallocates the MEX file makes the context
-  // destructor to hang (probably waiting for ZMQ sockets to terminate).
-  // ToDo: Fix it.
-#endif
-=======
->>>>>>> 9b56e89f
 }
 
 //////////////////////////////////////////////////
@@ -286,15 +266,6 @@
         exitLoop = true;
     }
   }
-<<<<<<< HEAD
-#ifdef _WIN32
-  std::lock_guard<std::mutex> lock(this->dataPtr->exitMutex);
-  {
-    this->threadReceptionExiting = true;
-  }
-#endif
-=======
->>>>>>> 9b56e89f
 }
 
 //////////////////////////////////////////////////
