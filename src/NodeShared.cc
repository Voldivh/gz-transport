--- conflicted
+++ resolved
@@ -232,29 +232,10 @@
 
     // Send the messages
     std::lock_guard<std::recursive_mutex> lock(this->mutex);
-<<<<<<< HEAD
     this->publisher->send(msg0, ZMQ_SNDMORE);
     this->publisher->send(msg1, ZMQ_SNDMORE);
     this->publisher->send(msg2, ZMQ_SNDMORE);
     this->publisher->send(msg3, 0);
-=======
-    zmq::message_t msg;
-    msg.rebuild(_topic.size());
-    memcpy(msg.data(), _topic.data(), _topic.size());
-    this->dataPtr->publisher->send(msg, ZMQ_SNDMORE);
-
-    msg.rebuild(this->myAddress.size());
-    memcpy(msg.data(), this->myAddress.data(), this->myAddress.size());
-    this->dataPtr->publisher->send(msg, ZMQ_SNDMORE);
-
-    msg.rebuild(_data.size());
-    memcpy(msg.data(), _data.data(), _data.size());
-    this->dataPtr->publisher->send(msg, ZMQ_SNDMORE);
-
-    msg.rebuild(_msgType.size());
-    memcpy(msg.data(), _msgType.data(), _msgType.size());
-    this->dataPtr->publisher->send(msg, 0);
->>>>>>> 750b9c75
   }
   catch(const zmq::error_t& ze)
   {
