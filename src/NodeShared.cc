/*
 * Copyright (C) 2014 Open Source Robotics Foundation
 *
 * Licensed under the Apache License, Version 2.0 (the "License");
 * you may not use this file except in compliance with the License.
 * You may obtain a copy of the License at
 *
 *     http://www.apache.org/licenses/LICENSE-2.0
 *
 * Unless required by applicable law or agreed to in writing, software
 * distributed under the License is distributed on an "AS IS" BASIS,
 * WITHOUT WARRANTIES OR CONDITIONS OF ANY KIND, either express or implied.
 * See the License for the specific language governing permissions and
 * limitations under the License.
 *
*/

#ifdef _MSC_VER
#pragma warning(push, 0)
#endif
#include <zmq.hpp>
#ifdef _MSC_VER
#pragma warning(pop)
#endif

#include <chrono>
#include <iostream>
#include <map>
#include <mutex>
#include <string>
#include <thread>
#include <vector>

// ToDo: Remove after fixing the warnings.
#ifdef _MSC_VER
#pragma warning(push, 0)
#endif
#include <ignition/msgs.hh>
#ifdef _MSC_VER
#pragma warning(pop)
#endif

#include "ignition/transport/AdvertiseOptions.hh"
#include "ignition/transport/Discovery.hh"
#include "ignition/transport/Helpers.hh"
#include "ignition/transport/NodeShared.hh"
#include "ignition/transport/Packet.hh"
#include "ignition/transport/RepHandler.hh"
#include "ignition/transport/ReqHandler.hh"
#include "ignition/transport/SubscriptionHandler.hh"
#include "ignition/transport/TransportTypes.hh"
#include "ignition/transport/Uuid.hh"

#include "NodeSharedPrivate.hh"

#ifdef _MSC_VER
# pragma warning(disable: 4503)
#endif

using namespace ignition;
using namespace transport;

#define streq(s1,s2)    (!strcmp ((s1), (s2)))
#define strneq(s1,s2)   (strcmp ((s1), (s2)))
//  Sends string as 0MQ string, as multipart non-terminal
int
s_sendmore (void *socket, const char *string) {
    int size = zmq_send (socket, string, strlen (string), ZMQ_SNDMORE);
    return size;
}
int
s_send (void *socket, const char *string) {
    int size = zmq_send (socket, string, strlen (string), 0);
    return size;
}
//////////////////////////////////////////////////
NodeShared *NodeShared::Instance()
{
  static NodeShared instance;
  return &instance;
}

//////////////////////////////////////////////////
NodeShared::NodeShared()
  : timeout(Timeout),
    exit(false),
    verbose(false),
    dataPtr(new NodeSharedPrivate)
{
  // If IGN_VERBOSE=1 enable the verbose mode.
  std::string ignVerbose;
  this->verbose = (env("IGN_VERBOSE", ignVerbose) && ignVerbose == "1");

  // My process UUID.
  Uuid uuid;
  this->pUuid = uuid.ToString();

  // Initialize my discovery services.
  this->dataPtr->msgDiscovery.reset(
      new MsgDiscovery(this->pUuid, this->kMsgDiscPort));
  this->dataPtr->srvDiscovery.reset(
      new SrvDiscovery(this->pUuid, this->kSrvDiscPort));

  // Initialize the 0MQ objects.
  if (!this->InitializeSockets())
    return;

  if (this->verbose)
  {
    std::cout << "Current host address: " << this->hostAddr << std::endl;
    std::cout << "Process UUID: " << this->pUuid << std::endl;
    std::cout << "Bind at: [" << this->myAddress << "] for pub/sub\n";
    std::cout << "Bind at: [" << this->myControlAddress << "] for control\n";
    std::cout << "Bind at: [" << this->myReplierAddress << "] for srv. calls\n";
    std::cout << "Identity for receiving srv. requests: ["
              << this->replierId.ToString() << "]" << std::endl;
    std::cout << "Identity for receiving srv. responses: ["
              << this->responseReceiverId.ToString() << "]" << std::endl;
  }

  // Start the service thread.
  this->threadReception = std::thread(&NodeShared::RunReceptionTask, this);

#ifdef _WIN32
  this->threadReceptionExiting = false;
  this->threadReception.detach();
#endif

  // Set the callback to notify discovery updates (new topics).
  this->dataPtr->msgDiscovery->ConnectionsCb(
      std::bind(&NodeShared::OnNewConnection, this, std::placeholders::_1));

  // Set the callback to notify discovery updates (invalid topics).
  this->dataPtr->msgDiscovery->DisconnectionsCb(
      std::bind(&NodeShared::OnNewDisconnection, this, std::placeholders::_1));

  // Set the callback to notify svc discovery updates (new services).
  this->dataPtr->srvDiscovery->ConnectionsCb(
      std::bind(&NodeShared::OnNewSrvConnection, this, std::placeholders::_1));

  // Set the callback to notify svc discovery updates (invalid services).
  this->dataPtr->srvDiscovery->DisconnectionsCb(
      std::bind(&NodeShared::OnNewSrvDisconnection,
        this, std::placeholders::_1));

  // Start the discovery services.
  this->dataPtr->msgDiscovery->Start();
  this->dataPtr->srvDiscovery->Start();
}

//////////////////////////////////////////////////
NodeShared::~NodeShared()
{
  // Tell the service thread to terminate.
  this->exitMutex.lock();
  this->exit = true;
  this->exitMutex.unlock();

  // Don't join on Windows, because it can hang when this object
  // is destructed on process exit (e.g., when it's a global static).
  // I think that it's due to this bug:
  // https://connect.microsoft.com/VisualStudio/feedback/details/747145/std-thread-join-hangs-if-called-after-main-exits-when-using-vs2012-rc
#ifndef _WIN32
  // Wait for the service thread before exit.
  if (this->threadReception.joinable())
    this->threadReception.join();
#else
  bool exitLoop = false;
  while (!exitLoop)
  {
    std::lock_guard<std::mutex> lock(this->exitMutex);
    {
      if (this->threadReceptionExiting)
        exitLoop = true;
    }
    std::this_thread::sleep_for(std::chrono::milliseconds(50));
  }

  // We intentionally don't destroy the context in Windows.
  // For some reason, when MATLAB deallocates the MEX file makes the context
  // destructor to hang (probably waiting for ZMQ sockets to terminate).
  // ToDo: Fix it.
#endif
}

//////////////////////////////////////////////////
void NodeShared::RunReceptionTask()
{
  bool exitLoop = false;
  while (!exitLoop)
  {
    // Poll socket for a reply, with timeout.
    zmq::pollitem_t items[] =
    {
      {static_cast<void*>(*this->dataPtr->subscriber), 0, ZMQ_POLLIN, 0},
      {static_cast<void*>(*this->dataPtr->control), 0, ZMQ_POLLIN, 0},
      {static_cast<void*>(*this->dataPtr->replier), 0, ZMQ_POLLIN, 0},
      {static_cast<void*>(*this->dataPtr->responseReceiver), 0, ZMQ_POLLIN, 0}
    };
    try
    {
      zmq::poll(&items[0], sizeof(items) / sizeof(items[0]), this->timeout);
    }
    catch(...)
    {
      continue;
    }

    //  If we got a reply, process it.
    if (items[0].revents & ZMQ_POLLIN)
      this->RecvMsgUpdate();
    if (items[1].revents & ZMQ_POLLIN)
      this->RecvControlUpdate();
    if (items[2].revents & ZMQ_POLLIN)
      this->RecvSrvRequest();
    if (items[3].revents & ZMQ_POLLIN)
      this->RecvSrvResponse();

    // Is it time to exit?
    {
      std::lock_guard<std::mutex> lock(this->exitMutex);
      if (this->exit)
        exitLoop = true;
    }
  }
#ifdef _WIN32
  std::lock_guard<std::mutex> lock(this->exitMutex);
  {
    this->threadReceptionExiting = true;
  }
#endif
}

//////////////////////////////////////////////////
bool NodeShared::Publish(const std::string &_topic, const std::string &_data,
  const std::string &_msgType)
{
  try
  {
    auto iter = this->constMsgs.find(_topic);

    // Create the constMsgs if they don't currently exist
    if (iter == this->constMsgs.end())
    {
      this->constMsgs[_topic][0].rebuild(_topic.size());
      memcpy(this->constMsgs[_topic][0].data(), _topic.data(), _topic.size());

      this->constMsgs[_topic][1].rebuild(this->myAddress.size());
      memcpy(this->constMsgs[_topic][1].data(), this->myAddress.data(),
             this->myAddress.size());

      this->constMsgs[_topic][2].rebuild(_msgType.size());
      memcpy(this->constMsgs[_topic][2].data(), _msgType.data(),
             _msgType.size());

      iter = this->constMsgs.find(_topic);
    }

    std::lock_guard<std::recursive_mutex> lock(this->mutex);

    zmq::message_t msg;
<<<<<<< HEAD

    // Send topic name
    msg.copy(&(iter->second[0]));
    this->publisher->send(msg, ZMQ_SNDMORE);

    // Send my address
    msg.copy(&(iter->second[1]));
    this->publisher->send(msg, ZMQ_SNDMORE);
=======
    msg.rebuild(_topic.size());
    memcpy(msg.data(), _topic.data(), _topic.size());
    this->dataPtr->publisher->send(msg, ZMQ_SNDMORE);

    msg.rebuild(this->myAddress.size());
    memcpy(msg.data(), this->myAddress.data(), this->myAddress.size());
    this->dataPtr->publisher->send(msg, ZMQ_SNDMORE);
>>>>>>> 0c4dc967

    // Send the data
    msg.rebuild(_data.size());
    memcpy(msg.data(), _data.data(), _data.size());
    this->dataPtr->publisher->send(msg, ZMQ_SNDMORE);

<<<<<<< HEAD
    // Send the message type
    msg.copy(&(iter->second[2]));
    this->publisher->send(msg, 0);
=======
    msg.rebuild(_msgType.size());
    memcpy(msg.data(), _msgType.data(), _msgType.size());
    this->dataPtr->publisher->send(msg, 0);
>>>>>>> 0c4dc967
  }
  catch(const zmq::error_t& ze)
  {
     std::cerr << "NodeShared::Publish() Error: " << ze.what() << std::endl;
     return false;
  }

  return true;
}

//////////////////////////////////////////////////
void NodeShared::RecvMsgUpdate()
{
  zmq::message_t msg(0);
  std::string topic;
  // std::string sender;
  std::string data;
  std::string msgType;
  std::map<std::string, ISubscriptionHandler_M> handlers;
  ISubscriptionHandlerPtr firstSubscriberPtr;
  bool handlersFound;
  bool firstHandlerFound;

  {
    std::lock_guard<std::recursive_mutex> lock(this->mutex);

    try
    {
      if (!this->dataPtr->subscriber->recv(&msg, 0))
        return;
      topic = std::string(reinterpret_cast<char *>(msg.data()), msg.size());

      // ToDo(caguero): Use this as extra metadata for the subscriber.
      if (!this->dataPtr->subscriber->recv(&msg, 0))
        return;
      // sender = std::string(reinterpret_cast<char *>(msg.data()), msg.size());

      if (!this->dataPtr->subscriber->recv(&msg, 0))
        return;
      data = std::string(reinterpret_cast<char *>(msg.data()), msg.size());

      if (!this->dataPtr->subscriber->recv(&msg, 0))
        return;
      msgType = std::string(reinterpret_cast<char *>(msg.data()), msg.size());
    }
    catch(const zmq::error_t &_error)
    {
      std::cerr << "Error: " << _error.what() << std::endl;
      return;
    }

    handlersFound = this->localSubscriptions.Handlers(topic, handlers);
    firstHandlerFound = this->localSubscriptions.FirstHandler(topic, msgType,
      firstSubscriberPtr);
  }

  // Execute the callbacks registered.
  if (handlersFound && firstHandlerFound)
  {
    // Create the message.
    auto recvMsg = firstSubscriberPtr->CreateMsg(data, msgType);
    if (!recvMsg)
      return;

    // Remove the partition name from the topic.
    topic.erase(0, topic.find_last_of("@") + 1);

    // Create and populate the message information object.
    MessageInfo info;
    info.SetTopic(topic);

    for (const auto &node : handlers)
    {
      for (const auto &handler : node.second)
      {
        ISubscriptionHandlerPtr subscriptionHandlerPtr = handler.second;
        if (subscriptionHandlerPtr)
        {
          if (subscriptionHandlerPtr->TypeName() == msgType ||
              subscriptionHandlerPtr->TypeName() == kGenericMessageType)
            subscriptionHandlerPtr->RunLocalCallback(*recvMsg, info);
        }
        else
          std::cerr << "Subscription handler is NULL" << std::endl;
      }
    }
  }
}

//////////////////////////////////////////////////
void NodeShared::RecvControlUpdate()
{
  zmq::message_t msg(0);
  std::string topic;
  std::string procUuid;
  std::string nodeUuid;
  std::string type;
  std::string data;

  std::lock_guard<std::recursive_mutex> lock(this->mutex);

  try
  {
    if (!this->dataPtr->control->recv(&msg, 0))
      return;
    topic = std::string(reinterpret_cast<char *>(msg.data()), msg.size());

    if (!this->dataPtr->control->recv(&msg, 0))
      return;
    procUuid = std::string(reinterpret_cast<char *>(msg.data()), msg.size());

    if (!this->dataPtr->control->recv(&msg, 0))
      return;
    nodeUuid = std::string(reinterpret_cast<char *>(msg.data()), msg.size());

    if (!this->dataPtr->control->recv(&msg, 0))
      return;
    type = std::string(reinterpret_cast<char *>(msg.data()), msg.size());

    if (!this->dataPtr->control->recv(&msg, 0))
      return;
    data = std::string(reinterpret_cast<char *>(msg.data()), msg.size());
  }
  catch(const zmq::error_t &_error)
  {
    std::cerr << "NodeShared::RecvControlUpdate() error: "
              << _error.what() << std::endl;
    return;
  }

  if (std::stoi(data) == NewConnection)
  {
    if (this->verbose)
    {
      std::cout << "Registering a new remote connection" << std::endl;
      std::cout << "\tProc UUID: [" << procUuid << "]" << std::endl;
      std::cout << "\tNode UUID: [" << nodeUuid << "]" << std::endl;
    }

    // Register that we have another remote subscriber.
    MessagePublisher remoteNode(topic, "", "", procUuid, nodeUuid, type,
      AdvertiseMessageOptions());
    this->remoteSubscribers.AddPublisher(remoteNode);
  }
  else if (std::stoi(data) == EndConnection)
  {
    if (this->verbose)
    {
      std::cout << "Registering the end of a remote connection" << std::endl;
      std::cout << "\tProc UUID: " << procUuid << std::endl;
      std::cout << "\tNode UUID: [" << nodeUuid << "]" << std::endl;
    }

    // Delete a remote subscriber.
    this->remoteSubscribers.DelPublisherByNode(topic, procUuid, nodeUuid);
  }
}

//////////////////////////////////////////////////
void NodeShared::RecvSrvRequest()
{
  if (verbose)
    std::cout << "Message received requesting a service call" << std::endl;

  zmq::message_t msg(0);
  std::string topic;
  std::string sender;
  std::string nodeUuid;
  std::string reqUuid;
  std::string req;
  std::string rep;
  std::string resultStr;
  std::string dstId;
  std::string reqType;
  std::string repType;

  IRepHandlerPtr repHandler;
  bool hasHandler;

  {
    std::lock_guard<std::recursive_mutex> lock(this->mutex);

    try
    {
      if (!this->dataPtr->replier->recv(&msg, 0))
        return;

      if (!this->dataPtr->replier->recv(&msg, 0))
        return;
      topic = std::string(reinterpret_cast<char *>(msg.data()), msg.size());

      if (!this->dataPtr->replier->recv(&msg, 0))
        return;
      sender = std::string(reinterpret_cast<char *>(msg.data()), msg.size());

      if (!this->dataPtr->replier->recv(&msg, 0))
        return;
      dstId = std::string(reinterpret_cast<char *>(msg.data()), msg.size());

      if (!this->dataPtr->replier->recv(&msg, 0))
        return;
      nodeUuid = std::string(reinterpret_cast<char *>(msg.data()), msg.size());

      if (!this->dataPtr->replier->recv(&msg, 0))
        return;
      reqUuid = std::string(reinterpret_cast<char *>(msg.data()), msg.size());

      if (!this->dataPtr->replier->recv(&msg, 0))
        return;
      req = std::string(reinterpret_cast<char *>(msg.data()), msg.size());

      if (!this->dataPtr->replier->recv(&msg, 0))
        return;
      reqType = std::string(reinterpret_cast<char *>(msg.data()), msg.size());

      if (!this->dataPtr->replier->recv(&msg, 0))
        return;
      repType = std::string(reinterpret_cast<char *>(msg.data()), msg.size());
    }
    catch(const zmq::error_t &_error)
    {
      std::cerr << "NodeShared::RecvSrvRequest() error parsing request: "
                << _error.what() << std::endl;
      return;
    }

    hasHandler =
      this->repliers.FirstHandler(topic, reqType, repType, repHandler);
  }

  // Get the REP handler.
  if (hasHandler)
  {
    bool result;
    // Run the service call and get the results.
    repHandler->RunCallback(req, rep, result);

    // If 'reptype' is msgs::Empty", this is a oneway request
    // and we don't send response
    if (repType == ignition::msgs::Empty().GetTypeName())
    {
      return;
    }

    if (result)
      resultStr = "1";
    else
      resultStr = "0";

    {
      std::lock_guard<std::recursive_mutex> lock(this->mutex);
      // I am still not connected to this address.
      if (std::find(this->srvConnections.begin(), this->srvConnections.end(),
            sender) == this->srvConnections.end())
      {
        this->dataPtr->replier->connect(sender.c_str());
        this->srvConnections.push_back(sender);
        std::this_thread::sleep_for(std::chrono::milliseconds(100));

        if (this->verbose)
        {
          std::cout << "\t* Connected to [" << sender
                    << "] for sending a response" << std::endl;
        }
      }
    }

    // Send the reply.
    try
    {
      std::lock_guard<std::recursive_mutex> lock(this->mutex);
      zmq::message_t response;

      response.rebuild(dstId.size());
      memcpy(response.data(), dstId.data(), dstId.size());
      this->dataPtr->replier->send(response, ZMQ_SNDMORE);

      response.rebuild(topic.size());
      memcpy(response.data(), topic.data(), topic.size());
      this->dataPtr->replier->send(response, ZMQ_SNDMORE);

      response.rebuild(nodeUuid.size());
      memcpy(response.data(), nodeUuid.data(), nodeUuid.size());
      this->dataPtr->replier->send(response, ZMQ_SNDMORE);

      response.rebuild(reqUuid.size());
      memcpy(response.data(), reqUuid.data(), reqUuid.size());
      this->dataPtr->replier->send(response, ZMQ_SNDMORE);

      response.rebuild(rep.size());
      memcpy(response.data(), rep.data(), rep.size());
      this->dataPtr->replier->send(response, ZMQ_SNDMORE);

      response.rebuild(resultStr.size());
      memcpy(response.data(), resultStr.data(), resultStr.size());
      this->dataPtr->replier->send(response, 0);
    }
    catch(const zmq::error_t &_error)
    {
      std::cerr << "NodeShared::RecvSrvRequest() error sending response: "
                << _error.what() << std::endl;
      return;
    }
  }
  // else
  //   std::cerr << "I do not have a service call registered for topic ["
  //             << topic << "]\n";
}

//////////////////////////////////////////////////
void NodeShared::RecvSrvResponse()
{
  if (verbose)
    std::cout << "Message received containing a service call REP" << std::endl;

  zmq::message_t msg(0);
  std::string topic;
  std::string nodeUuid;
  std::string reqUuid;
  std::string rep;
  std::string resultStr;
  bool result;

  IReqHandlerPtr reqHandlerPtr;
  bool hasHandler;

  {
    std::lock_guard<std::recursive_mutex> lock(this->mutex);

    try
    {
      if (!this->dataPtr->responseReceiver->recv(&msg, 0))
        return;

      if (!this->dataPtr->responseReceiver->recv(&msg, 0))
        return;
      topic = std::string(reinterpret_cast<char *>(msg.data()), msg.size());

      if (!this->dataPtr->responseReceiver->recv(&msg, 0))
        return;
      nodeUuid = std::string(reinterpret_cast<char *>(msg.data()), msg.size());

      if (!this->dataPtr->responseReceiver->recv(&msg, 0))
        return;
      reqUuid = std::string(reinterpret_cast<char *>(msg.data()), msg.size());

      if (!this->dataPtr->responseReceiver->recv(&msg, 0))
        return;
      rep = std::string(reinterpret_cast<char *>(msg.data()), msg.size());

      if (!this->dataPtr->responseReceiver->recv(&msg, 0))
        return;
      resultStr = std::string(reinterpret_cast<char *>(msg.data()), msg.size());
      result = resultStr == "1";
    }
    catch(const zmq::error_t &_error)
    {
      std::cerr << "NodeShared::RecvSrvResponse() error: "
                << _error.what() << std::endl;
      return;
    }

    hasHandler =
      this->requests.Handler(topic, nodeUuid, reqUuid, reqHandlerPtr);
  }

  if (hasHandler)
  {
    // Notify the result.
    reqHandlerPtr->NotifyResult(rep, result);

    // Remove the handler.
    std::lock_guard<std::recursive_mutex> lock(this->mutex);
    {
      if (!this->requests.RemoveHandler(topic, nodeUuid, reqUuid))
      {
        std::cerr << "NodeShare::RecvSrvResponse(): "
                  << "Error removing request handler" << std::endl;
      }
    }
  }
  else
  {
    std::cerr << "Received a service call response but I don't have a handler"
              << " for it" << std::endl;
  }
}

//////////////////////////////////////////////////
void NodeShared::SendPendingRemoteReqs(const std::string &_topic,
  const std::string &_reqType, const std::string &_repType)
{
  std::string responserAddr;
  std::string responserId;
  SrvAddresses_M addresses;
  this->dataPtr->srvDiscovery->Publishers(_topic, addresses);
  if (addresses.empty())
    return;

  // Find a publisher that offers this service with a particular pair of REQ/REP
  // types.
  bool found = false;
  for (auto &proc : addresses)
  {
    auto &v = proc.second;
    for (auto &pub : v)
    {
      if (pub.ReqTypeName() == _reqType && pub.RepTypeName() == _repType)
      {
        found = true;
        responserAddr = pub.Addr();
        responserId = pub.SocketId();
        break;
      }
    }
    if (found)
      break;
  }

  if (!found)
    return;

  if (verbose)
  {
    std::cout << "Found a service call responser at ["
              << responserAddr << "]" << std::endl;
  }

  std::lock_guard<std::recursive_mutex> lock(this->mutex);

  // I am still not connected to this address.
  if (std::find(this->srvConnections.begin(), this->srvConnections.end(),
        responserAddr) == this->srvConnections.end())
  {
    this->dataPtr->requester->connect(responserAddr.c_str());
    this->srvConnections.push_back(responserAddr);
    std::this_thread::sleep_for(std::chrono::milliseconds(100));
    if (this->verbose)
    {
      std::cout << "\t* Connected to [" << responserAddr
                << "] for service requests" << std::endl;
    }
  }

  // Send all the pending REQs.
  IReqHandler_M reqs;
  if (!this->requests.Handlers(_topic, reqs))
    return;

  for (auto &node : reqs)
  {
    for (auto &req : node.second)
    {
      // Check if this service call has been already requested.
      if (req.second->Requested())
        continue;

      // Check that the pending service call has types that match the responser.
      if (req.second->ReqTypeName() != _reqType ||
          req.second->RepTypeName() != _repType)
      {
        continue;
      }

      // Mark the handler as requested.
      req.second->Requested(true);

      std::string data;
      if (!req.second->Serialize(data))
        continue;

      auto nodeUuid = req.second->NodeUuid();
      auto reqUuid = req.second->HandlerUuid();

      try
      {
        zmq::message_t msg;

        msg.rebuild(responserId.size());
        memcpy(msg.data(), responserId.data(), responserId.size());
        this->dataPtr->requester->send(msg, ZMQ_SNDMORE);

        msg.rebuild(_topic.size());
        memcpy(msg.data(), _topic.data(), _topic.size());
        this->dataPtr->requester->send(msg, ZMQ_SNDMORE);

        msg.rebuild(this->myRequesterAddress.size());
        memcpy(msg.data(), this->myRequesterAddress.data(),
          this->myRequesterAddress.size());
        this->dataPtr->requester->send(msg, ZMQ_SNDMORE);

        std::string myId = this->responseReceiverId.ToString();
        msg.rebuild(myId.size());
        memcpy(msg.data(), myId.data(), myId.size());
        this->dataPtr->requester->send(msg, ZMQ_SNDMORE);

        msg.rebuild(nodeUuid.size());
        memcpy(msg.data(), nodeUuid.data(), nodeUuid.size());
        this->dataPtr->requester->send(msg, ZMQ_SNDMORE);

        msg.rebuild(reqUuid.size());
        memcpy(msg.data(), reqUuid.data(), reqUuid.size());
        this->dataPtr->requester->send(msg, ZMQ_SNDMORE);

        msg.rebuild(data.size());
        memcpy(msg.data(), data.data(), data.size());
        this->dataPtr->requester->send(msg, ZMQ_SNDMORE);

        msg.rebuild(_reqType.size());
        memcpy(msg.data(), _reqType.data(), _reqType.size());
        this->dataPtr->requester->send(msg, ZMQ_SNDMORE);

        msg.rebuild(_repType.size());
        memcpy(msg.data(), _repType.data(), _repType.size());
        this->dataPtr->requester->send(msg, 0);
      }
      catch(const zmq::error_t& /*ze*/)
      {
        // Debug output.
        // std::cerr << "Error connecting [" << ze.what() << "]\n";
      }

      // Remove the handler associated to this service request. We won't
      // receive a response because this is a oneway request.
      if (_repType == ignition::msgs::Empty().GetTypeName())
      {
        this->requests.RemoveHandler(_topic, nodeUuid, reqUuid);
      }
    }
  }
}

//////////////////////////////////////////////////
void NodeShared::OnNewConnection(const MessagePublisher &_pub)
{
  std::lock_guard<std::recursive_mutex> lock(this->mutex);

  std::string topic = _pub.Topic();
  std::string addr = _pub.Addr();
  std::string ctrl = _pub.Ctrl();
  std::string procUuid = _pub.PUuid();
  std::string type = _pub.MsgTypeName();

  if (this->verbose)
  {
    std::cout << "Connection callback" << std::endl;
    std::cout << _pub;
  }

  // Check if we are interested in this topic.
  if (this->localSubscriptions.HasHandlersForTopic(topic) &&
      this->pUuid.compare(procUuid) != 0)
  {
    try
    {
      // Set username and pass if they exist
      std::string username, password;
      if (ignition::common::env("IGNITION_TRANSPORT_USERNAME", username) &&
          ignition::common::env("IGNITION_TRANSPORT_PASSWORD", password))
      {
        this->subscriber->setsockopt(ZMQ_PLAIN_USERNAME,
            username.c_str(), username.size());
        this->subscriber->setsockopt(ZMQ_PLAIN_PASSWORD,
            password.c_str(), password.size());
      }

      // I am not connected to the process.
      if (!this->connections.HasPublisher(addr))
        this->dataPtr->subscriber->connect(addr.c_str());

      // Add a new filter for the topic.
      this->dataPtr->subscriber->setsockopt(ZMQ_SUBSCRIBE,
          topic.data(), topic.size());

      // Register the new connection with the publisher.
      this->connections.AddPublisher(_pub);

      // Send a message to the publisher's control socket to notify it
      // about all my remoteSubscribers.
      zmq::socket_t socket(*this->dataPtr->context, ZMQ_DEALER);

      if (this->verbose)
      {
        std::cout << "\t* Connected to [" << addr << "] for data\n";
        std::cout << "\t* Connected to [" << ctrl << "] for control\n";
      }

      int lingerVal = 300;
      socket.setsockopt(ZMQ_LINGER, &lingerVal, sizeof(lingerVal));
      socket.connect(ctrl.c_str());

      std::this_thread::sleep_for(std::chrono::milliseconds(100));

      std::map<std::string, ISubscriptionHandler_M> handlers;
      if (this->localSubscriptions.Handlers(topic, handlers))
      {
        for (auto const &node : handlers)
        {
          for (auto const &handler : node.second)
          {
            if (handler.second->TypeName() != kGenericMessageType &&
                handler.second->TypeName() != _pub.MsgTypeName())
            {
              continue;
            }

            std::string nodeUuid = handler.second->NodeUuid();

            zmq::message_t msg;
            msg.rebuild(topic.size());
            memcpy(msg.data(), topic.data(), topic.size());
            socket.send(msg, ZMQ_SNDMORE);

            msg.rebuild(this->pUuid.size());
            memcpy(msg.data(), this->pUuid.data(), this->pUuid.size());
            socket.send(msg, ZMQ_SNDMORE);

            msg.rebuild(nodeUuid.size());
            memcpy(msg.data(), nodeUuid.data(), nodeUuid.size());
            socket.send(msg, ZMQ_SNDMORE);

            msg.rebuild(type.size());
            memcpy(msg.data(), type.data(), type.size());
            socket.send(msg, ZMQ_SNDMORE);

            std::string data = std::to_string(NewConnection);
            msg.rebuild(data.size());
            memcpy(msg.data(), data.data(), data.size());
            socket.send(msg, 0);
          }
        }
      }
    }
    // The remote node might not be available when we are connecting.
    catch(const zmq::error_t& /*ze*/)
    {
    }
  }
}

//////////////////////////////////////////////////
void NodeShared::OnNewDisconnection(const MessagePublisher &_pub)
{
  std::lock_guard<std::recursive_mutex> lock(this->mutex);

  std::string topic = _pub.Topic();
  std::string procUuid = _pub.PUuid();
  std::string nUuid = _pub.NUuid();

  if (this->verbose)
  {
    std::cout << "New disconnection detected " << std::endl;
    std::cout << "\tProcess UUID: " << procUuid << std::endl;
  }

  // A remote subscriber[s] has been disconnected.
  if (topic != "" && nUuid != "")
  {
    this->remoteSubscribers.DelPublisherByNode(topic, procUuid, nUuid);

    MessagePublisher connection;
    if (!this->connections.Publisher(topic, procUuid, nUuid, connection))
      return;

    // I am no longer connected.
    this->connections.DelPublisherByNode(topic, procUuid, nUuid);
  }
  else
  {
    this->remoteSubscribers.DelPublishersByProc(procUuid);

    MsgAddresses_M info;
    if (!this->connections.Publishers(topic, info))
      return;

    // Remove all the connections from the process disonnected.
    this->connections.DelPublishersByProc(procUuid);
  }
}

//////////////////////////////////////////////////
void NodeShared::OnNewSrvConnection(const ServicePublisher &_pub)
{
  std::string topic = _pub.Topic();
  std::string addr = _pub.Addr();
  std::string reqType = _pub.ReqTypeName();
  std::string repType = _pub.RepTypeName();

  std::lock_guard<std::recursive_mutex> lock(this->mutex);

  if (this->verbose)
  {
    std::cout << "Service call connection callback" << std::endl;
    std::cout << _pub;
  }

  // I am still not connected to this address.
  if (std::find(this->srvConnections.begin(), this->srvConnections.end(),
        addr) == this->srvConnections.end())
  {
    this->dataPtr->requester->connect(addr.c_str());
    this->srvConnections.push_back(addr);
    std::this_thread::sleep_for(std::chrono::milliseconds(100));
    if (this->verbose)
    {
      std::cout << "\t* Connected to [" << addr
                << "] for service requests" << std::endl;
    }
  }

  // Check if there's a pending service request with this specific combination
  // of request and response types.
  IReqHandlerPtr handler;
  if (this->requests.FirstHandler(topic, reqType, repType, handler))
  {
    // Request all pending service calls for this topic and req/rep types.
    this->SendPendingRemoteReqs(topic, reqType, repType);
  }
}

//////////////////////////////////////////////////
void NodeShared::OnNewSrvDisconnection(const ServicePublisher &_pub)
{
  std::string addr = _pub.Addr();

  std::lock_guard<std::recursive_mutex> lock(this->mutex);

  // Remove the address from the list of connected addresses.
  this->srvConnections.erase(std::remove(std::begin(this->srvConnections),
    std::end(this->srvConnections), addr.c_str()),
    std::end(this->srvConnections));

  if (this->verbose)
  {
    std::cout << "Service call disconnection callback" << std::endl;
    std::cout << _pub;
  }
}
char *
s_recv (void *socket) {
    char buffer [256];
    int size = zmq_recv (socket, buffer, 255, 0);
    if (size == -1)
        return NULL;
    if (size > 255)
        size = 255;
    buffer [size] = 0;
    return strdup (buffer);
}

//////////////////////////////////////////////////
void zapHandler(void *ctx)
{
  void *zap = zmq_socket(ctx, ZMQ_REP);
  zmq_bind(zap, "inproc://zeromq.zap.01");

  std::string username, password;
  ignition::common::env("IGNITION_TRANSPORT_USERNAME", username);
  ignition::common::env("IGNITION_TRANSPORT_PASSWORD", password);

  while (true)
  {
    char *version = s_recv (zap);
    if (!version)
      break;

    char *sequence = s_recv (zap);
    char *domain = s_recv (zap);
    char *address = s_recv (zap);
    char *routing_id = s_recv (zap);
    char *mechanism = s_recv (zap);
    char *givenUsername = s_recv (zap);
    char *givenPassword = s_recv (zap);

    // std::cout << "Username[" << givenUsername << "]\n";
    // std::cout << "Pass[" << givenPassword << "]\n";
    // std::cout << "Sequence[" << sequence << "]\n";
    // std::cout << "domain[" << domain << "]\n";
    // std::cout << "address[" << address << "]\n";
    // std::cout << "mechanism[" << mechanism << "]\n";
    // std::cout << "routing id[" << routing_id << "]\n";

    // assert (streq (version, "1.0"));
    // assert (streq (mechanism, "PLAIN"));
    // assert (streq (routing_id, "IDENT"));

    s_sendmore (zap, version);
    s_sendmore (zap, sequence);
    // if (streq (username, "admin")
    //    &&  streq (password, "pass")) {
    if (username == std::string(givenUsername) &&
        password == std::string(givenPassword))
    {

    s_sendmore (zap, "200");
      s_sendmore (zap, "OK");
      s_sendmore (zap, "anonymous");
      s_send (zap, "");
    }
    else {
      s_sendmore (zap, "400");
      s_sendmore (zap, "Invalid username or password");
      s_sendmore (zap, "");
      s_send (zap, "");
    }
    free (version);
    free (sequence);
    free (domain);
    free (mechanism);
    free (address);
    free (mechanism);
    free (givenUsername);
    free (givenPassword);
  }

  zmq_close (zap);
}

//////////////////////////////////////////////////
bool NodeShared::InitializeSockets()
{
  try
  {

    // Set the hostname's ip address.
    this->hostAddr = this->dataPtr->msgDiscovery->HostAddr();

    // Publisher socket listening in a random port.
    std::string anyTcpEp = "tcp://" + this->hostAddr + ":*";


    // Check if a username and password has been set. If so,  then
    // setup a PLAIN authentication server.
    std::string username, password;
    if (ignition::common::env("IGNITION_TRANSPORT_USERNAME", username) &&
        ignition::common::env("IGNITION_TRANSPORT_PASSWORD", password))
    {
      int asServer = 1;
      this->publisher->setsockopt(ZMQ_PLAIN_SERVER, &asServer,
                                  sizeof(asServer));

      std::string zapDomain = "ign-zap";
      this->publisher->setsockopt(ZMQ_ZAP_DOMAIN, zapDomain.c_str(),
          zapDomain.size());
      this->zapThread = zmq_threadstart(&zapHandler, this->context->ptr);
    }

    char bindEndPoint[1024];
    int lingerVal = 0;
    this->dataPtr->publisher->setsockopt(ZMQ_LINGER,
        &lingerVal, sizeof(lingerVal));
    this->dataPtr->publisher->bind(anyTcpEp.c_str());
    size_t size = sizeof(bindEndPoint);
    this->dataPtr->publisher->getsockopt(ZMQ_LAST_ENDPOINT,
        &bindEndPoint, &size);
    this->myAddress = bindEndPoint;

    // Control socket listening in a random port.
    this->dataPtr->control->bind(anyTcpEp.c_str());
    this->dataPtr->control->getsockopt(ZMQ_LAST_ENDPOINT, &bindEndPoint, &size);
    this->myControlAddress = bindEndPoint;

    // ResponseReceiver socket listening in a random port.
    std::string id = this->responseReceiverId.ToString();
    this->dataPtr->responseReceiver->setsockopt(ZMQ_IDENTITY,
        id.c_str(), id.size());
    this->dataPtr->responseReceiver->bind(anyTcpEp.c_str());
    this->dataPtr->responseReceiver->getsockopt(ZMQ_LAST_ENDPOINT,
        &bindEndPoint, &size);
    this->myRequesterAddress = bindEndPoint;

    // Replier socket listening in a random port.
    id = this->replierId.ToString();
    this->dataPtr->replier->setsockopt(ZMQ_IDENTITY, id.c_str(), id.size());
    int RouteOn = 1;
    this->dataPtr->replier->setsockopt(ZMQ_LINGER,
        &lingerVal, sizeof(lingerVal));
    this->dataPtr->replier->setsockopt(ZMQ_ROUTER_MANDATORY,
        &RouteOn, sizeof(RouteOn));
    this->dataPtr->replier->bind(anyTcpEp.c_str());
    this->dataPtr->replier->getsockopt(ZMQ_LAST_ENDPOINT, &bindEndPoint, &size);
    this->myReplierAddress = bindEndPoint;

    this->dataPtr->requester->setsockopt(ZMQ_LINGER,
        &lingerVal, sizeof(lingerVal));
    this->dataPtr->requester->setsockopt(ZMQ_ROUTER_MANDATORY, &RouteOn,
      sizeof(RouteOn));
  }
  catch(const zmq::error_t& ze)
  {
    std::cerr << "InitializeSockets() Error: " << ze.what() << std::endl;
    std::cerr << "Ignition Transport has not been correctly initialized"
              << std::endl;
    return false;
  }

  return true;
}

/////////////////////////////////////////////////
bool NodeShared::TopicPublishers(const std::string &_topic,
                                 SrvAddresses_M &_publishers) const
{
  return this->dataPtr->srvDiscovery->Publishers(_topic, _publishers);
}

/////////////////////////////////////////////////
bool NodeShared::DiscoverService(const std::string &_topic) const
{
  return this->dataPtr->srvDiscovery->Discover(_topic);
}

/////////////////////////////////////////////////
bool NodeShared::AdvertisePublisher(const ServicePublisher &_publisher)
{
  return this->dataPtr->srvDiscovery->Advertise(_publisher);
}<|MERGE_RESOLUTION|>--- conflicted
+++ resolved
@@ -237,38 +237,8 @@
 {
   try
   {
-    auto iter = this->constMsgs.find(_topic);
-
-    // Create the constMsgs if they don't currently exist
-    if (iter == this->constMsgs.end())
-    {
-      this->constMsgs[_topic][0].rebuild(_topic.size());
-      memcpy(this->constMsgs[_topic][0].data(), _topic.data(), _topic.size());
-
-      this->constMsgs[_topic][1].rebuild(this->myAddress.size());
-      memcpy(this->constMsgs[_topic][1].data(), this->myAddress.data(),
-             this->myAddress.size());
-
-      this->constMsgs[_topic][2].rebuild(_msgType.size());
-      memcpy(this->constMsgs[_topic][2].data(), _msgType.data(),
-             _msgType.size());
-
-      iter = this->constMsgs.find(_topic);
-    }
-
     std::lock_guard<std::recursive_mutex> lock(this->mutex);
-
     zmq::message_t msg;
-<<<<<<< HEAD
-
-    // Send topic name
-    msg.copy(&(iter->second[0]));
-    this->publisher->send(msg, ZMQ_SNDMORE);
-
-    // Send my address
-    msg.copy(&(iter->second[1]));
-    this->publisher->send(msg, ZMQ_SNDMORE);
-=======
     msg.rebuild(_topic.size());
     memcpy(msg.data(), _topic.data(), _topic.size());
     this->dataPtr->publisher->send(msg, ZMQ_SNDMORE);
@@ -276,22 +246,14 @@
     msg.rebuild(this->myAddress.size());
     memcpy(msg.data(), this->myAddress.data(), this->myAddress.size());
     this->dataPtr->publisher->send(msg, ZMQ_SNDMORE);
->>>>>>> 0c4dc967
-
-    // Send the data
+
     msg.rebuild(_data.size());
     memcpy(msg.data(), _data.data(), _data.size());
     this->dataPtr->publisher->send(msg, ZMQ_SNDMORE);
 
-<<<<<<< HEAD
-    // Send the message type
-    msg.copy(&(iter->second[2]));
-    this->publisher->send(msg, 0);
-=======
     msg.rebuild(_msgType.size());
     memcpy(msg.data(), _msgType.data(), _msgType.size());
     this->dataPtr->publisher->send(msg, 0);
->>>>>>> 0c4dc967
   }
   catch(const zmq::error_t& ze)
   {
@@ -1115,7 +1077,6 @@
 {
   try
   {
-
     // Set the hostname's ip address.
     this->hostAddr = this->dataPtr->msgDiscovery->HostAddr();
 
