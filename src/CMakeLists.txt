include (${project_cmake_dir}/Utils.cmake)

set (sources
  Discovery.cc
<<<<<<< HEAD
=======
  DiscoveryPrivate.cc
  ign.cc
>>>>>>> 0f98103a
  NetUtils.cc
  Node.cc
  NodeShared.cc
  Packet.cc
  TopicStorage.cc
  TopicUtils.cc
  Uuid.cc
)

set (gtest_sources
  Discovery_TEST.cc
  HandlerStorage_TEST.cc
  Node_TEST.cc
  Packet_TEST.cc
  TopicStorage_TEST.cc
  TopicUtils_TEST.cc
  Uuid_TEST.cc
)

set_source_files_properties(${PROTO_SRC} ${PROTO_HEADER} PROPERTIES
                            GENERATED TRUE)
include_directories(${CMAKE_BINARY_DIR}/test/)

ign_build_tests(${gtest_sources})

if (UNIX)
  ign_add_library(${PROJECT_NAME_LOWER} ${sources})
elseif(WIN32)
  # Probotuf compilation is recommended and configured for a STATIC .lib
  # Not mixing static and shared and just build ignition transport as STATIC
  # on Windows
  add_library(${PROJECT_NAME_LOWER} STATIC ${sources})
endif()

# Protobuf module does not have LIBRARIES but LIBRARY
message("ZeroMQ_LIBRARIES: ${ZeroMQ_LIBRARIES}")
target_link_libraries(${PROJECT_NAME_LOWER}
                      ${ZeroMQ_LIBRARIES}
                      ${uuid_LIBRARIES})

if(WIN32)
  target_link_libraries(${PROJECT_NAME_LOWER} ws2_32 Iphlpapi)
  if(CMAKE_BUILD_TYPE STREQUAL "Debug")
    target_link_libraries(${PROJECT_NAME_LOWER} ${PROTOBUF_LIBRARY_DEBUG})
  else()
    target_link_libraries(${PROJECT_NAME_LOWER} ${PROTOBUF_LIBRARY})
  endif()
else()
  target_link_libraries(${PROJECT_NAME_LOWER} ${PROTOBUF_LIBRARY})
endif()

ign_install_library(${PROJECT_NAME_LOWER})

add_dependencies(${PROJECT_NAME_LOWER} protobuf_compilation)

add_subdirectory(cmd)<|MERGE_RESOLUTION|>--- conflicted
+++ resolved
@@ -2,11 +2,7 @@
 
 set (sources
   Discovery.cc
-<<<<<<< HEAD
-=======
-  DiscoveryPrivate.cc
   ign.cc
->>>>>>> 0f98103a
   NetUtils.cc
   Node.cc
   NodeShared.cc
