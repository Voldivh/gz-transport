/*
 * Copyright (C) 2014 Open Source Robotics Foundation
 *
 * Licensed under the Apache License, Version 2.0 (the "License");
 * you may not use this file except in compliance with the License.
 * You may obtain a copy of the License at
 *
 *     http://www.apache.org/licenses/LICENSE-2.0
 *
 * Unless required by applicable law or agreed to in writing, software
 * distributed under the License is distributed on an "AS IS" BASIS,
 * WITHOUT WARRANTIES OR CONDITIONS OF ANY KIND, either express or implied.
 * See the License for the specific language governing permissions and
 * limitations under the License.
 *
*/

#ifdef _WIN32
  #include <Winsock2.h>
  #include <iphlpapi.h>
  #include <windows.h>
  #include <Lmcons.h>
#else
  #include <arpa/inet.h>
  #include <net/if.h>
  #include <netdb.h>
  #include <pwd.h>
  #include <unistd.h>
#endif

#include <stdlib.h>
#include <algorithm>
#include <cstring>
#include <iostream>
#include <string>
#include <vector>
#include "ignition/transport/config.hh"
#include "ignition/transport/NetUtils.hh"

#ifdef HAVE_IFADDRS
# include <ifaddrs.h>
#endif

using namespace ignition;

//////////////////////////////////////////////////
bool transport::isPrivateIP(const char *_ip)
{
  bool b = !strncmp("192.168", _ip, 7) || !strncmp("10.", _ip, 3) ||
           !strncmp("169.254", _ip, 7);
  return b;
}

//////////////////////////////////////////////////
int transport::hostnameToIp(char *_hostname, std::string &_ip)
{
  struct hostent *he;
  struct in_addr **addr_list;
  int i;

  if ((he = gethostbyname(_hostname)) == nullptr)
  {
#ifndef _WIN32
    // Complain, but not on Windows, where this apparently always happens.
    std::cerr << "Error in gethostbyname when using hostname = " << _hostname
      << std::endl;
#endif
    return 1;
  }

  addr_list = (struct in_addr **) he->h_addr_list;

  for (i = 0; addr_list[i] != nullptr; ++i)
  {
    // Return the first one;
    _ip = std::string(inet_ntoa(*addr_list[i]));
    return 0;
  }

  return 1;
}

//////////////////////////////////////////////////
std::string transport::determineHost()
{
  char *ip_env;
  // First, did the user set IGN_IP?
  ip_env = std::getenv("IGN_IP");

  if (ip_env)
  {
    if (strlen(ip_env) != 0)
      return ip_env;
    else
      std::cerr << "invalid IGN_IP (an empty string)" << std::endl;
  }

  // Second, try the hostname
  char host[1024];
  memset(host, 0, sizeof(host));
  if (gethostname(host, sizeof(host) - 1) != 0)
    std::cerr << "determineIP: gethostname failed" << std::endl;

  // We don't want localhost to be our ip
  else if (strlen(host) && strcmp("localhost", host))
  {
    std::string hostIP;
    strcat(host, ".local");
    if (hostnameToIp(host, hostIP) == 0 && !isPrivateIP(hostIP.c_str()))
    {
      return hostIP;
    }
  }

  // Third, fall back on interface search, which will yield an IP address
#ifdef HAVE_IFADDRS
  struct ifaddrs *ifa = nullptr, *ifp = NULL;
  int rc;
  if ((rc = getifaddrs(&ifp)) < 0)
  {
    std::cerr << "error in getifaddrs: " << strerror(rc) << std::endl;
    exit(-1);
  }
  char preferred_ip[200] = {0};
  for (ifa = ifp; ifa; ifa = ifa->ifa_next)
  {
    char ip_[200];
    socklen_t salen;
    if (!ifa->ifa_addr)
      continue;  // evidently this interface has no ip address
    if (ifa->ifa_addr->sa_family == AF_INET)
      salen = sizeof(struct sockaddr_in);
    else if (ifa->ifa_addr->sa_family == AF_INET6)
      salen = sizeof(struct sockaddr_in6);
    else
      continue;
    if (getnameinfo(ifa->ifa_addr, salen, ip_, sizeof(ip_), nullptr, 0,
                    NI_NUMERICHOST) < 0)
    {
      std::cout << "getnameinfo couldn't get the ip of interface " <<
                   ifa->ifa_name << std::endl;
      continue;
    }
    // prefer non-private IPs over private IPs
    if (!strcmp("127.0.0.1", ip_) || strchr(ip_, ':'))
      continue;  // ignore loopback unless we have no other choice
    // Does not support multicast.
    if (!(ifa->ifa_flags & IFF_MULTICAST))
      continue;
    // Is not running.
    if (!(ifa->ifa_flags & IFF_UP))
      continue;
    if (ifa->ifa_addr->sa_family == AF_INET6 && !preferred_ip[0])
      strcpy(preferred_ip, ip_);
    else if (isPrivateIP(ip_) && !preferred_ip[0])
      strcpy(preferred_ip, ip_);
    else if (!isPrivateIP(ip_) &&
             (isPrivateIP(preferred_ip) || !preferred_ip[0]))
      strcpy(preferred_ip, ip_);
  }
  freeifaddrs(ifp);
  if (!preferred_ip[0])
  {
    std::cerr <<
      "Couldn't find a preferred IP via the getifaddrs() call; "
      "I'm assuming that your IP "
      "address is 127.0.0.1.  This should work for local processes, "
      "but will almost certainly not work if you have remote processes."
      "Report to the disc-zmq development team to seek a fix." << std::endl;
    return std::string("127.0.0.1");
  }
  return std::string(preferred_ip);
#elif defined(_WIN32)
  // Establish our default return value, in case everything below fails.
  std::string ret_addr("127.0.0.1");
  // Look up our address.
  ULONG outBufLen = 0;
  PIP_ADAPTER_ADDRESSES addrs = NULL;
  // Not sure whether these are the right flags, but they work for
  // me on Windows 7
  ULONG flags = (GAA_FLAG_SKIP_ANYCAST | GAA_FLAG_SKIP_MULTICAST |
                 GAA_FLAG_SKIP_DNS_SERVER | GAA_FLAG_SKIP_FRIENDLY_NAME);
  // The first time, it'll fail; we're asking how much space is needed to
  // store the result.
  GetAdaptersAddresses(AF_INET, flags, NULL, addrs, &outBufLen);
  // Allocate the required space.
  addrs = new IP_ADAPTER_ADDRESSES[outBufLen];
  ULONG ret;
  // Now the call should succeed.
  if ((ret = GetAdaptersAddresses(AF_INET, flags, NULL, addrs, &outBufLen)) ==
    NO_ERROR)
  {
    // Iterate over all returned adapters, arbitrarily sticking with the
    // last non-loopback one that we find.
    for (PIP_ADAPTER_ADDRESSES curr = addrs; curr; curr = curr->Next)
    {
      // This adapter does not support multicast.
      if (curr->Flags & IP_ADAPTER_NO_MULTICAST)
        continue;

      // The interface is not running.
      if (curr->OperStatus != IfOperStatusUp)
        continue;

      // Iterate over all unicast addresses for this adapter
      for (PIP_ADAPTER_UNICAST_ADDRESS unicast = curr->FirstUnicastAddress;
           unicast; unicast = unicast->Next)
      {
        // Cast to get an IPv4 numeric address (the AF_INET flag used above
        // ensures that we're only going to get IPv4 address here).
        sockaddr_in* sockaddress =
          reinterpret_cast<sockaddr_in*>(unicast->Address.lpSockaddr);
        // Make it a dotted quad
        char ipv4_str[3*4+3+1];
        sprintf(ipv4_str, "%d.%d.%d.%d",
          sockaddress->sin_addr.S_un.S_un_b.s_b1,
          sockaddress->sin_addr.S_un.S_un_b.s_b2,
          sockaddress->sin_addr.S_un.S_un_b.s_b3,
          sockaddress->sin_addr.S_un.S_un_b.s_b4);
        // Ignore loopback address (that's our default anyway)
        if (!strcmp(ipv4_str, "127.0.0.1"))
          continue;
        ret_addr = ipv4_str;
      }
    }
  }
  else
    std::cerr << "GetAdaptersAddresses() failed: " << ret << std::endl;
  delete [] addrs;
  std::cerr << "DEBUG: Determined my IP address to be: " <<
    ret_addr << std::endl;
  if (ret_addr == "127.0.0.1")
  {
    std::cerr <<
      "Couldn't find a preferred IP via the GetAdaptersAddresses() call; "
      "I'm assuming that your IP "
      "address is 127.0.0.1.  This should work for local processes, "
      "but will almost certainly not work if you have remote processes."
      "Report to the disc-zmq development team to seek a fix." << std::endl;
  }
  return ret_addr;
#else
  // @todo Fix IP determination in the case where getifaddrs() isn't
  // available.
  std::cerr <<
    "You don't have the getifaddrs() call; I'm assuming that your IP "
    "address is 127.0.0.1.  This should work for local processes, "
    "but will almost certainly not work if you have remote processes."
    "Report to the disc-zmq development team to seek a fix." << std::endl;
  return std::string("127.0.0.1");
#endif
}

//////////////////////////////////////////////////
std::vector<std::string> transport::determineInterfaces()
{
  char *ip_env;
  std::vector<std::string> result;
  // First, did the user set IGN_IP?
  ip_env = std::getenv("IGN_IP");

  if (ip_env)
  {
    if (strlen(ip_env) != 0)
    {
      result.push_back(std::string(ip_env));
      return result;
    }
    else
      std::cerr << "invalid IGN_IP (an empty string)" << std::endl;
  }

  // Second, fall back on interface search, which will yield an IP address
#ifdef HAVE_IFADDRS
  struct ifaddrs *ifa = nullptr, *ifp = NULL;
  int rc;
  if ((rc = getifaddrs(&ifp)) < 0)
  {
    std::cerr << "error in getifaddrs: " << strerror(rc) << std::endl;
    exit(-1);
  }
  char preferred_ip[200] = {0};

  for (ifa = ifp; ifa; ifa = ifa->ifa_next)
  {
    char ip_[200];
    socklen_t salen;
    std::string interface;
    if (!ifa->ifa_addr)
      continue;  // evidently this interface has no ip address
    if (ifa->ifa_addr->sa_family == AF_INET)
      salen = sizeof(struct sockaddr_in);
    else if (ifa->ifa_addr->sa_family == AF_INET6)
      salen = sizeof(struct sockaddr_in6);
    // Unknown family.
    else
      continue;
    if (getnameinfo(ifa->ifa_addr, salen, ip_, sizeof(ip_), nullptr, 0,
                    NI_NUMERICHOST) < 0)
    {
      std::cout << "getnameinfo couldn't get the ip of interface " <<
                   ifa->ifa_name << std::endl;
      continue;
    }
    // prefer non-loopback IPs
    if (!strcmp("127.0.0.1", ip_) || strchr(ip_, ':'))
      continue;  // ignore loopback unless we have no other choice
    // Does not support multicast.
    if (!(ifa->ifa_flags & IFF_MULTICAST))
      continue;
    // Is not running.
    if (!(ifa->ifa_flags & IFF_UP))
      continue;
    // IPv6 interface.
    if (ifa->ifa_addr->sa_family == AF_INET6 && !preferred_ip[0])
      interface = std::string(ip_);
    // Private network interface.
    else if (isPrivateIP(ip_) && !preferred_ip[0])
      interface = std::string(ip_);
    // Any other interface.
    else if (!isPrivateIP(ip_) &&
             (isPrivateIP(preferred_ip) || !preferred_ip[0]))
      interface = std::string(ip_);

    // Add the new interface if it's new and unique.
    if (!interface.empty() &&
        std::find(std::begin(result), std::end(result),
          interface) == std::end(result))
    {
      result.push_back(interface);
    }
  }
  freeifaddrs(ifp);
  if (result.empty())
  {
    std::cerr <<
      "Couldn't find a preferred IP via the getifaddrs() call; "
      "I'm assuming that your IP "
      "address is 127.0.0.1.  This should work for local processes, "
      "but will almost certainly not work if you have remote processes."
      "Report to the disc-zmq development team to seek a fix." << std::endl;
    return {"127.0.0.1"};
  }
  return result;
#elif defined(_WIN32)
  // Establish our default return value, in case everything below fails.
  std::string ret_addr("127.0.0.1");
  // Look up our address.
  ULONG outBufLen = 0;
  PIP_ADAPTER_ADDRESSES addrs = NULL;
  // Not sure whether these are the right flags, but they work for
  // me on Windows 7
  ULONG flags = (GAA_FLAG_SKIP_ANYCAST | GAA_FLAG_SKIP_MULTICAST |
                 GAA_FLAG_SKIP_DNS_SERVER | GAA_FLAG_SKIP_FRIENDLY_NAME);
  // The first time, it'll fail; we're asking how much space is needed to
  // store the result.
  GetAdaptersAddresses(AF_INET, flags, NULL, addrs, &outBufLen);
  // Allocate the required space.
  addrs = new IP_ADAPTER_ADDRESSES[outBufLen];
  ULONG ret;
  // Now the call should succeed.
  if ((ret = GetAdaptersAddresses(AF_INET, flags, NULL, addrs, &outBufLen)) ==
    NO_ERROR)
  {
    // Iterate over all returned adapters, arbitrarily sticking with the
    // last non-loopback one that we find.
    for (PIP_ADAPTER_ADDRESSES curr = addrs; curr; curr = curr->Next)
    {
      // This adapter does not support multicast.
      if (curr->Flags & IP_ADAPTER_NO_MULTICAST)
        continue;

      // The interface is not running.
      if (curr->OperStatus != IfOperStatusUp)
        continue;

      // Iterate over all unicast addresses for this adapter
      for (PIP_ADAPTER_UNICAST_ADDRESS unicast = curr->FirstUnicastAddress;
           unicast; unicast = unicast->Next)
      {
        // Cast to get an IPv4 numeric address (the AF_INET flag used above
        // ensures that we're only going to get IPv4 address here).
        sockaddr_in* sockaddress =
          reinterpret_cast<sockaddr_in*>(unicast->Address.lpSockaddr);
        // Make it a dotted quad
        char ipv4_str[3*4+3+1];
        sprintf(ipv4_str, "%d.%d.%d.%d",
          sockaddress->sin_addr.S_un.S_un_b.s_b1,
          sockaddress->sin_addr.S_un.S_un_b.s_b2,
          sockaddress->sin_addr.S_un.S_un_b.s_b3,
          sockaddress->sin_addr.S_un.S_un_b.s_b4);
        // Ignore loopback address (that's our default anyway)
        if (!strcmp(ipv4_str, "127.0.0.1"))
          continue;
        ret_addr = ipv4_str;

        // Add the new interface if it's new and unique.
        if (!ret_addr.empty() &&
        std::find(std::begin(result),
                  std::end(result), ret_addr) == std::end(result))
        {
          result.push_back(std::string(ret_addr));
        }
      }
    }
  }
  else
    std::cerr << "GetAdaptersAddresses() failed: " << ret << std::endl;
  delete [] addrs;
  std::cerr << "DEBUG: Determined my IP address to be: " <<
    ret_addr << std::endl;
  if (result.empty() || (result.size() == 1 && result.at(0) == "127.0.0.1"))
  {
    std::cerr <<
      "Couldn't find a preferred IP via the GetAdaptersAddresses() call; "
      "I'm assuming that your IP "
      "address is 127.0.0.1.  This should work for local processes, "
      "but will almost certainly not work if you have remote processes."
      "Report to the disc-zmq development team to seek a fix." << std::endl;
  }
  return result;
#else
  // @todo Fix IP determination in the case where getifaddrs() isn't
  // available.
  std::cerr <<
    "You don't have the getifaddrs() call; I'm assuming that your IP "
    "address is 127.0.0.1.  This should work for local processes, "
    "but will almost certainly not work if you have remote processes."
    "Report to the disc-zmq development team to seek a fix." << std::endl;
  return {"127.0.0.1"};
#endif
}

//////////////////////////////////////////////////
<<<<<<< HEAD
std::string transport::username()
{
  char buffer[200 + 1];
  size_t bufferLen = sizeof(buffer);
#ifdef _WIN32
  DWORD usernameLen = static_cast<DWORD>(bufferLen);
  GetUserName(buffer, &usernameLen);
  return buffer;
#else
  struct passwd pd;
  struct passwd *result;

  getpwuid_r(getuid(), &pd, buffer, bufferLen, &result);
  return pd.pw_name;
#endif
=======
std::string transport::hostname()
{
#ifdef _WIN32
  WSADATA wsaData;
  WSAStartup(MAKEWORD(2,2), &wsaData);
#endif

  char hostname[200 + 1];
  gethostname(hostname, sizeof hostname);
  return hostname;
>>>>>>> e268d05f
}<|MERGE_RESOLUTION|>--- conflicted
+++ resolved
@@ -432,7 +432,19 @@
 }
 
 //////////////////////////////////////////////////
-<<<<<<< HEAD
+std::string transport::hostname()
+{
+#ifdef _WIN32
+  WSADATA wsaData;
+  WSAStartup(MAKEWORD(2,2), &wsaData);
+#endif
+
+  char hostname[200 + 1];
+  gethostname(hostname, sizeof hostname);
+  return hostname;
+}
+
+//////////////////////////////////////////////////
 std::string transport::username()
 {
   char buffer[200 + 1];
@@ -448,16 +460,4 @@
   getpwuid_r(getuid(), &pd, buffer, bufferLen, &result);
   return pd.pw_name;
 #endif
-=======
-std::string transport::hostname()
-{
-#ifdef _WIN32
-  WSADATA wsaData;
-  WSAStartup(MAKEWORD(2,2), &wsaData);
-#endif
-
-  char hostname[200 + 1];
-  gethostname(hostname, sizeof hostname);
-  return hostname;
->>>>>>> e268d05f
 }