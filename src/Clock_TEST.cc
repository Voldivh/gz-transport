--- conflicted
+++ resolved
@@ -21,19 +21,10 @@
 #include <string>
 #include <thread>
 
-<<<<<<< HEAD
 #include "gz/transport/Clock.hh"
 #include "gz/transport/Node.hh"
 #include "gz/transport/TransportTypes.hh"
 #include "test_config.hh"
-=======
-#include <ignition/msgs.hh>
-
-#include "gz/transport/Clock.hh"
-#include "gz/transport/Node.hh"
-#include "gz/transport/TransportTypes.hh"
-#include "gz/transport/test_config.h"
->>>>>>> 5f37fe45
 #include "gtest/gtest.h"
 
 using namespace gz;
@@ -70,29 +61,16 @@
 /// parameterized by transport::NetworkClock::TimeBase.
 class NetworkClockTest : public ::testing::TestWithParam<TimeBase>
 {
-<<<<<<< HEAD
-  /// \brief Makes a gz::msgs::Clock message out of the
-  /// given @p _secs and @p _nsecs.
-  /// \param[in] _secs Seconds for the message to be made.
-  /// \param[in] _nsecs Nanoseconds for the message to be made.
-  /// \return A gz::msgs::Clock message.
-  protected: gz::msgs::Clock MakeClockMessage(
-      const std::chrono::seconds& _secs,
-      const std::chrono::nanoseconds& _nsecs)
-  {
-    gz::msgs::Clock clockMsg;
-=======
   /// \brief Makes an msgs::Clock message out of the
   /// given @p _secs and @p _nsecs.
   /// \param[in] _secs Seconds for the message to be made.
   /// \param[in] _nsecs Nanoseconds for the message to be made.
-  /// \return An msgs::Clock message.
+  /// \return A msgs::Clock message.
   protected: msgs::Clock MakeClockMessage(
       const std::chrono::seconds& _secs,
       const std::chrono::nanoseconds& _nsecs)
   {
     msgs::Clock clockMsg;
->>>>>>> 5f37fe45
     switch (GetParam())
     {
       case TimeBase::SIM:
@@ -129,15 +107,9 @@
   EXPECT_FALSE(clock.IsReady());
   transport::Node node;
   transport::Node::Publisher clockPub =
-<<<<<<< HEAD
-      node.Advertise<gz::msgs::Clock>(clockTopicName);
-  const std::chrono::milliseconds sleepTime{100};
-  clockPub.Publish(gz::msgs::Clock());
-=======
       node.Advertise<msgs::Clock>(clockTopicName);
   const std::chrono::milliseconds sleepTime{100};
   clockPub.Publish(msgs::Clock());
->>>>>>> 5f37fe45
   std::this_thread::sleep_for(sleepTime);
   EXPECT_FALSE(clock.IsReady());
   const std::chrono::seconds expectedSecs{54321};
@@ -173,15 +145,9 @@
   EXPECT_FALSE(badTimebaseClock.IsReady());
   transport::Node node;
   transport::Node::Publisher clockPub =
-<<<<<<< HEAD
-      node.Advertise<gz::msgs::Clock>(clockTopicName);
-  const std::chrono::milliseconds sleepTime{100};
-  clockPub.Publish(gz::msgs::Clock());
-=======
       node.Advertise<msgs::Clock>(clockTopicName);
   const std::chrono::milliseconds sleepTime{100};
   clockPub.Publish(msgs::Clock());
->>>>>>> 5f37fe45
   std::this_thread::sleep_for(sleepTime);
   EXPECT_FALSE(badTimebaseClock.IsReady());
   badTimebaseClock.SetTime(std::chrono::seconds(10));
