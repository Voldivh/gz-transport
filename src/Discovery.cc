--- conflicted
+++ resolved
@@ -52,11 +52,7 @@
     try
     {
       zmq::poll(&items[0], sizeof(items) / sizeof(items[0]),
-<<<<<<< HEAD
-                std::chrono::milliseconds(_timeout));
-=======
           std::chrono::milliseconds(_timeout));
->>>>>>> 8f604384
     }
     catch(...)
     {
