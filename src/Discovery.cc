--- conflicted
+++ resolved
@@ -423,25 +423,22 @@
 }
 
 //////////////////////////////////////////////////
-<<<<<<< HEAD
-TopicStorage<MessagePublisher>& Discovery::GetDiscoveryMsgInfo() const
-{
+TopicStorage<MessagePublisher>& Discovery::DiscoveryMsgInfo() const
+{
+  std::lock_guard<std::recursive_mutex> lock(this->dataPtr->mutex);
   return this->dataPtr->infoMsg;
 }
 
 //////////////////////////////////////////////////
-TopicStorage<ServicePublisher>& Discovery::GetDiscoverySrvInfo() const
-{
+TopicStorage<ServicePublisher>& Discovery::DiscoverySrvInfo() const
+{
+  std::lock_guard<std::recursive_mutex> lock(this->dataPtr->mutex);
   return this->dataPtr->infoSrv;
 }
 
 //////////////////////////////////////////////////
-bool Discovery::GetMsgPublishers(const std::string &_topic,
-                                 MsgAddresses_M &_publishers)
-=======
 bool Discovery::MsgPublishers(const std::string &_topic,
                               MsgAddresses_M &_publishers)
->>>>>>> dab420b3
 {
   std::lock_guard<std::recursive_mutex> lock(this->dataPtr->mutex);
   return this->dataPtr->infoMsg.GetPublishers(_topic, _publishers);
