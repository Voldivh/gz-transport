/*
 * Copyright (C) 2014 Open Source Robotics Foundation
 *
 * Licensed under the Apache License, Version 2.0 (the "License");
 * you may not use this file except in compliance with the License.
 * You may obtain a copy of the License at
 *
 *     http://www.apache.org/licenses/LICENSE-2.0
 *
 * Unless required by applicable law or agreed to in writing, software
 * distributed under the License is distributed on an "AS IS" BASIS,
 * WITHOUT WARRANTIES OR CONDITIONS OF ANY KIND, either express or implied.
 * See the License for the specific language governing permissions and
 * limitations under the License.
 *
*/

#include <chrono>
#include <cstdlib>
#include <memory>
#include <string>
#include <thread>

#include "gtest/gtest.h"
#include "gz/transport/AdvertiseOptions.hh"
#include "gz/transport/Discovery.hh"
#include "gz/transport/Publisher.hh"
#include "gz/transport/TransportTypes.hh"
#include "gz/transport/Uuid.hh"
<<<<<<< HEAD
#include "test_config.hh"

// Temporarily introduce a "DISABLED_ON_LINUX" macro.
// It currently does not exist upstream.
// This can be removed when it is in upstream gz-utils
// or the discovery WrongGzIp test passes on linux
#include <gz/utils/detail/ExtraTestMacros.hh>
#if defined __linux__
  #define GZ_UTILS_TEST_DISABLED_ON_LINUX(TestName) \
      DETAIL_GZ_UTILS_ADD_DISABLED_PREFIX(TestName)
#else
  #define GZ_UTILS_TEST_DISABLED_ON_LINUX(TestName) \
      TestName
#endif  // defined __linux__
=======
#include "gz/transport/test_config.h"
>>>>>>> 5f37fe45

using namespace gz;
using namespace transport;

// Global constants used for multiple tests.
static const int MaxIters = 100;
static const int Nap = 10;

// Global variables used for multiple tests.
static const int g_msgPort    = 11319;
static const int g_srvPort    = 11320;
static const std::string g_ip = "224.0.0.7"; // NOLINT(*)
static std::string g_topic = testing::getRandomNumber(); // NOLINT(*)
static std::string service = testing::getRandomNumber(); // NOLINT(*)
static std::string addr1   = "tcp://127.0.0.1:12345"; // NOLINT(*)
static std::string ctrl1   = "tcp://127.0.0.1:12346"; // NOLINT(*)
static std::string id1     = "identity1"; // NOLINT(*)
static std::string pUuid1  = Uuid().ToString(); // NOLINT(*)
static std::string nUuid1  = Uuid().ToString(); // NOLINT(*)
static std::string addr2   = "tcp://127.0.0.1:12347"; // NOLINT(*)
static std::string ctrl2   = "tcp://127.0.0.1:12348"; // NOLINT(*)
static std::string id2     = "identity2"; // NOLINT(*)
static std::string pUuid2  = Uuid().ToString(); // NOLINT(*)
static std::string nUuid2  = Uuid().ToString(); // NOLINT(*)
static bool connectionExecuted = false;
static bool disconnectionExecuted = false;
static int g_counter = 0;

/// \brief Helper class to access the protected member variables of Discovery
/// within the tests.
template<typename T> class DiscoveryDerived : public Discovery<T>
{
  // Documentation inherited.
  public: DiscoveryDerived(const std::string &_pUuid,
                           const std::string &_ip,
                           const int _port,
                           const bool _verbose = false)
    : Discovery<T>(_pUuid, _ip, _port, _verbose)
  {
  }

  /// \brief Check if this discovery node has some activity information about
  /// a given process.
  /// \param[in] _pUuid Process UUID that we want to check.
  /// \param[in] _expectedActivity If true, we expect activity on the process
  /// specified as a parameter. If false, we shouldn't have any activity stored.
  public: void TestActivity(const std::string &_pUuid,
                            const bool _expectedActivity) const
  {
    EXPECT_EQ(this->activity.find(_pUuid) !=
              this->activity.end(), _expectedActivity);
  };
};

//////////////////////////////////////////////////
/// \brief Initialize some global variables.
void reset()
{
  connectionExecuted = false;
  disconnectionExecuted = false;
  g_counter = 0;
}

//////////////////////////////////////////////////
/// \brief Helper function to wait some time until a callback is executed.
void waitForCallback(int _maxIters, int _sleepTimeIter, const bool &_var)
{
  int i = 0;
  while (i < _maxIters && !_var)
  {
    std::this_thread::sleep_for(std::chrono::milliseconds(_sleepTimeIter));
    ++i;
  }
}

//////////////////////////////////////////////////
/// \brief Function called each time a discovery update is received.
void onDiscoveryResponse(const MessagePublisher &_publisher)
{
  // This discovery event is not relevant for the test, ignore it.
  if (_publisher.NUuid() != nUuid1)
    return;

  EXPECT_EQ(_publisher.Addr(), addr1);
  EXPECT_EQ(_publisher.Ctrl(), ctrl1);
  EXPECT_EQ(_publisher.PUuid(), pUuid1);
  connectionExecuted = true;
}

//////////////////////////////////////////////////
/// \brief Function called each time a discovery update is received. This is
/// used in the case of multiple publishers.
void onDiscoveryResponseMultiple(const MessagePublisher &_publisher)
{
  // This discovery event is not relevant for the test, ignore it.
  if (_publisher.Topic() != g_topic)
    return;

  EXPECT_NE(_publisher.Addr(), "");
  EXPECT_NE(_publisher.Ctrl(), "");
  EXPECT_NE(_publisher.PUuid(), "");
  EXPECT_NE(_publisher.NUuid(), "");
  connectionExecuted = true;
  ++g_counter;
}

//////////////////////////////////////////////////
/// \brief Function called each time a discovery update is received.
void onDisconnection(const MessagePublisher &_publisher)
{
  // This discovery event is not relevant for the test, ignore it.
  if (_publisher.PUuid() != pUuid1)
    return;

  disconnectionExecuted = true;
}

//////////////////////////////////////////////////
/// \brief Test the setters, getters and basic functions.
TEST(DiscoveryTest, TestBasicAPI)
{
  unsigned int newSilenceInterval    = 100;
  unsigned int newActivityInterval   = 200;
  unsigned int newHeartbeatInterval  = 400;

  // Create a discovery node.
  Discovery<MessagePublisher> discovery(pUuid1, g_ip, g_msgPort);

  discovery.SetSilenceInterval(newSilenceInterval);
  discovery.SetActivityInterval(newActivityInterval);
  discovery.SetHeartbeatInterval(newHeartbeatInterval);

  EXPECT_EQ(discovery.SilenceInterval(), newSilenceInterval);
  EXPECT_EQ(discovery.ActivityInterval(), newActivityInterval);
  EXPECT_EQ(discovery.HeartbeatInterval(), newHeartbeatInterval);

  EXPECT_NE(discovery.HostAddr(), "");
}

//////////////////////////////////////////////////
/// \brief Try to use the discovery features without calling Start().
TEST(DiscoveryTest, WithoutCallingStart)
{
  Discovery<ServicePublisher> discovery(pUuid1, g_ip, g_srvPort);
  ServicePublisher srvPublisher(service, addr1, id1, pUuid1, nUuid1,
    "reqType", "repType", AdvertiseServiceOptions());

  EXPECT_FALSE(discovery.Advertise(srvPublisher));
  EXPECT_FALSE(discovery.Discover(service));
  EXPECT_FALSE(discovery.Unadvertise(service, nUuid1));
}

//////////////////////////////////////////////////
/// \brief Advertise a topic without registering callbacks.
TEST(DiscoveryTest, TestAdvertiseNoResponse)
{
  reset();

  // Create two discovery nodes.
  MsgDiscovery discovery1(pUuid1, g_ip, g_msgPort);
  MsgDiscovery discovery2(pUuid2, g_ip, g_msgPort);

  discovery1.Start();
  discovery2.Start();

  // This should generate discovery traffic but no response on discovery2
  // because there is no callback registered.
  MessagePublisher publisher(g_topic, addr1, ctrl1, pUuid1, nUuid1, "t",
    AdvertiseMessageOptions());
  EXPECT_TRUE(discovery1.Advertise(publisher));

  waitForCallback(MaxIters, Nap, connectionExecuted);

  // Check that the discovery callbacks were not received.
  EXPECT_FALSE(connectionExecuted);
  EXPECT_FALSE(disconnectionExecuted);
}

//////////////////////////////////////////////////
/// \brief Check that the discovery triggers the callbacks after an advertise.
TEST(DiscoveryTest, TestAdvertise)
{
  reset();

  // Create two discovery nodes simulating they are in different processes.
  transport::Discovery<MessagePublisher> discovery1(pUuid1, g_ip, g_msgPort);
  transport::Discovery<MessagePublisher> Discovery2(
    pUuid2, g_ip, g_msgPort, true);

  // Register one callback for receiving notifications.
  Discovery2.ConnectionsCb(onDiscoveryResponse);

  discovery1.Start();
  Discovery2.Start();

  // This should trigger a discovery response on discovery2.
  MessagePublisher publisher(g_topic, addr1, ctrl1, pUuid1, nUuid1, "t",
    AdvertiseMessageOptions());
  EXPECT_TRUE(discovery1.Advertise(publisher));

  waitForCallback(MaxIters, Nap, connectionExecuted);

  EXPECT_TRUE(connectionExecuted);
  EXPECT_FALSE(disconnectionExecuted);

  reset();

  // This should not trigger a discovery response on discovery2. They are in
  // different proccesses and the scope is set to "Process".
  AdvertiseMessageOptions opts1;
  opts1.SetScope(Scope_t::PROCESS);
  MessagePublisher publisher2("/topic2", addr1, ctrl1, pUuid1, nUuid1,
    "type", opts1);
  EXPECT_TRUE(discovery1.Advertise(publisher2));

  waitForCallback(MaxIters, Nap, connectionExecuted);

  EXPECT_FALSE(connectionExecuted);
  EXPECT_FALSE(disconnectionExecuted);

  reset();

  // This should trigger a discovery response on discovery2.
  AdvertiseMessageOptions opts2;
  opts2.SetScope(Scope_t::HOST);
  MessagePublisher publisher3("/topic3", addr1, ctrl1, pUuid1, nUuid1, "type",
    opts2);
  EXPECT_TRUE(discovery1.Advertise(publisher3));

  waitForCallback(MaxIters, Nap, connectionExecuted);


  EXPECT_TRUE(connectionExecuted);
  EXPECT_FALSE(disconnectionExecuted);
}

//////////////////////////////////////////////////
/// \brief Check that the discovery triggers the callbacks after an advertise.
TEST(DiscoveryTest, TestAdvertiseSameProc)
{
  reset();

  // Create two discovery nodes simulating they are in different processes.
  MsgDiscovery discovery1(pUuid1, g_ip, g_msgPort);
  MsgDiscovery discovery2(pUuid1, g_ip, g_msgPort);

  // Register one callback for receiving notifications.
  discovery2.ConnectionsCb(onDiscoveryResponse);

  discovery1.Start();
  discovery2.Start();

  // This should not trigger a discovery response on discovery2. If the nodes
  // are on the same process, they will not communicate using zeromq.
  MessagePublisher publisher(g_topic, addr1, ctrl1, pUuid1, nUuid1, "t",
    AdvertiseMessageOptions());
  EXPECT_TRUE(discovery1.Advertise(publisher));

  waitForCallback(MaxIters, Nap, connectionExecuted);

  EXPECT_FALSE(connectionExecuted);
  EXPECT_FALSE(disconnectionExecuted);
}

//////////////////////////////////////////////////
/// \brief Check that the discovery triggers the callbacks after a discovery
/// and after register the discovery callback.
TEST(DiscoveryTest, TestDiscover)
{
  reset();

  // Create one discovery node and advertise a topic.
  Discovery<MessagePublisher> discovery1(pUuid1, g_ip, g_msgPort);
  discovery1.Start();

  MessagePublisher publisher(g_topic, addr1, ctrl1, pUuid1, nUuid1, "t",
    AdvertiseMessageOptions());
  EXPECT_TRUE(discovery1.Advertise(publisher));

  // Create a second discovery node that did not see the previous ADV message.
  MsgDiscovery discovery2(pUuid2, g_ip, g_msgPort);
  discovery2.Start();
  std::this_thread::sleep_for(std::chrono::milliseconds(100));

  // I should not see any discovery updates.
  EXPECT_FALSE(connectionExecuted);
  EXPECT_FALSE(disconnectionExecuted);

  // Register one callback for receiving notifications.
  discovery2.ConnectionsCb(onDiscoveryResponse);

  // Request the discovery of a topic.
  EXPECT_TRUE(discovery2.Discover(g_topic));

  waitForCallback(MaxIters, Nap, connectionExecuted);

  // Check that the discovery response was received.
  EXPECT_TRUE(connectionExecuted);
  EXPECT_FALSE(disconnectionExecuted);

  reset();

  // Request again the discovery of a topic. The callback should be executed
  // from the Discover method this time because the topic information should be
  // known.
  EXPECT_TRUE(discovery2.Discover(g_topic));

  // Check that the discovery response was received.
  EXPECT_TRUE(connectionExecuted);
  EXPECT_FALSE(disconnectionExecuted);
}

//////////////////////////////////////////////////
/// \brief Check that the discovery triggers the disconnection callback after
/// an unadvertise.
TEST(DiscoveryTest, TestUnadvertise)
{
  reset();

  // Create two discovery nodes.
  MsgDiscovery discovery1(pUuid1, g_ip, g_msgPort);
  MsgDiscovery discovery2(pUuid2, g_ip, g_msgPort);

  // Register one callback for receiving disconnect notifications.
  discovery2.DisconnectionsCb(onDisconnection);

  discovery1.Start();
  discovery2.Start();

  // This should not trigger a disconnect response on discovery2.
  MessagePublisher publisher(g_topic, addr1, ctrl1, pUuid1, nUuid1, "t",
    AdvertiseMessageOptions());
  EXPECT_TRUE(discovery1.Advertise(publisher));

  waitForCallback(MaxIters, Nap, disconnectionExecuted);

  // Check that no discovery response was received.
  EXPECT_FALSE(connectionExecuted);
  EXPECT_FALSE(disconnectionExecuted);

  reset();

  // This should trigger a disconnect response on discovery2.
  EXPECT_TRUE(discovery1.Unadvertise(g_topic, nUuid1));

  waitForCallback(MaxIters, Nap, disconnectionExecuted);

  // Check that the discovery response was received.
  EXPECT_FALSE(connectionExecuted);
  EXPECT_TRUE(disconnectionExecuted);

  // Unadvertise a topic not advertised.
  EXPECT_TRUE(discovery1.Unadvertise(g_topic, nUuid1));

  MsgAddresses_M addresses;
  EXPECT_FALSE(discovery2.Publishers(g_topic, addresses));
}

//////////////////////////////////////////////////
/// \brief Check that the discovery triggers the disconnection callback after
/// sending a BYE message (discovery object out of scope).
TEST(DiscoveryTest, TestNodeBye)
{
  reset();

  // Create two discovery nodes.
  std::unique_ptr<MsgDiscovery> discovery1(
    new MsgDiscovery(pUuid1, g_ip, g_msgPort));
  MsgDiscovery discovery2(pUuid2, g_ip, g_msgPort);

  // Register one callback for receiving disconnect notifications.
  discovery2.DisconnectionsCb(onDisconnection);

  discovery1->Start();
  discovery2.Start();

  // This should not trigger a disconnect response on discovery2.
  MessagePublisher publisher(g_topic, addr1, ctrl1, pUuid1, nUuid1, "t",
    AdvertiseMessageOptions());
  EXPECT_TRUE(discovery1->Advertise(publisher));

  waitForCallback(MaxIters, Nap, connectionExecuted);

  // Check that no discovery response was received.
  EXPECT_FALSE(connectionExecuted);
  EXPECT_FALSE(disconnectionExecuted);
  disconnectionExecuted = false;

  // Destroy discovery1. It's destructor should send a BYE message and that
  // should be discovered by discovery2.
  discovery1.reset();

  waitForCallback(MaxIters, Nap, disconnectionExecuted);

  // Check that the discovery response was received.
  EXPECT_FALSE(connectionExecuted);
  EXPECT_TRUE(disconnectionExecuted);
}

//////////////////////////////////////////////////
/// \brief Check that the discovery detects two publishers advertising the same
/// topic name.
TEST(DiscoveryTest, TestTwoPublishersSameTopic)
{
  reset();

  // Create two discovery nodes and advertise the same topic.
  MsgDiscovery discovery1(pUuid1, g_ip, g_msgPort);
  MsgDiscovery discovery2(pUuid2, g_ip, g_msgPort);

  MessagePublisher publisher1(g_topic, addr1, ctrl1, pUuid1, nUuid1, "t",
    AdvertiseMessageOptions());
  MessagePublisher publisher2(g_topic, addr2, ctrl2, pUuid2, nUuid2, "t",
    AdvertiseMessageOptions());

  discovery1.Start();
  discovery2.Start();

  EXPECT_TRUE(discovery1.Advertise(publisher1));
  EXPECT_TRUE(discovery2.Advertise(publisher2));

  // The callbacks should not be triggered but let's wait some time in case
  // something goes wrong.
  std::this_thread::sleep_for(std::chrono::milliseconds(300));

  // I should not see any discovery updates.
  EXPECT_FALSE(connectionExecuted);
  EXPECT_FALSE(disconnectionExecuted);

  // Register one callback for receiving notifications.
  discovery2.ConnectionsCb(onDiscoveryResponseMultiple);

  // Request the discovery of a topic.
  EXPECT_TRUE(discovery2.Discover(g_topic));

  int i = 0;
  while (i < MaxIters && g_counter < 2)
  {
    std::this_thread::sleep_for(std::chrono::milliseconds(Nap));
    ++i;
  }

  // Check that the two discovery responses were received.
  EXPECT_TRUE(connectionExecuted);
  EXPECT_FALSE(disconnectionExecuted);
  EXPECT_EQ(g_counter, 2);

  reset();

  // Request again the discovery of a topic. The callback should be executed
  // from the Discover method this time because the topic information should be
  // known.
  EXPECT_TRUE(discovery2.Discover(g_topic));

  // Check that the discovery response was received.
  EXPECT_TRUE(connectionExecuted);
  EXPECT_FALSE(disconnectionExecuted);
  EXPECT_EQ(g_counter, 2);
}

//////////////////////////////////////////////////
/// \brief Check that a discovery service sends messages if there are
/// topics or services advertised in its process.
TEST(DiscoveryTest, TestActivity)
{
  auto proc1Uuid = testing::getRandomNumber();
  auto proc2Uuid = testing::getRandomNumber();
  MessagePublisher publisher(g_topic, addr1, ctrl1, proc1Uuid, nUuid1, "type",
    AdvertiseMessageOptions());
  ServicePublisher srvPublisher(service, addr1, id1, proc2Uuid,
    nUuid2, "reqType", "repType", AdvertiseServiceOptions());
  DiscoveryDerived<MessagePublisher> discovery1(proc1Uuid, g_ip, g_msgPort);

  {
    DiscoveryDerived<MessagePublisher> discovery2(proc2Uuid, g_ip, g_msgPort);

    discovery1.Start();
    discovery2.Start();

    discovery1.Advertise(publisher);

    std::this_thread::sleep_for(std::chrono::milliseconds(
      discovery1.HeartbeatInterval() * 2));

    // We should observe activity from both processes.
    discovery1.TestActivity(proc2Uuid, true);
    discovery2.TestActivity(proc1Uuid, true);

    std::this_thread::sleep_for(std::chrono::milliseconds(
      discovery1.HeartbeatInterval() * 2));
  }

  std::this_thread::sleep_for(std::chrono::milliseconds(
    discovery1.HeartbeatInterval()));

  // We shouldn't observe activity from proc1Uuid2 anymore.
  discovery1.TestActivity(proc2Uuid, false);
}

//////////////////////////////////////////////////
/// \brief Check that a wrong GZ_IP value makes HostAddr() to return 127.0.0.1
TEST(DiscoveryTest, GZ_UTILS_TEST_DISABLED_ON_LINUX(WrongGzIp))
{
  // Save the current value of GZ_IP environment variable.
  std::string gzIp;
  env("GZ_IP", gzIp);

  // Incorrect value for GZ_IP
  setenv("GZ_IP", "127.0.0.0", 1);

  transport::Discovery<MessagePublisher> discovery1(pUuid1, g_ip, g_msgPort);
  EXPECT_EQ(discovery1.HostAddr(), "127.0.0.1");

  // Unset GZ_IP.
  unsetenv("GZ_IP");

  // Restore GZ_IP.
  if (!gzIp.empty())
    setenv("GZ_IP", gzIp.c_str(), 1);
}<|MERGE_RESOLUTION|>--- conflicted
+++ resolved
@@ -27,7 +27,6 @@
 #include "gz/transport/Publisher.hh"
 #include "gz/transport/TransportTypes.hh"
 #include "gz/transport/Uuid.hh"
-<<<<<<< HEAD
 #include "test_config.hh"
 
 // Temporarily introduce a "DISABLED_ON_LINUX" macro.
@@ -42,9 +41,6 @@
   #define GZ_UTILS_TEST_DISABLED_ON_LINUX(TestName) \
       TestName
 #endif  // defined __linux__
-=======
-#include "gz/transport/test_config.h"
->>>>>>> 5f37fe45
 
 using namespace gz;
 using namespace transport;
@@ -544,9 +540,16 @@
   discovery1.TestActivity(proc2Uuid, false);
 }
 
+/// Logic to disable the following test via Linux
+#if defined __linux__
+  #define TEST_NAME DISABLED_WrongIgnIp
+#else
+  #define TEST_NAME WrongIgnIp
+#endif  // defined __linux__
+
 //////////////////////////////////////////////////
 /// \brief Check that a wrong GZ_IP value makes HostAddr() to return 127.0.0.1
-TEST(DiscoveryTest, GZ_UTILS_TEST_DISABLED_ON_LINUX(WrongGzIp))
+TEST(DiscoveryTest, TEST_NAME)
 {
   // Save the current value of GZ_IP environment variable.
   std::string gzIp;
