/*
 * Copyright (C) 2014 Open Source Robotics Foundation
 *
 * Licensed under the Apache License, Version 2.0 (the "License");
 * you may not use this file except in compliance with the License.
 * You may obtain a copy of the License at
 *
 *     http://www.apache.org/licenses/LICENSE-2.0
 *
 * Unless required by applicable law or agreed to in writing, software
 * distributed under the License is distributed on an "AS IS" BASIS,
 * WITHOUT WARRANTIES OR CONDITIONS OF ANY KIND, either express or implied.
 * See the License for the specific language governing permissions and
 * limitations under the License.
 *
*/

#include <chrono>
#include <cstdlib>
#include <memory>
#include <string>
#include <thread>

#include "gtest/gtest.h"
#include "gz/transport/AdvertiseOptions.hh"
#include "gz/transport/Discovery.hh"
#include "gz/transport/Publisher.hh"
#include "gz/transport/TransportTypes.hh"
#include "gz/transport/Uuid.hh"
#include "gz/transport/test_config.h"

using namespace gz;
using namespace transport;

// Global constants used for multiple tests.
static const int MaxIters = 100;
static const int Nap = 10;

// Global variables used for multiple tests.
static const int g_msgPort    = 11319;
static const int g_srvPort    = 11320;
static const std::string g_ip = "224.0.0.7"; // NOLINT(*)
static std::string g_topic = testing::getRandomNumber(); // NOLINT(*)
static std::string service = testing::getRandomNumber(); // NOLINT(*)
static std::string addr1   = "tcp://127.0.0.1:12345"; // NOLINT(*)
static std::string ctrl1   = "tcp://127.0.0.1:12346"; // NOLINT(*)
static std::string id1     = "identity1"; // NOLINT(*)
static std::string pUuid1  = Uuid().ToString(); // NOLINT(*)
static std::string nUuid1  = Uuid().ToString(); // NOLINT(*)
static std::string addr2   = "tcp://127.0.0.1:12347"; // NOLINT(*)
static std::string ctrl2   = "tcp://127.0.0.1:12348"; // NOLINT(*)
static std::string id2     = "identity2"; // NOLINT(*)
static std::string pUuid2  = Uuid().ToString(); // NOLINT(*)
static std::string nUuid2  = Uuid().ToString(); // NOLINT(*)
static bool connectionExecuted = false;
static bool disconnectionExecuted = false;
static int g_counter = 0;

/// \brief Helper class to access the protected member variables of Discovery
/// within the tests.
template<typename T> class DiscoveryDerived : public Discovery<T>
{
  // Documentation inherited.
  public: DiscoveryDerived(const std::string &_pUuid,
                           const std::string &_ip,
                           const int _port,
                           const bool _verbose = false)
<<<<<<< HEAD
    : transport::Discovery<T>(_pUuid, _ip, _port, _verbose)
=======
    : Discovery<T>(_pUuid, _port, _verbose)
>>>>>>> 9c192aeb
  {
  }

  /// \brief Check if this discovery node has some activity information about
  /// a given process.
  /// \param[in] _pUuid Process UUID that we want to check.
  /// \param[in] _expectedActivity If true, we expect activity on the process
  /// specified as a parameter. If false, we shouldn't have any activity stored.
  public: void TestActivity(const std::string &_pUuid,
                            const bool _expectedActivity) const
  {
    EXPECT_EQ(this->activity.find(_pUuid) !=
              this->activity.end(), _expectedActivity);
  };
};

//////////////////////////////////////////////////
/// \brief Initialize some global variables.
void reset()
{
  connectionExecuted = false;
  disconnectionExecuted = false;
  g_counter = 0;
}

//////////////////////////////////////////////////
/// \brief Helper function to wait some time until a callback is executed.
void waitForCallback(int _maxIters, int _sleepTimeIter, const bool &_var)
{
  int i = 0;
  while (i < _maxIters && !_var)
  {
    std::this_thread::sleep_for(std::chrono::milliseconds(_sleepTimeIter));
    ++i;
  }
}

//////////////////////////////////////////////////
/// \brief Function called each time a discovery update is received.
void onDiscoveryResponse(const MessagePublisher &_publisher)
{
  // This discovery event is not relevant for the test, ignore it.
  if (_publisher.NUuid() != nUuid1)
    return;

  EXPECT_EQ(_publisher.Addr(), addr1);
  EXPECT_EQ(_publisher.Ctrl(), ctrl1);
  EXPECT_EQ(_publisher.PUuid(), pUuid1);
  connectionExecuted = true;
}

//////////////////////////////////////////////////
/// \brief Function called each time a discovery update is received. This is
/// used in the case of multiple publishers.
void onDiscoveryResponseMultiple(const MessagePublisher &_publisher)
{
  // This discovery event is not relevant for the test, ignore it.
  if (_publisher.Topic() != g_topic)
    return;

  EXPECT_NE(_publisher.Addr(), "");
  EXPECT_NE(_publisher.Ctrl(), "");
  EXPECT_NE(_publisher.PUuid(), "");
  EXPECT_NE(_publisher.NUuid(), "");
  connectionExecuted = true;
  ++g_counter;
}

//////////////////////////////////////////////////
/// \brief Function called each time a discovery update is received.
void onDisconnection(const MessagePublisher &_publisher)
{
  // This discovery event is not relevant for the test, ignore it.
  if (_publisher.PUuid() != pUuid1)
    return;

  disconnectionExecuted = true;
}

//////////////////////////////////////////////////
/// \brief Test the setters, getters and basic functions.
TEST(DiscoveryTest, TestBasicAPI)
{
  unsigned int newSilenceInterval    = 100;
  unsigned int newActivityInterval   = 200;
  unsigned int newHeartbeatInterval  = 400;

  // Create a discovery node.
  Discovery<MessagePublisher> discovery(pUuid1, g_ip, g_msgPort);

  discovery.SetSilenceInterval(newSilenceInterval);
  discovery.SetActivityInterval(newActivityInterval);
  discovery.SetHeartbeatInterval(newHeartbeatInterval);

  EXPECT_EQ(discovery.SilenceInterval(), newSilenceInterval);
  EXPECT_EQ(discovery.ActivityInterval(), newActivityInterval);
  EXPECT_EQ(discovery.HeartbeatInterval(), newHeartbeatInterval);

  EXPECT_NE(discovery.HostAddr(), "");
}

//////////////////////////////////////////////////
/// \brief Try to use the discovery features without calling Start().
TEST(DiscoveryTest, WithoutCallingStart)
{
  Discovery<ServicePublisher> discovery(pUuid1, g_ip, g_srvPort);
  ServicePublisher srvPublisher(service, addr1, id1, pUuid1, nUuid1,
    "reqType", "repType", AdvertiseServiceOptions());

  EXPECT_FALSE(discovery.Advertise(srvPublisher));
  EXPECT_FALSE(discovery.Discover(service));
  EXPECT_FALSE(discovery.Unadvertise(service, nUuid1));
}

//////////////////////////////////////////////////
/// \brief Advertise a topic without registering callbacks.
TEST(DiscoveryTest, TestAdvertiseNoResponse)
{
  reset();

  // Create two discovery nodes.
  MsgDiscovery discovery1(pUuid1, g_ip, g_msgPort);
  MsgDiscovery discovery2(pUuid2, g_ip, g_msgPort);

  discovery1.Start();
  discovery2.Start();

  // This should generate discovery traffic but no response on discovery2
  // because there is no callback registered.
  MessagePublisher publisher(g_topic, addr1, ctrl1, pUuid1, nUuid1, "t",
    AdvertiseMessageOptions());
  EXPECT_TRUE(discovery1.Advertise(publisher));

  waitForCallback(MaxIters, Nap, connectionExecuted);

  // Check that the discovery callbacks were not received.
  EXPECT_FALSE(connectionExecuted);
  EXPECT_FALSE(disconnectionExecuted);
}

//////////////////////////////////////////////////
/// \brief Check that the discovery triggers the callbacks after an advertise.
TEST(DiscoveryTest, TestAdvertise)
{
  reset();

  // Create two discovery nodes simulating they are in different processes.
<<<<<<< HEAD
  transport::Discovery<MessagePublisher> discovery1(pUuid1, g_ip, g_msgPort);
  transport::Discovery<MessagePublisher> Discovery2(
    pUuid2, g_ip, g_msgPort, true);
=======
  Discovery<MessagePublisher> discovery1(pUuid1, g_msgPort);
  Discovery<MessagePublisher> Discovery2(pUuid2, g_msgPort, true);
>>>>>>> 9c192aeb

  // Register one callback for receiving notifications.
  Discovery2.ConnectionsCb(onDiscoveryResponse);

  discovery1.Start();
  Discovery2.Start();

  // This should trigger a discovery response on discovery2.
  MessagePublisher publisher(g_topic, addr1, ctrl1, pUuid1, nUuid1, "t",
    AdvertiseMessageOptions());
  EXPECT_TRUE(discovery1.Advertise(publisher));

  waitForCallback(MaxIters, Nap, connectionExecuted);

  EXPECT_TRUE(connectionExecuted);
  EXPECT_FALSE(disconnectionExecuted);

  reset();

  // This should not trigger a discovery response on discovery2. They are in
  // different proccesses and the scope is set to "Process".
  AdvertiseMessageOptions opts1;
  opts1.SetScope(Scope_t::PROCESS);
  MessagePublisher publisher2("/topic2", addr1, ctrl1, pUuid1, nUuid1,
    "type", opts1);
  EXPECT_TRUE(discovery1.Advertise(publisher2));

  waitForCallback(MaxIters, Nap, connectionExecuted);

  EXPECT_FALSE(connectionExecuted);
  EXPECT_FALSE(disconnectionExecuted);

  reset();

  // This should trigger a discovery response on discovery2.
  AdvertiseMessageOptions opts2;
  opts2.SetScope(Scope_t::HOST);
  MessagePublisher publisher3("/topic3", addr1, ctrl1, pUuid1, nUuid1, "type",
    opts2);
  EXPECT_TRUE(discovery1.Advertise(publisher3));

  waitForCallback(MaxIters, Nap, connectionExecuted);


  EXPECT_TRUE(connectionExecuted);
  EXPECT_FALSE(disconnectionExecuted);
}

//////////////////////////////////////////////////
/// \brief Check that the discovery triggers the callbacks after an advertise.
TEST(DiscoveryTest, TestAdvertiseSameProc)
{
  reset();

  // Create two discovery nodes simulating they are in different processes.
  MsgDiscovery discovery1(pUuid1, g_ip, g_msgPort);
  MsgDiscovery discovery2(pUuid1, g_ip, g_msgPort);

  // Register one callback for receiving notifications.
  discovery2.ConnectionsCb(onDiscoveryResponse);

  discovery1.Start();
  discovery2.Start();

  // This should not trigger a discovery response on discovery2. If the nodes
  // are on the same process, they will not communicate using zeromq.
  MessagePublisher publisher(g_topic, addr1, ctrl1, pUuid1, nUuid1, "t",
    AdvertiseMessageOptions());
  EXPECT_TRUE(discovery1.Advertise(publisher));

  waitForCallback(MaxIters, Nap, connectionExecuted);

  EXPECT_FALSE(connectionExecuted);
  EXPECT_FALSE(disconnectionExecuted);
}

//////////////////////////////////////////////////
/// \brief Check that the discovery triggers the callbacks after a discovery
/// and after register the discovery callback.
TEST(DiscoveryTest, TestDiscover)
{
  reset();

  // Create one discovery node and advertise a topic.
  Discovery<MessagePublisher> discovery1(pUuid1, g_ip, g_msgPort);
  discovery1.Start();

  MessagePublisher publisher(g_topic, addr1, ctrl1, pUuid1, nUuid1, "t",
    AdvertiseMessageOptions());
  EXPECT_TRUE(discovery1.Advertise(publisher));

  // Create a second discovery node that did not see the previous ADV message.
  MsgDiscovery discovery2(pUuid2, g_ip, g_msgPort);
  discovery2.Start();
  std::this_thread::sleep_for(std::chrono::milliseconds(100));

  // I should not see any discovery updates.
  EXPECT_FALSE(connectionExecuted);
  EXPECT_FALSE(disconnectionExecuted);

  // Register one callback for receiving notifications.
  discovery2.ConnectionsCb(onDiscoveryResponse);

  // Request the discovery of a topic.
  EXPECT_TRUE(discovery2.Discover(g_topic));

  waitForCallback(MaxIters, Nap, connectionExecuted);

  // Check that the discovery response was received.
  EXPECT_TRUE(connectionExecuted);
  EXPECT_FALSE(disconnectionExecuted);

  reset();

  // Request again the discovery of a topic. The callback should be executed
  // from the Discover method this time because the topic information should be
  // known.
  EXPECT_TRUE(discovery2.Discover(g_topic));

  // Check that the discovery response was received.
  EXPECT_TRUE(connectionExecuted);
  EXPECT_FALSE(disconnectionExecuted);
}

//////////////////////////////////////////////////
/// \brief Check that the discovery triggers the disconnection callback after
/// an unadvertise.
TEST(DiscoveryTest, TestUnadvertise)
{
  reset();

  // Create two discovery nodes.
  MsgDiscovery discovery1(pUuid1, g_ip, g_msgPort);
  MsgDiscovery discovery2(pUuid2, g_ip, g_msgPort);

  // Register one callback for receiving disconnect notifications.
  discovery2.DisconnectionsCb(onDisconnection);

  discovery1.Start();
  discovery2.Start();

  // This should not trigger a disconnect response on discovery2.
  MessagePublisher publisher(g_topic, addr1, ctrl1, pUuid1, nUuid1, "t",
    AdvertiseMessageOptions());
  EXPECT_TRUE(discovery1.Advertise(publisher));

  waitForCallback(MaxIters, Nap, disconnectionExecuted);

  // Check that no discovery response was received.
  EXPECT_FALSE(connectionExecuted);
  EXPECT_FALSE(disconnectionExecuted);

  reset();

  // This should trigger a disconnect response on discovery2.
  EXPECT_TRUE(discovery1.Unadvertise(g_topic, nUuid1));

  waitForCallback(MaxIters, Nap, disconnectionExecuted);

  // Check that the discovery response was received.
  EXPECT_FALSE(connectionExecuted);
  EXPECT_TRUE(disconnectionExecuted);

  // Unadvertise a topic not advertised.
  EXPECT_TRUE(discovery1.Unadvertise(g_topic, nUuid1));

  MsgAddresses_M addresses;
  EXPECT_FALSE(discovery2.Publishers(g_topic, addresses));
}

//////////////////////////////////////////////////
/// \brief Check that the discovery triggers the disconnection callback after
/// sending a BYE message (discovery object out of scope).
TEST(DiscoveryTest, TestNodeBye)
{
  reset();

  // Create two discovery nodes.
  std::unique_ptr<MsgDiscovery> discovery1(
    new MsgDiscovery(pUuid1, g_ip, g_msgPort));
  MsgDiscovery discovery2(pUuid2, g_ip, g_msgPort);

  // Register one callback for receiving disconnect notifications.
  discovery2.DisconnectionsCb(onDisconnection);

  discovery1->Start();
  discovery2.Start();

  // This should not trigger a disconnect response on discovery2.
  MessagePublisher publisher(g_topic, addr1, ctrl1, pUuid1, nUuid1, "t",
    AdvertiseMessageOptions());
  EXPECT_TRUE(discovery1->Advertise(publisher));

  waitForCallback(MaxIters, Nap, connectionExecuted);

  // Check that no discovery response was received.
  EXPECT_FALSE(connectionExecuted);
  EXPECT_FALSE(disconnectionExecuted);
  disconnectionExecuted = false;

  // Destroy discovery1. It's destructor should send a BYE message and that
  // should be discovered by discovery2.
  discovery1.reset();

  waitForCallback(MaxIters, Nap, disconnectionExecuted);

  // Check that the discovery response was received.
  EXPECT_FALSE(connectionExecuted);
  EXPECT_TRUE(disconnectionExecuted);
}

//////////////////////////////////////////////////
/// \brief Check that the discovery detects two publishers advertising the same
/// topic name.
TEST(DiscoveryTest, TestTwoPublishersSameTopic)
{
  reset();

  // Create two discovery nodes and advertise the same topic.
  MsgDiscovery discovery1(pUuid1, g_ip, g_msgPort);
  MsgDiscovery discovery2(pUuid2, g_ip, g_msgPort);

  MessagePublisher publisher1(g_topic, addr1, ctrl1, pUuid1, nUuid1, "t",
    AdvertiseMessageOptions());
  MessagePublisher publisher2(g_topic, addr2, ctrl2, pUuid2, nUuid2, "t",
    AdvertiseMessageOptions());

  discovery1.Start();
  discovery2.Start();

  EXPECT_TRUE(discovery1.Advertise(publisher1));
  EXPECT_TRUE(discovery2.Advertise(publisher2));

  // The callbacks should not be triggered but let's wait some time in case
  // something goes wrong.
  std::this_thread::sleep_for(std::chrono::milliseconds(300));

  // I should not see any discovery updates.
  EXPECT_FALSE(connectionExecuted);
  EXPECT_FALSE(disconnectionExecuted);

  // Register one callback for receiving notifications.
  discovery2.ConnectionsCb(onDiscoveryResponseMultiple);

  // Request the discovery of a topic.
  EXPECT_TRUE(discovery2.Discover(g_topic));

  int i = 0;
  while (i < MaxIters && g_counter < 2)
  {
    std::this_thread::sleep_for(std::chrono::milliseconds(Nap));
    ++i;
  }

  // Check that the two discovery responses were received.
  EXPECT_TRUE(connectionExecuted);
  EXPECT_FALSE(disconnectionExecuted);
  EXPECT_EQ(g_counter, 2);

  reset();

  // Request again the discovery of a topic. The callback should be executed
  // from the Discover method this time because the topic information should be
  // known.
  EXPECT_TRUE(discovery2.Discover(g_topic));

  // Check that the discovery response was received.
  EXPECT_TRUE(connectionExecuted);
  EXPECT_FALSE(disconnectionExecuted);
  EXPECT_EQ(g_counter, 2);
}

//////////////////////////////////////////////////
/// \brief Check that a discovery service sends messages if there are
/// topics or services advertised in its process.
TEST(DiscoveryTest, TestActivity)
{
  auto proc1Uuid = testing::getRandomNumber();
  auto proc2Uuid = testing::getRandomNumber();
  MessagePublisher publisher(g_topic, addr1, ctrl1, proc1Uuid, nUuid1, "type",
    AdvertiseMessageOptions());
  ServicePublisher srvPublisher(service, addr1, id1, proc2Uuid,
    nUuid2, "reqType", "repType", AdvertiseServiceOptions());
  DiscoveryDerived<MessagePublisher> discovery1(proc1Uuid, g_ip, g_msgPort);

  {
    DiscoveryDerived<MessagePublisher> discovery2(proc2Uuid, g_ip, g_msgPort);

    discovery1.Start();
    discovery2.Start();

    discovery1.Advertise(publisher);

    std::this_thread::sleep_for(std::chrono::milliseconds(
      discovery1.HeartbeatInterval() * 2));

    // We should observe activity from both processes.
    discovery1.TestActivity(proc2Uuid, true);
    discovery2.TestActivity(proc1Uuid, true);

    std::this_thread::sleep_for(std::chrono::milliseconds(
      discovery1.HeartbeatInterval() * 2));
  }

  std::this_thread::sleep_for(std::chrono::milliseconds(
    discovery1.HeartbeatInterval()));

  // We shouldn't observe activity from proc1Uuid2 anymore.
  discovery1.TestActivity(proc2Uuid, false);
}

/// Logic to disable the following test via Linux
#if defined __linux__
  #define TEST_NAME DISABLED_WrongIgnIp
#else
  #define TEST_NAME WrongIgnIp
#endif  // defined __linux__

//////////////////////////////////////////////////
/// \brief Check that a wrong IGN_IP value makes HostAddr() to return 127.0.0.1
TEST(DiscoveryTest, TEST_NAME)
{
  // Save the current value of IGN_IP environment variable.
  std::string ignIp;
  env("IGN_IP", ignIp);

  // Incorrect value for IGN_IP
  setenv("IGN_IP", "127.0.0.0", 1);

<<<<<<< HEAD
  transport::Discovery<MessagePublisher> discovery1(pUuid1, g_ip, g_msgPort);
=======
  Discovery<MessagePublisher> discovery1(pUuid1, g_msgPort);
>>>>>>> 9c192aeb
  EXPECT_EQ(discovery1.HostAddr(), "127.0.0.1");

  // Unset IGN_IP.
  unsetenv("IGN_IP");

  // Restore IGN_IP.
  if (!ignIp.empty())
    setenv("IGN_IP", ignIp.c_str(), 1);
}<|MERGE_RESOLUTION|>--- conflicted
+++ resolved
@@ -65,11 +65,7 @@
                            const std::string &_ip,
                            const int _port,
                            const bool _verbose = false)
-<<<<<<< HEAD
-    : transport::Discovery<T>(_pUuid, _ip, _port, _verbose)
-=======
-    : Discovery<T>(_pUuid, _port, _verbose)
->>>>>>> 9c192aeb
+    : Discovery<T>(_pUuid, _ip, _port, _verbose)
   {
   }
 
@@ -217,14 +213,9 @@
   reset();
 
   // Create two discovery nodes simulating they are in different processes.
-<<<<<<< HEAD
   transport::Discovery<MessagePublisher> discovery1(pUuid1, g_ip, g_msgPort);
   transport::Discovery<MessagePublisher> Discovery2(
     pUuid2, g_ip, g_msgPort, true);
-=======
-  Discovery<MessagePublisher> discovery1(pUuid1, g_msgPort);
-  Discovery<MessagePublisher> Discovery2(pUuid2, g_msgPort, true);
->>>>>>> 9c192aeb
 
   // Register one callback for receiving notifications.
   Discovery2.ConnectionsCb(onDiscoveryResponse);
@@ -554,11 +545,7 @@
   // Incorrect value for IGN_IP
   setenv("IGN_IP", "127.0.0.0", 1);
 
-<<<<<<< HEAD
   transport::Discovery<MessagePublisher> discovery1(pUuid1, g_ip, g_msgPort);
-=======
-  Discovery<MessagePublisher> discovery1(pUuid1, g_msgPort);
->>>>>>> 9c192aeb
   EXPECT_EQ(discovery1.HostAddr(), "127.0.0.1");
 
   // Unset IGN_IP.
