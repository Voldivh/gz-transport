/*
 * Copyright (C) 2014 Open Source Robotics Foundation
 *
 * Licensed under the Apache License, Version 2.0 (the "License");
 * you may not use this file except in compliance with the License.
 * You may obtain a copy of the License at
 *
 *     http://www.apache.org/licenses/LICENSE-2.0
 *
 * Unless required by applicable law or agreed to in writing, software
 * distributed under the License is distributed on an "AS IS" BASIS,
 * WITHOUT WARRANTIES OR CONDITIONS OF ANY KIND, either express or implied.
 * See the License for the specific language governing permissions and
 * limitations under the License.
 *
*/

#include <chrono>
#include <cstdlib>
#include <memory>
#include <string>
#include <thread>

#include "gtest/gtest.h"
#include "gz/transport/AdvertiseOptions.hh"
#include "gz/transport/Discovery.hh"
#include "gz/transport/Publisher.hh"
#include "gz/transport/TransportTypes.hh"
#include "gz/transport/Uuid.hh"
#include "test_config.hh"

// Temporarily introduce a "DISABLED_ON_LINUX" macro.
// It currently does not exist upstream.
// This can be removed when it is in upstream gz-utils
// or the discovery WrongGzIp test passes on linux
#include <gz/utils/detail/ExtraTestMacros.hh>
#if defined __linux__
  #define GZ_UTILS_TEST_DISABLED_ON_LINUX(TestName) \
      DETAIL_GZ_UTILS_ADD_DISABLED_PREFIX(TestName)
#else
  #define GZ_UTILS_TEST_DISABLED_ON_LINUX(TestName) \
      TestName
#endif  // defined __linux__

using namespace gz;
using namespace transport;

// Global constants used for multiple tests.
static const int MaxIters = 100;
static const int Nap = 10;

// Global variables used for multiple tests.
static const int g_msgPort    = 11319;
static const int g_srvPort    = 11320;
static const std::string g_ip = "224.0.0.7"; // NOLINT(*)
static std::string g_topic = testing::getRandomNumber(); // NOLINT(*)
static std::string service = testing::getRandomNumber(); // NOLINT(*)
static std::string addr1   = "tcp://127.0.0.1:12345"; // NOLINT(*)
static std::string ctrl1   = "tcp://127.0.0.1:12346"; // NOLINT(*)
static std::string id1     = "identity1"; // NOLINT(*)
static std::string pUuid1  = transport::Uuid().ToString(); // NOLINT(*)
static std::string nUuid1  = transport::Uuid().ToString(); // NOLINT(*)
static std::string addr2   = "tcp://127.0.0.1:12347"; // NOLINT(*)
static std::string ctrl2   = "tcp://127.0.0.1:12348"; // NOLINT(*)
static std::string id2     = "identity2"; // NOLINT(*)
static std::string pUuid2  = transport::Uuid().ToString(); // NOLINT(*)
static std::string nUuid2  = transport::Uuid().ToString(); // NOLINT(*)
static bool connectionExecuted = false;
static bool disconnectionExecuted = false;
static int g_counter = 0;

/// \brief Helper class to access the protected member variables of Discovery
/// within the tests.
template<typename T> class DiscoveryDerived : public transport::Discovery<T>
{
  // Documentation inherited.
  public: DiscoveryDerived(const std::string &_pUuid,
                           const std::string &_ip,
                           const int _port,
                           const bool _verbose = false)
    : transport::Discovery<T>(_pUuid, _ip, _port, _verbose)
  {
  }

  /// \brief Check if this discovery node has some activity information about
  /// a given process.
  /// \param[in] _pUuid Process UUID that we want to check.
  /// \param[in] _expectedActivity If true, we expect activity on the process
  /// specified as a parameter. If false, we shouldn't have any activity stored.
  public: void TestActivity(const std::string &_pUuid,
                            const bool _expectedActivity) const
  {
    EXPECT_EQ(this->activity.find(_pUuid) !=
              this->activity.end(), _expectedActivity);
  };
};

//////////////////////////////////////////////////
/// \brief Initialize some global variables.
void reset()
{
  connectionExecuted = false;
  disconnectionExecuted = false;
  g_counter = 0;
}

//////////////////////////////////////////////////
/// \brief Helper function to wait some time until a callback is executed.
void waitForCallback(int _maxIters, int _sleepTimeIter, const bool &_var)
{
  int i = 0;
  while (i < _maxIters && !_var)
  {
    std::this_thread::sleep_for(std::chrono::milliseconds(_sleepTimeIter));
    ++i;
  }
}

//////////////////////////////////////////////////
/// \brief Function called each time a discovery update is received.
void onDiscoveryResponse(const transport::MessagePublisher &_publisher)
{
  // This discovery event is not relevant for the test, ignore it.
  if (_publisher.NUuid() != nUuid1)
    return;

  EXPECT_EQ(_publisher.Addr(), addr1);
  EXPECT_EQ(_publisher.Ctrl(), ctrl1);
  EXPECT_EQ(_publisher.PUuid(), pUuid1);
  connectionExecuted = true;
}

//////////////////////////////////////////////////
/// \brief Function called each time a discovery update is received. This is
/// used in the case of multiple publishers.
void onDiscoveryResponseMultiple(const transport::MessagePublisher &_publisher)
{
  // This discovery event is not relevant for the test, ignore it.
  if (_publisher.Topic() != g_topic)
    return;

  EXPECT_NE(_publisher.Addr(), "");
  EXPECT_NE(_publisher.Ctrl(), "");
  EXPECT_NE(_publisher.PUuid(), "");
  EXPECT_NE(_publisher.NUuid(), "");
  connectionExecuted = true;
  ++g_counter;
}

//////////////////////////////////////////////////
/// \brief Function called each time a discovery update is received.
void onDisconnection(const transport::MessagePublisher &_publisher)
{
  // This discovery event is not relevant for the test, ignore it.
  if (_publisher.PUuid() != pUuid1)
    return;

  disconnectionExecuted = true;
}

//////////////////////////////////////////////////
/// \brief Test the setters, getters and basic functions.
TEST(DiscoveryTest, TestBasicAPI)
{
  unsigned int newSilenceInterval    = 100;
  unsigned int newActivityInterval   = 200;
  unsigned int newHeartbeatInterval  = 400;

  // Create a discovery node.
  Discovery<MessagePublisher> discovery(pUuid1, g_ip, g_msgPort);

  discovery.SetSilenceInterval(newSilenceInterval);
  discovery.SetActivityInterval(newActivityInterval);
  discovery.SetHeartbeatInterval(newHeartbeatInterval);

  EXPECT_EQ(discovery.SilenceInterval(), newSilenceInterval);
  EXPECT_EQ(discovery.ActivityInterval(), newActivityInterval);
  EXPECT_EQ(discovery.HeartbeatInterval(), newHeartbeatInterval);

  EXPECT_NE(discovery.HostAddr(), "");
}

//////////////////////////////////////////////////
/// \brief Try to use the discovery features without calling Start().
TEST(DiscoveryTest, WithoutCallingStart)
{
  Discovery<ServicePublisher> discovery(pUuid1, g_ip, g_srvPort);
  ServicePublisher srvPublisher(service, addr1, id1, pUuid1, nUuid1,
    "reqType", "repType", AdvertiseServiceOptions());

  EXPECT_FALSE(discovery.Advertise(srvPublisher));
  EXPECT_FALSE(discovery.Discover(service));
  EXPECT_FALSE(discovery.Unadvertise(service, nUuid1));
}

//////////////////////////////////////////////////
/// \brief Advertise a topic without registering callbacks.
TEST(DiscoveryTest, TestAdvertiseNoResponse)
{
  reset();

  // Create two discovery nodes.
  MsgDiscovery discovery1(pUuid1, g_ip, g_msgPort);
  MsgDiscovery discovery2(pUuid2, g_ip, g_msgPort);

  discovery1.Start();
  discovery2.Start();

  // This should generate discovery traffic but no response on discovery2
  // because there is no callback registered.
  MessagePublisher publisher(g_topic, addr1, ctrl1, pUuid1, nUuid1, "t",
    AdvertiseMessageOptions());
  EXPECT_TRUE(discovery1.Advertise(publisher));

  waitForCallback(MaxIters, Nap, connectionExecuted);

  // Check that the discovery callbacks were not received.
  EXPECT_FALSE(connectionExecuted);
  EXPECT_FALSE(disconnectionExecuted);
}

//////////////////////////////////////////////////
/// \brief Check that the discovery triggers the callbacks after an advertise.
TEST(DiscoveryTest, TestAdvertise)
{
  reset();

  // Create two discovery nodes simulating they are in different processes.
  transport::Discovery<MessagePublisher> discovery1(pUuid1, g_ip, g_msgPort);
  transport::Discovery<MessagePublisher> Discovery2(
    pUuid2, g_ip, g_msgPort, true);

  // Register one callback for receiving notifications.
  Discovery2.ConnectionsCb(onDiscoveryResponse);

  discovery1.Start();
  Discovery2.Start();

  // This should trigger a discovery response on discovery2.
  MessagePublisher publisher(g_topic, addr1, ctrl1, pUuid1, nUuid1, "t",
    AdvertiseMessageOptions());
  EXPECT_TRUE(discovery1.Advertise(publisher));

  waitForCallback(MaxIters, Nap, connectionExecuted);

  EXPECT_TRUE(connectionExecuted);
  EXPECT_FALSE(disconnectionExecuted);

  reset();

  // This should not trigger a discovery response on discovery2. They are in
  // different proccesses and the scope is set to "Process".
  AdvertiseMessageOptions opts1;
  opts1.SetScope(Scope_t::PROCESS);
  MessagePublisher publisher2("/topic2", addr1, ctrl1, pUuid1, nUuid1,
    "type", opts1);
  EXPECT_TRUE(discovery1.Advertise(publisher2));

  waitForCallback(MaxIters, Nap, connectionExecuted);

  EXPECT_FALSE(connectionExecuted);
  EXPECT_FALSE(disconnectionExecuted);

  reset();

  // This should trigger a discovery response on discovery2.
  AdvertiseMessageOptions opts2;
  opts2.SetScope(Scope_t::HOST);
  MessagePublisher publisher3("/topic3", addr1, ctrl1, pUuid1, nUuid1, "type",
    opts2);
  EXPECT_TRUE(discovery1.Advertise(publisher3));

  waitForCallback(MaxIters, Nap, connectionExecuted);


  EXPECT_TRUE(connectionExecuted);
  EXPECT_FALSE(disconnectionExecuted);
}

//////////////////////////////////////////////////
/// \brief Check that the discovery triggers the callbacks after an advertise.
TEST(DiscoveryTest, TestAdvertiseSameProc)
{
  reset();

  // Create two discovery nodes simulating they are in different processes.
  MsgDiscovery discovery1(pUuid1, g_ip, g_msgPort);
  MsgDiscovery discovery2(pUuid1, g_ip, g_msgPort);

  // Register one callback for receiving notifications.
  discovery2.ConnectionsCb(onDiscoveryResponse);

  discovery1.Start();
  discovery2.Start();

  // This should not trigger a discovery response on discovery2. If the nodes
  // are on the same process, they will not communicate using zeromq.
  MessagePublisher publisher(g_topic, addr1, ctrl1, pUuid1, nUuid1, "t",
    AdvertiseMessageOptions());
  EXPECT_TRUE(discovery1.Advertise(publisher));

  waitForCallback(MaxIters, Nap, connectionExecuted);

  EXPECT_FALSE(connectionExecuted);
  EXPECT_FALSE(disconnectionExecuted);
}

//////////////////////////////////////////////////
/// \brief Check that the discovery triggers the callbacks after a discovery
/// and after register the discovery callback.
TEST(DiscoveryTest, TestDiscover)
{
  reset();

  // Create one discovery node and advertise a topic.
  Discovery<MessagePublisher> discovery1(pUuid1, g_ip, g_msgPort);
  discovery1.Start();

  MessagePublisher publisher(g_topic, addr1, ctrl1, pUuid1, nUuid1, "t",
    AdvertiseMessageOptions());
  EXPECT_TRUE(discovery1.Advertise(publisher));

  // Create a second discovery node that did not see the previous ADV message.
  MsgDiscovery discovery2(pUuid2, g_ip, g_msgPort);
  discovery2.Start();
  std::this_thread::sleep_for(std::chrono::milliseconds(100));

  // I should not see any discovery updates.
  EXPECT_FALSE(connectionExecuted);
  EXPECT_FALSE(disconnectionExecuted);

  // Register one callback for receiving notifications.
  discovery2.ConnectionsCb(onDiscoveryResponse);

  // Request the discovery of a topic.
  EXPECT_TRUE(discovery2.Discover(g_topic));

  waitForCallback(MaxIters, Nap, connectionExecuted);

  // Check that the discovery response was received.
  EXPECT_TRUE(connectionExecuted);
  EXPECT_FALSE(disconnectionExecuted);

  reset();

  // Request again the discovery of a topic. The callback should be executed
  // from the Discover method this time because the topic information should be
  // known.
  EXPECT_TRUE(discovery2.Discover(g_topic));

  // Check that the discovery response was received.
  EXPECT_TRUE(connectionExecuted);
  EXPECT_FALSE(disconnectionExecuted);
}

//////////////////////////////////////////////////
/// \brief Check that the discovery triggers the disconnection callback after
/// an unadvertise.
TEST(DiscoveryTest, TestUnadvertise)
{
  reset();

  // Create two discovery nodes.
  MsgDiscovery discovery1(pUuid1, g_ip, g_msgPort);
  MsgDiscovery discovery2(pUuid2, g_ip, g_msgPort);

  // Register one callback for receiving disconnect notifications.
  discovery2.DisconnectionsCb(onDisconnection);

  discovery1.Start();
  discovery2.Start();

  // This should not trigger a disconnect response on discovery2.
  MessagePublisher publisher(g_topic, addr1, ctrl1, pUuid1, nUuid1, "t",
    AdvertiseMessageOptions());
  EXPECT_TRUE(discovery1.Advertise(publisher));

  waitForCallback(MaxIters, Nap, disconnectionExecuted);

  // Check that no discovery response was received.
  EXPECT_FALSE(connectionExecuted);
  EXPECT_FALSE(disconnectionExecuted);

  reset();

  // This should trigger a disconnect response on discovery2.
  EXPECT_TRUE(discovery1.Unadvertise(g_topic, nUuid1));

  waitForCallback(MaxIters, Nap, disconnectionExecuted);

  // Check that the discovery response was received.
  EXPECT_FALSE(connectionExecuted);
  EXPECT_TRUE(disconnectionExecuted);

  // Unadvertise a topic not advertised.
  EXPECT_TRUE(discovery1.Unadvertise(g_topic, nUuid1));

  MsgAddresses_M addresses;
  EXPECT_FALSE(discovery2.Publishers(g_topic, addresses));
}

//////////////////////////////////////////////////
/// \brief Check that the discovery triggers the disconnection callback after
/// sending a BYE message (discovery object out of scope).
TEST(DiscoveryTest, TestNodeBye)
{
  reset();

  // Create two discovery nodes.
  std::unique_ptr<MsgDiscovery> discovery1(
    new MsgDiscovery(pUuid1, g_ip, g_msgPort));
  MsgDiscovery discovery2(pUuid2, g_ip, g_msgPort);

  // Register one callback for receiving disconnect notifications.
  discovery2.DisconnectionsCb(onDisconnection);

  discovery1->Start();
  discovery2.Start();

  // This should not trigger a disconnect response on discovery2.
  MessagePublisher publisher(g_topic, addr1, ctrl1, pUuid1, nUuid1, "t",
    AdvertiseMessageOptions());
  EXPECT_TRUE(discovery1->Advertise(publisher));

  waitForCallback(MaxIters, Nap, connectionExecuted);

  // Check that no discovery response was received.
  EXPECT_FALSE(connectionExecuted);
  EXPECT_FALSE(disconnectionExecuted);
  disconnectionExecuted = false;

  // Destroy discovery1. It's destructor should send a BYE message and that
  // should be discovered by discovery2.
  discovery1.reset();

  waitForCallback(MaxIters, Nap, disconnectionExecuted);

  // Check that the discovery response was received.
  EXPECT_FALSE(connectionExecuted);
  EXPECT_TRUE(disconnectionExecuted);
}

//////////////////////////////////////////////////
/// \brief Check that the discovery detects two publishers advertising the same
/// topic name.
TEST(DiscoveryTest, TestTwoPublishersSameTopic)
{
  reset();

  // Create two discovery nodes and advertise the same topic.
  MsgDiscovery discovery1(pUuid1, g_ip, g_msgPort);
  MsgDiscovery discovery2(pUuid2, g_ip, g_msgPort);

  MessagePublisher publisher1(g_topic, addr1, ctrl1, pUuid1, nUuid1, "t",
    AdvertiseMessageOptions());
  MessagePublisher publisher2(g_topic, addr2, ctrl2, pUuid2, nUuid2, "t",
    AdvertiseMessageOptions());

  discovery1.Start();
  discovery2.Start();

  EXPECT_TRUE(discovery1.Advertise(publisher1));
  EXPECT_TRUE(discovery2.Advertise(publisher2));

  // The callbacks should not be triggered but let's wait some time in case
  // something goes wrong.
  std::this_thread::sleep_for(std::chrono::milliseconds(300));

  // I should not see any discovery updates.
  EXPECT_FALSE(connectionExecuted);
  EXPECT_FALSE(disconnectionExecuted);

  // Register one callback for receiving notifications.
  discovery2.ConnectionsCb(onDiscoveryResponseMultiple);

  // Request the discovery of a topic.
  EXPECT_TRUE(discovery2.Discover(g_topic));

  int i = 0;
  while (i < MaxIters && g_counter < 2)
  {
    std::this_thread::sleep_for(std::chrono::milliseconds(Nap));
    ++i;
  }

  // Check that the two discovery responses were received.
  EXPECT_TRUE(connectionExecuted);
  EXPECT_FALSE(disconnectionExecuted);
  EXPECT_EQ(g_counter, 2);

  reset();

  // Request again the discovery of a topic. The callback should be executed
  // from the Discover method this time because the topic information should be
  // known.
  EXPECT_TRUE(discovery2.Discover(g_topic));

  // Check that the discovery response was received.
  EXPECT_TRUE(connectionExecuted);
  EXPECT_FALSE(disconnectionExecuted);
  EXPECT_EQ(g_counter, 2);
}

//////////////////////////////////////////////////
/// \brief Check that a discovery service sends messages if there are
/// topics or services advertised in its process.
TEST(DiscoveryTest, TestActivity)
{
  auto proc1Uuid = testing::getRandomNumber();
  auto proc2Uuid = testing::getRandomNumber();
  MessagePublisher publisher(g_topic, addr1, ctrl1, proc1Uuid, nUuid1, "type",
    AdvertiseMessageOptions());
  ServicePublisher srvPublisher(service, addr1, id1, proc2Uuid,
    nUuid2, "reqType", "repType", AdvertiseServiceOptions());
  DiscoveryDerived<MessagePublisher> discovery1(proc1Uuid, g_ip, g_msgPort);

  {
    DiscoveryDerived<MessagePublisher> discovery2(proc2Uuid, g_ip, g_msgPort);

    discovery1.Start();
    discovery2.Start();

    discovery1.Advertise(publisher);

    std::this_thread::sleep_for(std::chrono::milliseconds(
      discovery1.HeartbeatInterval() * 2));

    // We should observe activity from both processes.
    discovery1.TestActivity(proc2Uuid, true);
    discovery2.TestActivity(proc1Uuid, true);

    std::this_thread::sleep_for(std::chrono::milliseconds(
      discovery1.HeartbeatInterval() * 2));
  }

  std::this_thread::sleep_for(std::chrono::milliseconds(
    discovery1.HeartbeatInterval()));

  // We shouldn't observe activity from proc1Uuid2 anymore.
  discovery1.TestActivity(proc2Uuid, false);
}

/// Logic to disable the following test via Linux
#if defined __linux__
  #define TEST_NAME DISABLED_WrongIgnIp
#else
  #define TEST_NAME WrongIgnIp
#endif  // defined __linux__

//////////////////////////////////////////////////
<<<<<<< HEAD
/// \brief Check that a wrong GZ_IP value makes HostAddr() to return 127.0.0.1
TEST(DiscoveryTest, GZ_UTILS_TEST_DISABLED_ON_LINUX(WrongGzIp))
=======
/// \brief Check that a wrong IGN_IP value makes HostAddr() to return 127.0.0.1
TEST(DiscoveryTest, TEST_NAME)
>>>>>>> c60c3120
{
  // Save the current value of GZ_IP environment variable.
  std::string gzIp;
  env("GZ_IP", gzIp);

  // Incorrect value for GZ_IP
  setenv("GZ_IP", "127.0.0.0", 1);

  transport::Discovery<MessagePublisher> discovery1(pUuid1, g_ip, g_msgPort);
  EXPECT_EQ(discovery1.HostAddr(), "127.0.0.1");

  // Unset GZ_IP.
  unsetenv("GZ_IP");

  // Restore GZ_IP.
  if (!gzIp.empty())
    setenv("GZ_IP", gzIp.c_str(), 1);
}<|MERGE_RESOLUTION|>--- conflicted
+++ resolved
@@ -548,13 +548,8 @@
 #endif  // defined __linux__
 
 //////////////////////////////////////////////////
-<<<<<<< HEAD
 /// \brief Check that a wrong GZ_IP value makes HostAddr() to return 127.0.0.1
 TEST(DiscoveryTest, GZ_UTILS_TEST_DISABLED_ON_LINUX(WrongGzIp))
-=======
-/// \brief Check that a wrong IGN_IP value makes HostAddr() to return 127.0.0.1
-TEST(DiscoveryTest, TEST_NAME)
->>>>>>> c60c3120
 {
   // Save the current value of GZ_IP environment variable.
   std::string gzIp;
