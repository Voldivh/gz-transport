#!/usr/bin/env bash
#
# Copyright (C) 2022 Open Source Robotics Foundation
#
# Licensed under the Apache License, Version 2.0 (the "License");
# you may not use this file except in compliance with the License.
# You may obtain a copy of the License at
#
#     http://www.apache.org/licenses/LICENSE-2.0
#
# Unless required by applicable law or agreed to in writing, software
# distributed under the License is distributed on an "AS IS" BASIS,
# WITHOUT WARRANTIES OR CONDITIONS OF ANY KIND, either express or implied.
# See the License for the specific language governing permissions and
# limitations under the License.
#

# bash tab-completion

# This is a per-library function definition, used in conjunction with the
# top-level entry point in ign-tools.

<<<<<<< HEAD
=======
# TODO: In Fortress+, remove --force-version and --versions. Add --help-all.
# Update ../gz_TEST.cc accordingly.
>>>>>>> 9c192aeb
GZ_SERVICE_COMPLETION_LIST="
  -h --help
  -v --version
  -s --service
  --reqtype
  --reptype
  --timeout
  -l --list
  -i --info
  -r --req
  --help-all
"

<<<<<<< HEAD
=======
# TODO: In Fortress+, remove --force-version and --versions. Add
# `-v --version` and --json-output. Update ../gz_TEST.cc accordingly.
>>>>>>> 9c192aeb
GZ_TOPIC_COMPLETION_LIST="
  -h --help
  -v --version
  -t --topic
  -m --msgtype
  -d --duration
  -n --num
  -l --list
  -i --info
  -e --echo
  -p --pub
  -v --version
  --json-output
"

function _gz_service
{
  if [[ ${COMP_WORDS[COMP_CWORD]} == -* ]]; then
    # Specify options (-*) word list for this subcommand
    COMPREPLY=($(compgen -W "$GZ_SERVICE_COMPLETION_LIST" \
      -- "${COMP_WORDS[COMP_CWORD]}" ))
    return
  else
    # Just use bash default auto-complete, because we never have two
    # subcommands in the same line. If that is ever needed, change here to
    # detect subsequent subcommands
    COMPREPLY=($(compgen -o default -- "${COMP_WORDS[COMP_CWORD]}"))
    return
  fi
}

function _gz_service_flags
{
  for word in $GZ_SERVICE_COMPLETION_LIST; do
    echo "$word"
  done
}

function _gz_topic
{
  if [[ ${COMP_WORDS[COMP_CWORD]} == -* ]]; then
    # Specify options (-*) word list for this subcommand
    COMPREPLY=($(compgen -W "$GZ_TOPIC_COMPLETION_LIST" \
      -- "${COMP_WORDS[COMP_CWORD]}" ))
    return
  else
    # Just use bash default auto-complete, because we never have two
    # subcommands in the same line. If that is ever needed, change here to
    # detect subsequent subcommands
    COMPREPLY=($(compgen -o default -- "${COMP_WORDS[COMP_CWORD]}"))
    return
  fi
}

function _gz_topic_flags
{
  for word in $GZ_TOPIC_COMPLETION_LIST; do
    echo "$word"
  done
}<|MERGE_RESOLUTION|>--- conflicted
+++ resolved
@@ -20,11 +20,6 @@
 # This is a per-library function definition, used in conjunction with the
 # top-level entry point in ign-tools.
 
-<<<<<<< HEAD
-=======
-# TODO: In Fortress+, remove --force-version and --versions. Add --help-all.
-# Update ../gz_TEST.cc accordingly.
->>>>>>> 9c192aeb
 GZ_SERVICE_COMPLETION_LIST="
   -h --help
   -v --version
@@ -38,14 +33,8 @@
   --help-all
 "
 
-<<<<<<< HEAD
-=======
-# TODO: In Fortress+, remove --force-version and --versions. Add
-# `-v --version` and --json-output. Update ../gz_TEST.cc accordingly.
->>>>>>> 9c192aeb
 GZ_TOPIC_COMPLETION_LIST="
   -h --help
-  -v --version
   -t --topic
   -m --msgtype
   -d --duration
