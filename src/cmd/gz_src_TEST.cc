--- conflicted
+++ resolved
@@ -14,14 +14,11 @@
  * limitations under the License.
  *
 */
-#include <gz/msgs/int32.pb.h>
 
 #include <future>
 #include <string>
 #include <iostream>
 #include <sstream>
-<<<<<<< HEAD
-=======
 #ifdef _MSC_VER
 #pragma warning(push)
 #pragma warning(disable: 4251)
@@ -30,7 +27,6 @@
 #ifdef _MSC_VER
 #pragma warning(pop)
 #endif
->>>>>>> da92193c
 
 #include "gtest/gtest.h"
 #include "gz.hh"
