--- conflicted
+++ resolved
@@ -1,5 +1,5 @@
 /*
- * Copyright (C) 2016 Open Source Robotics Foundation
+ * Copyright (C) 2014 Open Source Robotics Foundation
  *
  * Licensed under the Apache License, Version 2.0 (the "License");
  * you may not use this file except in compliance with the License.
@@ -17,7 +17,6 @@
 
 #include <algorithm>
 #include <cassert>
-#include <chrono>
 #include <csignal>
 #include <condition_variable>
 #include <iostream>
@@ -109,6 +108,13 @@
 
       /// \brief The message publisher.
       public: MessagePublisher publisher;
+
+      /// \brief Timestamp of the last callback executed.
+      public: Timestamp lastCbTimestamp;
+
+      /// \brief If throttling is enabled, the minimum period for receiving a
+      /// message in nanoseconds.
+      public: double periodNs = 0.0;
     };
   }
 }
@@ -134,6 +140,11 @@
 Node::Publisher::Publisher(const MessagePublisher &_publisher)
   : dataPtr(std::make_shared<PublisherPrivate>(_publisher))
 {
+  if (this->dataPtr->publisher.Options().Throttled())
+  {
+    this->dataPtr->periodNs =
+      1e9 / this->dataPtr->publisher.Options().MsgsPerSec();
+  }
 }
 
 //////////////////////////////////////////////////
@@ -168,6 +179,10 @@
               << "\n\t* Type published: " << _msg.GetTypeName() << std::endl;
     return false;
   }
+
+  // Check the publication throttling option.
+  if (!this->UpdateThrottling())
+    return true;
 
   std::map<std::string, ISubscriptionHandler_M> handlers;
   bool hasLocalSubscribers;
@@ -229,9 +244,29 @@
 }
 
 //////////////////////////////////////////////////
+bool Node::Publisher::UpdateThrottling()
+{
+  if (!this->dataPtr->publisher.Options().Throttled())
+    return true;
+
+  Timestamp now = std::chrono::steady_clock::now();
+
+  // Elapsed time since the last callback execution.
+  auto elapsed = now - this->dataPtr->lastCbTimestamp;
+  if (std::chrono::duration_cast<std::chrono::nanoseconds>(
+        elapsed).count() < this->dataPtr->periodNs)
+  {
+    return false;
+  }
+
+  // Update the last callback execution.
+  this->dataPtr->lastCbTimestamp = now;
+  return true;
+}
+
+//////////////////////////////////////////////////
 Node::Node(const NodeOptions &_options)
-  :  lastMsgTimestamp(std::chrono::seconds{0}),
-     dataPtr(new NodePrivate())
+  : dataPtr(new NodePrivate())
 {
   // Generate the node UUID.
   Uuid uuid;
@@ -280,40 +315,9 @@
   {
     std::lock_guard<std::recursive_mutex> lk(this->dataPtr->shared->mutex);
 
-<<<<<<< HEAD
-    // Topic not advertised before.
-    if (this->dataPtr->topicsAdvertised.find(_topic) ==
-        this->dataPtr->topicsAdvertised.end())
-    {
-      return false;
-    }
-
-    // Check the message throttling option.
-    if (this->UpdateThrottling())
-      return false;
-
-    hasLocalSubscribers =
-      this->dataPtr->shared->localSubscriptions.Handlers(_topic, handlers);
-    hasRemoteSubscribers =
-      this->dataPtr->shared->remoteSubscribers.HasTopic(_topic);
-  }
-
-  // Check that the msg type matches the type previously advertised
-  // for topic '_topic'.
-  MessagePublisher pub;
-  auto &info = this->dataPtr->shared->msgDiscovery->Info();
-  std::string procUuid = this->dataPtr->shared->pUuid;
-  std::string nodeUuid = this->dataPtr->nUuid;
-  if (!info.Publisher(_topic, procUuid, nodeUuid, pub))
-  {
-    std::cerr << "Node::Publish() I cannot find the msgType registered for "
-              << "topic [" << _topic << "]" << std::endl;
-    return false;
-=======
     auto pUUID = this->dataPtr->shared->pUuid;
     auto &info = this->dataPtr->shared->msgDiscovery->Info();
     info.PublishersByNode(pUUID, this->NodeUuid(), pubs);
->>>>>>> a8266faa
   }
 
   // Copy the topics to a std::set for removing duplications.
@@ -640,26 +644,4 @@
   }
 
   return true;
-}
-
-//////////////////////////////////////////////////
-bool Node::UpdateThrottling()
-{
-  if (!this->opts.Throttled())
-    return true;
-
-  Timestamp now = std::chrono::steady_clock::now();
-
-  // Elapsed time since the last message publication.
-  auto elapsed = now - this->lastMsgTimestamp;
-
-  if (std::chrono::duration_cast<std::chrono::nanoseconds>(
-        elapsed).count() < this->periodNs)
-  {
-    return false;
-  }
-
-  // Update the last message publication.
-  this->lastMsgTimestamp = now;
-  return true;
 }