/*
 * Copyright (C) 2014 Open Source Robotics Foundation
 *
 * Licensed under the Apache License, Version 2.0 (the "License");
 * you may not use this file except in compliance with the License.
 * You may obtain a copy of the License at
 *
 *     http://www.apache.org/licenses/LICENSE-2.0
 *
 * Unless required by applicable law or agreed to in writing, software
 * distributed under the License is distributed on an "AS IS" BASIS,
 * WITHOUT WARRANTIES OR CONDITIONS OF ANY KIND, either express or implied.
 * See the License for the specific language governing permissions and
 * limitations under the License.
 *
*/

#include <algorithm>
#include <cassert>
#include <csignal>
#include <condition_variable>
#include <iostream>
#include <map>
#include <memory>
#include <mutex>
#include <string>
#include <unordered_set>
#include <vector>

#include "ignition/transport/MessageInfo.hh"
#include "ignition/transport/Node.hh"
#include "ignition/transport/NodeOptions.hh"
#include "ignition/transport/NodePrivate.hh"
#include "ignition/transport/NodeShared.hh"
#include "ignition/transport/TopicUtils.hh"
#include "ignition/transport/TransportTypes.hh"
#include "ignition/transport/Uuid.hh"

#include "NodeSharedPrivate.hh"

#ifdef _MSC_VER
#pragma warning(disable: 4503)
#endif

using namespace ignition;
using namespace transport;

namespace ignition
{
  namespace transport
  {
    /// \brief Flag to detect SIGINT or SIGTERM while the code is executing
    /// waitForShutdown().
    static bool g_shutdown = false;

    /// \brief Mutex to protect the boolean shutdown variable.
    static std::mutex g_shutdown_mutex;

    /// \brief Condition variable to wakeup waitForShutdown() and exit.
    static std::condition_variable g_shutdown_cv;

    //////////////////////////////////////////////////
    /// \brief Function executed when a SIGINT or SIGTERM signals are captured.
    /// \param[in] _signal Signal received.
    static void signal_handler(const int _signal)
    {
      if (_signal == SIGINT || _signal == SIGTERM)
      {
        g_shutdown_mutex.lock();
        g_shutdown = true;
        g_shutdown_mutex.unlock();
        g_shutdown_cv.notify_all();
      }
    }

    //////////////////////////////////////////////////
    /// \internal
    /// \brief Private data for Node::Publisher class.
    class Node::PublisherPrivate
    {
      /// \brief Default constructor.
      public: PublisherPrivate()
        : shared(NodeShared::Instance())
      {
      }

      /// \brief Constructor
      /// \param[in] _publisher The message publisher.
      public: explicit PublisherPrivate(const MessagePublisher &_publisher)
        : shared(NodeShared::Instance()),
          publisher(_publisher)
      {
      }

      /// \brief Check if this Publisher is ready to send an update based on
      /// publication settings and the clock.
      /// \return True if it is okay to publish, false otherwise.
      public: bool UpdateThrottling()
      {
        std::lock_guard<std::mutex> lk(this->mutex);
        if (!this->publisher.Options().Throttled())
          return true;

        Timestamp now = std::chrono::steady_clock::now();

        // Elapsed time since the last callback execution.
        auto elapsed = now - this->lastCbTimestamp;
        if (std::chrono::duration_cast<std::chrono::nanoseconds>(
              elapsed).count() < this->periodNs)
        {
          return false;
        }

        // Update the last callback execution.
        this->lastCbTimestamp = now;
        return true;
      }

      /// \brief Check if this Publisher is valid
      /// \return True if we have a topic to publish to, otherwise false.
      public: bool Valid()
      {
        return !this->publisher.Topic().empty();
      }

      /// \brief Destructor.
      public: virtual ~PublisherPrivate()
      {
        std::lock_guard<std::recursive_mutex> lk(this->shared->mutex);
        // Notify the discovery service to unregister and unadvertise my topic.
        if (!this->shared->dataPtr->msgDiscovery->Unadvertise(
               this->publisher.Topic(), this->publisher.NUuid()))
        {
          std::cerr << "~PublisherPrivate() Error unadvertising topic ["
                    << this->publisher.Topic() << "]" << std::endl;
        }
      }

      /// \brief Create a MessageInfo object for this Publisher
      MessageInfo CreateMessageInfo()
      {
        MessageInfo info;

        // Set the topic and the partition at the same time
        info.SetTopicAndPartition(this->publisher.Topic());

        // Set the message type name
        info.SetType(this->publisher.MsgTypeName());

        return info;
      }

      /// \brief Pointer to the object shared between all the nodes within the
      /// same process.
      public: NodeShared *shared = nullptr;

      /// \brief The message publisher.
      public: MessagePublisher publisher;

      /// \brief Timestamp of the last callback executed.
      public: Timestamp lastCbTimestamp;

      /// \brief If throttling is enabled, the minimum period for receiving a
      /// message in nanoseconds.
      public: double periodNs = 0.0;

      /// \brief Mutex to protect the node::publisher from race conditions.
      public: std::mutex mutex;
    };
  }
}

//////////////////////////////////////////////////
void ignition::transport::waitForShutdown()
{
  // Install a signal handler for SIGINT and SIGTERM.
  std::signal(SIGINT,  signal_handler);
  std::signal(SIGTERM, signal_handler);

  std::unique_lock<std::mutex> lk(g_shutdown_mutex);
  g_shutdown_cv.wait(lk, []{return g_shutdown;});
}

//////////////////////////////////////////////////
Node::Publisher::Publisher()
  : dataPtr(std::make_shared<PublisherPrivate>())
{
}

//////////////////////////////////////////////////
Node::Publisher::Publisher(const MessagePublisher &_publisher)
  : dataPtr(std::make_shared<PublisherPrivate>(_publisher))
{
  if (this->dataPtr->publisher.Options().Throttled())
  {
    this->dataPtr->periodNs =
      1e9 / this->dataPtr->publisher.Options().MsgsPerSec();
  }
}

//////////////////////////////////////////////////
Node::Publisher::~Publisher()
{
}

//////////////////////////////////////////////////
Node::Publisher::operator bool()
{
  return this->Valid();
}

//////////////////////////////////////////////////
Node::Publisher::operator bool() const
{
  return this->Valid();
}

//////////////////////////////////////////////////
bool Node::Publisher::Valid() const
{
  return this->dataPtr->Valid();
}

//////////////////////////////////////////////////
bool Node::Publisher::HasConnections() const
{
  auto &publisher = this->dataPtr->publisher;
  const std::string &topic = publisher.Topic();
  const std::string &msgType = publisher.MsgTypeName();

  std::lock_guard<std::recursive_mutex> lk(this->dataPtr->shared->mutex);

  return this->Valid() &&
    (this->dataPtr->shared->localSubscribers.HasSubscriber(topic, msgType) ||
     this->dataPtr->shared->remoteSubscribers.HasTopic(topic, msgType));
}

//////////////////////////////////////////////////
bool Node::Publisher::Publish(const ProtoMsg &_msg)
{
  if (!this->Valid())
    return false;

  const std::string &publisherMsgType = this->dataPtr->publisher.MsgTypeName();

  // Check that the msg type matches the topic type previously advertised.
  if (publisherMsgType != _msg.GetTypeName())
  {
    std::cerr << "Node::Publisher::Publish() Type mismatch.\n"
              << "\t* Type advertised: "
              << this->dataPtr->publisher.MsgTypeName()
              << "\n\t* Type published: " << _msg.GetTypeName() << std::endl;
    return false;
  }

  // Check the publication throttling option.
  if (!this->UpdateThrottling())
    return true;

  const std::string &publisherTopic = this->dataPtr->publisher.Topic();

  const NodeShared::SubscriberInfo &subscribers =
      this->dataPtr->shared->CheckSubscriberInfo(
        publisherTopic, publisherMsgType);

  // These variables ensure that serialization only happens once (at most), and
  // that it only happens if necessary.
  bool haveSerialized = false;
  bool failedToSerialize = false;
  std::string msgData;

  // Local and raw subscribers.
  if (subscribers.haveLocal || subscribers.haveRaw)
  {
    MessageInfo info = this->dataPtr->CreateMessageInfo();

    if (subscribers.haveLocal)
    {
      for (auto &node : subscribers.localHandlers)
      {
        for (auto &handler : node.second)
        {
          const ISubscriptionHandlerPtr &localHandler = handler.second;

          if (!localHandler)
          {
            std::cerr << "Node::Publisher::Publish(): "
                      << "NULL local subscription handler" << std::endl;
            continue;
          }

          if (localHandler->TypeName() != kGenericMessageType &&
              localHandler->TypeName() != _msg.GetTypeName())
          {
            continue;
          }

          localHandler->RunLocalCallback(_msg, info);
        }
      }
    }

    if (subscribers.haveRaw)
    {
      for (auto &node : subscribers.rawHandlers)
      {
        for (auto &handler : node.second)
        {
          const RawSubscriptionHandlerPtr &rawHandler = handler.second;

          if (!rawHandler)
          {
            std::cerr << "Node::Publisher::Publish(): "
                      << "NULL raw subscription handler" << std::endl;
            continue;
          }

          if (rawHandler->TypeName() != kGenericMessageType &&
              rawHandler->TypeName() != _msg.GetTypeName())
          {
            continue;
          }

          if (!haveSerialized)
          {
            failedToSerialize = !_msg.SerializeToString(&msgData);

            if (failedToSerialize)
              break;

            haveSerialized = true;
          }

          rawHandler->RunRawCallback(msgData, info);
        }

        if (failedToSerialize)
          break;
      }
    }
  }

  // Remote subscribers.
  if (subscribers.haveRemote)
  {
<<<<<<< HEAD
    if (!haveSerialized && !failedToSerialize)
    {
      failedToSerialize = !_msg.SerializeToString(&msgData);

      if (!failedToSerialize)
      {
        if (!this->dataPtr->shared->Publish(
              publisherTopic, msgData, publisherMsgType))
        {
          return false;
        }
      }
=======
    // Allocate the buffer to store the serialized data.
    auto size = _msg.ByteSize();
    char *buffer = static_cast<char *>(malloc(size));
    if (!_msg.SerializeToArray(buffer, size))
    {
      free(buffer);
      std::cerr << "Node::Publisher::Publish(): Error serializing data"
                << std::endl;
      return false;
    }

    // Zmq will call this lambda when the message is published.
    // We use it to deallocate the buffer.
    auto myDeallocator = [](void *_buffer, void */*_hint*/) { free(_buffer); };

    if (!this->dataPtr->shared->Publish(this->dataPtr->publisher.Topic(),
      buffer, size, myDeallocator, _msg.GetTypeName()))
    {
      return false;
>>>>>>> 849c475c
    }
  }

  if (failedToSerialize)
  {
    std::cerr << "Node::Publisher::Publish(): Error serializing data"
              << std::endl;
    return false;
  }

  return true;
}

//////////////////////////////////////////////////
bool Node::Publisher::RawPublish(
    const std::string &_msgData,
    const std::string &_msgType)
{
  if (!this->dataPtr->Valid())
    return false;

  const std::string &publisherMsgType = this->dataPtr->publisher.MsgTypeName();

  if (publisherMsgType  != _msgType
      && publisherMsgType != kGenericMessageType)
  {
    std::cerr << "Node::Publisher::RawPublish() type mismatch.\n"
              << "\t* Type advertised: "
              << this->dataPtr->publisher.MsgTypeName()
              << "\n\t* Type published: " << _msgType << std::endl;
    return false;
  }

  if (!this->dataPtr->UpdateThrottling())
    return true;

  const std::string &topic = this->dataPtr->publisher.Topic();

  const NodeShared::SubscriberInfo &subscribers =
      this->dataPtr->shared->CheckSubscriberInfo(topic, _msgType);

  // Trigger local subscribers.
  this->dataPtr->shared->TriggerSubscriberCallbacks(
        topic, _msgData, _msgType, subscribers);

  // Remote subscribers. Note that the data is already presumed to be
  // serialized, so we just pass it along for publication.
  if (subscribers.haveRemote)
  {
    if (!this->dataPtr->shared->Publish(this->dataPtr->publisher.Topic(),
                                        _msgData, _msgType))
    {
      return false;
    }
  }

  return true;
}

//////////////////////////////////////////////////
bool Node::Publisher::UpdateThrottling()
{
  return this->dataPtr->UpdateThrottling();
}

//////////////////////////////////////////////////
Node::Node(const NodeOptions &_options)
  : dataPtr(new NodePrivate())
{
  // Generate the node UUID.
  Uuid uuid;
  this->dataPtr->nUuid = uuid.ToString();

  // Save the options.
  this->dataPtr->options = _options;
}

//////////////////////////////////////////////////
Node::~Node()
{
  // Unsubscribe from all the topics.
  auto subsTopics = this->SubscribedTopics();
  for (auto const &topic : subsTopics)
    this->Unsubscribe(topic);

  // The list of subscribed topics should be empty.
  assert(this->SubscribedTopics().empty());

  // The list of advertised topics should be empty.
  assert(this->AdvertisedTopics().empty());

  // Unadvertise all my services.
  auto advServices = this->AdvertisedServices();
  for (auto const &service : advServices)
  {
    if (!this->UnadvertiseSrv(service))
    {
      std::cerr << "Node::~Node(): Error unadvertising service ["
                << service << "]" << std::endl;
    }
  }

  // The list of advertised services should be empty.
  assert(this->AdvertisedServices().empty());
}

//////////////////////////////////////////////////
std::vector<std::string> Node::AdvertisedTopics() const
{
  std::vector<std::string> v;
  std::unordered_set<std::string> result;
  std::vector<MessagePublisher> pubs;

  {
    std::lock_guard<std::recursive_mutex> lk(this->dataPtr->shared->mutex);

    auto pUUID = this->dataPtr->shared->pUuid;
    auto &info = this->dataPtr->shared->dataPtr->msgDiscovery->Info();
    info.PublishersByNode(pUUID, this->NodeUuid(), pubs);
  }

  // Copy the topics to a std::set for removing duplications.
  for (auto const &pub : pubs)
    result.insert(pub.Topic());

  // Remove the partition information and convert to std::vector.
  for (auto topic : result)
  {
    topic.erase(0, topic.find_last_of("@") + 1);
    v.push_back(topic);
  }

  return v;
}

//////////////////////////////////////////////////
std::vector<std::string> Node::SubscribedTopics() const
{
  std::vector<std::string> v;

  std::lock_guard<std::recursive_mutex> lk(this->dataPtr->shared->mutex);

  // I'm a real subscriber if I have interest in a topic and I know a publisher.
  for (auto topic : this->dataPtr->topicsSubscribed)
  {
    // Remove the partition information from the topic.
    topic.erase(0, topic.find_last_of("@") + 1);
    v.push_back(topic);
  }

  return v;
}

//////////////////////////////////////////////////
bool Node::Unsubscribe(const std::string &_topic)
{
  std::string fullyQualifiedTopic;
  if (!TopicUtils::FullyQualifiedName(this->Options().Partition(),
    this->Options().NameSpace(), _topic, fullyQualifiedTopic))
  {
    std::cerr << "Topic [" << _topic << "] is not valid." << std::endl;
    return false;
  }

  std::lock_guard<std::recursive_mutex> lk(this->dataPtr->shared->mutex);

  // Remove the subscribers for the given topic that belong to this node.
  this->dataPtr->shared->localSubscribers.RemoveHandlersForNode(
        fullyQualifiedTopic, this->dataPtr->nUuid);

  // Remove the topic from the list of subscribed topics in this node.
  this->dataPtr->topicsSubscribed.erase(fullyQualifiedTopic);

  // Remove the filter for this topic if I am the last subscriber.
  if (!this->dataPtr->shared->localSubscribers
      .HasSubscriber(fullyQualifiedTopic))
  {
    this->dataPtr->shared->dataPtr->subscriber->setsockopt(
      ZMQ_UNSUBSCRIBE, fullyQualifiedTopic.data(), fullyQualifiedTopic.size());
  }

  // Notify to the publishers that I am no longer interested in the topic.
  MsgAddresses_M addresses;
  if (!this->dataPtr->shared->dataPtr->msgDiscovery->Publishers(
        fullyQualifiedTopic, addresses))
  {
    return false;
  }

  for (auto &proc : addresses)
  {
    for (auto &node : proc.second)
    {
      zmq::socket_t socket(*this->dataPtr->shared->dataPtr->context,
          ZMQ_DEALER);

      // Set ZMQ_LINGER to 0 means no linger period. Pending messages will be
      // discarded immediately when the socket is closed. That avoids infinite
      // waits if the publisher is disconnected.
      int lingerVal = 200;
      socket.setsockopt(ZMQ_LINGER, &lingerVal, sizeof(lingerVal));

      socket.connect(node.Ctrl().c_str());

      zmq::message_t msg;
      msg.rebuild(fullyQualifiedTopic.size());
      memcpy(msg.data(), fullyQualifiedTopic.data(),
        fullyQualifiedTopic.size());
      socket.send(msg, ZMQ_SNDMORE);

      msg.rebuild(this->dataPtr->shared->myAddress.size());
      memcpy(msg.data(), this->dataPtr->shared->myAddress.data(),
             this->dataPtr->shared->myAddress.size());
      socket.send(msg, ZMQ_SNDMORE);

      msg.rebuild(this->dataPtr->nUuid.size());
      memcpy(msg.data(), this->dataPtr->nUuid.data(),
             this->dataPtr->nUuid.size());
      socket.send(msg, ZMQ_SNDMORE);

      msg.rebuild(kGenericMessageType.size());
      memcpy(msg.data(), kGenericMessageType.data(),
             kGenericMessageType.size());
      socket.send(msg, ZMQ_SNDMORE);

      std::string data = std::to_string(EndConnection);
      msg.rebuild(data.size());
      memcpy(msg.data(), data.data(), data.size());
      socket.send(msg, 0);
    }
  }

  return true;
}

//////////////////////////////////////////////////
std::vector<std::string> Node::AdvertisedServices() const
{
  std::vector<std::string> v;

  std::lock_guard<std::recursive_mutex> lk(this->dataPtr->shared->mutex);

  for (auto service : this->dataPtr->srvsAdvertised)
  {
    // Remove the partition information from the service name.
    service.erase(0, service.find_last_of("@") + 1);
    v.push_back(service);
  }

  return v;
}

//////////////////////////////////////////////////
bool Node::UnadvertiseSrv(const std::string &_topic)
{
  std::string fullyQualifiedTopic;
  if (!TopicUtils::FullyQualifiedName(this->Options().Partition(),
    this->Options().NameSpace(), _topic, fullyQualifiedTopic))
  {
    std::cerr << "Service [" << _topic << "] is not valid." << std::endl;
    return false;
  }

  std::lock_guard<std::recursive_mutex> lk(this->dataPtr->shared->mutex);

  // Remove the topic from the list of advertised topics in this node.
  this->dataPtr->srvsAdvertised.erase(fullyQualifiedTopic);

  // Remove all the REP handlers for this node.
  this->dataPtr->shared->repliers.RemoveHandlersForNode(
    fullyQualifiedTopic, this->dataPtr->nUuid);

  // Notify the discovery service to unregister and unadvertise my services.
  if (!this->dataPtr->shared->dataPtr->srvDiscovery->Unadvertise(
        fullyQualifiedTopic, this->dataPtr->nUuid))
  {
    return false;
  }

  return true;
}

//////////////////////////////////////////////////
void Node::TopicList(std::vector<std::string> &_topics) const
{
  std::vector<std::string> allTopics;
  _topics.clear();

  this->dataPtr->shared->dataPtr->msgDiscovery->TopicList(allTopics);

  for (auto &topic : allTopics)
  {
    // Get the partition name.
    std::string partition = topic.substr(1, topic.find_last_of("@") - 1);
    // Remove the front '/'
    if (!partition.empty())
      partition.erase(partition.begin());

    // Discard if the partition name does not match this node's partition.
    if (partition != this->Options().Partition())
      continue;

    // Remove the partition part from the topic.
    topic.erase(0, topic.find_last_of("@") + 1);

    _topics.push_back(topic);
  }
}

//////////////////////////////////////////////////
void Node::ServiceList(std::vector<std::string> &_services) const
{
  std::vector<std::string> allServices;
  _services.clear();

  this->dataPtr->shared->dataPtr->srvDiscovery->TopicList(allServices);

  for (auto &service : allServices)
  {
    // Get the partition name.
    std::string partition = service.substr(1, service.find_last_of("@") - 1);
    // Remove the front '/'
    if (!partition.empty())
      partition.erase(partition.begin());

    // Discard if the partition name does not match this node's partition.
    if (partition != this->Options().Partition())
      continue;

    // Remove the partition part from the service.
    service.erase(0, service.find_last_of("@") + 1);

    _services.push_back(service);
  }
}

//////////////////////////////////////////////////
bool Node::RawSubscribe(
    const std::string &_topic,
    const RawCallback &_callback,
    const std::string &_msgType,
    const SubscribeOptions &_opts)
{
  std::string fullyQualifiedTopic;
  if (!TopicUtils::FullyQualifiedName(this->dataPtr->options.Partition(),
                                      this->dataPtr->options.NameSpace(),
                                      _topic, fullyQualifiedTopic))
  {
    std::cerr << "Topic [" << _topic << "] is not valid." << std::endl;
    return false;
  }

  const std::shared_ptr<RawSubscriptionHandler> handlerPtr =
      std::make_shared<RawSubscriptionHandler>(
        this->dataPtr->nUuid, _msgType, _opts);

  handlerPtr->SetCallback(_callback);

  std::lock_guard<std::recursive_mutex> lk(this->dataPtr->shared->mutex);

  this->dataPtr->shared->localSubscribers.raw.AddHandler(
        fullyQualifiedTopic, this->dataPtr->nUuid, handlerPtr);

  return this->dataPtr->SubscribeHelper(fullyQualifiedTopic);
}

//////////////////////////////////////////////////
// FIXME: Node::Partition() and Node::NameSpace() appear to be undefined

//////////////////////////////////////////////////
NodeShared *Node::Shared() const
{
  return this->dataPtr->shared;
}

//////////////////////////////////////////////////
const std::string &Node::NodeUuid() const
{
  return this->dataPtr->nUuid;
}

//////////////////////////////////////////////////
std::unordered_set<std::string> &Node::TopicsSubscribed() const
{
  return this->dataPtr->topicsSubscribed;
}

//////////////////////////////////////////////////
std::unordered_set<std::string> &Node::SrvsAdvertised() const
{
  return this->dataPtr->srvsAdvertised;
}

//////////////////////////////////////////////////
NodeOptions &Node::Options() const
{
  return this->dataPtr->options;
}

//////////////////////////////////////////////////
bool Node::TopicInfo(const std::string &_topic,
                     std::vector<MessagePublisher> &_publishers) const
{
  this->dataPtr->shared->dataPtr->msgDiscovery->WaitForInit();

  // Construct a topic name with the partition and namespace
  std::string fullyQualifiedTopic;
  if (!TopicUtils::FullyQualifiedName(this->Options().Partition(),
    this->Options().NameSpace(), _topic, fullyQualifiedTopic))
  {
    return false;
  }

  std::lock_guard<std::recursive_mutex> lk(this->dataPtr->shared->mutex);

  // Get all the publishers on the given topics
  MsgAddresses_M pubs;
  if (!this->dataPtr->shared->dataPtr->msgDiscovery->Publishers(
        fullyQualifiedTopic, pubs))
  {
    return false;
  }

  _publishers.clear();

  // Copy the publishers.
  for (MsgAddresses_M::iterator iter = pubs.begin(); iter != pubs.end(); ++iter)
  {
    for (std::vector<MessagePublisher>::iterator pubIter = iter->second.begin();
         pubIter != iter->second.end(); ++pubIter)
    {
      // Add the publisher if it doesn't already exist.
      if (std::find(_publishers.begin(), _publishers.end(), *pubIter) ==
          _publishers.end())
      {
        _publishers.push_back(*pubIter);
      }
    }
  }

  return true;
}

//////////////////////////////////////////////////
bool Node::ServiceInfo(const std::string &_service,
                       std::vector<ServicePublisher> &_publishers) const
{
  this->dataPtr->shared->dataPtr->srvDiscovery->WaitForInit();

  // Construct a topic name with the partition and namespace
  std::string fullyQualifiedTopic;
  if (!TopicUtils::FullyQualifiedName(this->Options().Partition(),
    this->Options().NameSpace(), _service, fullyQualifiedTopic))
  {
    return false;
  }

  std::lock_guard<std::recursive_mutex> lk(this->dataPtr->shared->mutex);

  // Get all the publishers on the given service.
  SrvAddresses_M pubs;
  if (!this->dataPtr->shared->dataPtr->srvDiscovery->Publishers(
        fullyQualifiedTopic, pubs))
  {
    return false;
  }

  _publishers.clear();

  // Copy the publishers.
  for (SrvAddresses_M::iterator iter = pubs.begin(); iter != pubs.end(); ++iter)
  {
    for (std::vector<ServicePublisher>::iterator pubIter = iter->second.begin();
         pubIter != iter->second.end(); ++pubIter)
    {
      // Add the publisher if it doesn't already exist.
      if (std::find(_publishers.begin(), _publishers.end(), *pubIter) ==
          _publishers.end())
      {
        _publishers.push_back(*pubIter);
      }
    }
  }

  return true;
}

/////////////////////////////////////////////////
Node::Publisher Node::Advertise(const std::string &_topic,
    const std::string &_msgTypeName, const AdvertiseMessageOptions &_options)
{
  std::string fullyQualifiedTopic;
  if (!TopicUtils::FullyQualifiedName(this->Options().Partition(),
        this->Options().NameSpace(), _topic, fullyQualifiedTopic))
  {
    std::cerr << "Topic [" << _topic << "] is not valid." << std::endl;
    return Publisher();
  }

  auto currentTopics = this->AdvertisedTopics();

  if (std::find(currentTopics.begin(), currentTopics.end(),
        fullyQualifiedTopic) != currentTopics.end())
  {
    std::cerr << "Topic [" << _topic << "] already advertised. You cannot"
      << " advertise the same topic twice on the same node."
      << " If you want to advertise the same topic with different"
      << " types, use separate nodes" << std::endl;
    return Publisher();
  }

  std::lock_guard<std::recursive_mutex> lk(this->Shared()->mutex);

  // Notify the discovery service to register and advertise my topic.
  MessagePublisher publisher(fullyQualifiedTopic,
      this->Shared()->myAddress,
      this->Shared()->myControlAddress,
      this->Shared()->pUuid, this->NodeUuid(), _msgTypeName, _options);

  if (!this->Shared()->dataPtr->msgDiscovery->Advertise(publisher))
  {
    std::cerr << "Node::Advertise(): Error advertising a topic. "
      << "Did you forget to start the discovery service?"
      << std::endl;
    return Publisher();
  }

  return Publisher(publisher);
}

//////////////////////////////////////////////////
bool NodePrivate::SubscribeHelper(const std::string &_fullyQualifiedTopic)
{
  // Add the topic to the list of subscribed topics (if it was not before).
  this->topicsSubscribed.insert(_fullyQualifiedTopic);

  // Discover the list of nodes that publish on the topic.
  if (!this->shared->dataPtr->msgDiscovery->Discover(_fullyQualifiedTopic))
  {
    std::cerr << "Node::Subscribe(): Error discovering a topic. "
              << "Did you forget to start the discovery service?"
              << std::endl;
    return false;
  }

  return true;
}

/////////////////////////////////////////////////
bool Node::SubscribeHelper(const std::string &_fullyQualifiedTopic)
{
  return this->dataPtr->SubscribeHelper(_fullyQualifiedTopic);
}<|MERGE_RESOLUTION|>--- conflicted
+++ resolved
@@ -343,20 +343,6 @@
   // Remote subscribers.
   if (subscribers.haveRemote)
   {
-<<<<<<< HEAD
-    if (!haveSerialized && !failedToSerialize)
-    {
-      failedToSerialize = !_msg.SerializeToString(&msgData);
-
-      if (!failedToSerialize)
-      {
-        if (!this->dataPtr->shared->Publish(
-              publisherTopic, msgData, publisherMsgType))
-        {
-          return false;
-        }
-      }
-=======
     // Allocate the buffer to store the serialized data.
     auto size = _msg.ByteSize();
     char *buffer = static_cast<char *>(malloc(size));
@@ -376,7 +362,6 @@
       buffer, size, myDeallocator, _msg.GetTypeName()))
     {
       return false;
->>>>>>> 849c475c
     }
   }
 
