/*
 * Copyright (C) 2014 Open Source Robotics Foundation
 *
 * Licensed under the Apache License, Version 2.0 (the "License");
 * you may not use this file except in compliance with the License.
 * You may obtain a copy of the License at
 *
 *     http://www.apache.org/licenses/LICENSE-2.0
 *
 * Unless required by applicable law or agreed to in writing, software
 * distributed under the License is distributed on an "AS IS" BASIS,
 * WITHOUT WARRANTIES OR CONDITIONS OF ANY KIND, either express or implied.
 * See the License for the specific language governing permissions and
 * limitations under the License.
 *
*/

#ifdef _MSC_VER
# pragma warning(push, 0)
#endif
#include <google/protobuf/message.h>
#include <cassert>
#include <cstdlib>
#include <algorithm>
#include <iostream>
#include <map>
#include <mutex>
#include <string>
#include <unordered_set>
#include <vector>
#ifdef _MSC_VER
# pragma warning(pop)
#endif
#include "ignition/transport/Node.hh"
#include "ignition/transport/NodePrivate.hh"
#include "ignition/transport/NodeShared.hh"
#include "ignition/transport/TopicUtils.hh"
#include "ignition/transport/TransportTypes.hh"
#include "ignition/transport/Uuid.hh"

using namespace ignition;
using namespace transport;

//////////////////////////////////////////////////
Node::Node()
  : dataPtr(new NodePrivate())
{
  // Check if the environment variable IGN_PARTITION is present.
  std::string partitionStr;
  char *envPartition = std::getenv("IGN_PARTITION");

  if (envPartition)
  {
    partitionStr = std::string(envPartition);
    if (TopicUtils::IsValidNamespace(partitionStr))
      this->dataPtr->partition = partitionStr;
    else
      std::cerr << "Invalid IGN_PARTITION value [" << partitionStr << "]"
                << std::endl;
  }

  // Generate the node UUID.
  Uuid uuid;
  this->dataPtr->nUuid = uuid.ToString();
}

//////////////////////////////////////////////////
Node::Node(const std::string &_partition, const std::string &_ns)
  : Node()
{
  if (TopicUtils::IsValidNamespace(_ns))
    this->dataPtr->ns = _ns;
  else
  {
    std::cerr << "Namespace [" << _ns << "] is not valid." << std::endl;
    std::cerr << "Using default namespace." << std::endl;
  }

  if (TopicUtils::IsValidNamespace(_partition))
    this->dataPtr->partition = _partition;
  else
  {
    std::cerr << "Partition [" << _partition << "] is not valid." << std::endl;
    std::cerr << "Using default partition." << std::endl;
  }

  // Generate the node UUID.
  Uuid uuid;
  this->dataPtr->nUuid = uuid.ToString();
}

//////////////////////////////////////////////////
Node::~Node()
{
  // Unsubscribe from all the topics.
  auto subsTopics = this->SubscribedTopics();
  for (auto const &topic : subsTopics)
    this->Unsubscribe(topic);

  // The list of subscribed topics should be empty.
  assert(this->SubscribedTopics().empty());

  // Unadvertise all my topics.
  auto advTopics = this->AdvertisedTopics();
  for (auto const &topic : advTopics)
  {
    if (!this->Unadvertise(topic))
    {
      std::cerr << "Node::~Node(): Error unadvertising topic ["
                << topic << "]" << std::endl;
    }
  }

  // The list of advertised topics should be empty.
  assert(this->AdvertisedTopics().empty());

  // Unadvertise all my services.
  auto advServices = this->AdvertisedServices();
  for (auto const &service : advServices)
  {
    if (!this->UnadvertiseSrv(service))
    {
      std::cerr << "Node::~Node(): Error unadvertising service ["
                << service << "]" << std::endl;
    }
  }

  // The list of advertised services should be empty.
  assert(this->AdvertisedServices().empty());
}

//////////////////////////////////////////////////
std::vector<std::string> Node::AdvertisedTopics() const
{
  std::vector<std::string> v;

  std::lock_guard<std::recursive_mutex> lk(this->dataPtr->shared->mutex);

  for (auto topic : this->dataPtr->topicsAdvertised)
  {
    // Remove the partition information.
    topic.erase(0, topic.find_last_of("@") + 1);
    v.push_back(topic);
  }

  return v;
}

//////////////////////////////////////////////////
bool Node::Unadvertise(const std::string &_topic)
{
  std::string fullyQualifiedTopic = _topic;
  if (!TopicUtils::GetFullyQualifiedName(this->dataPtr->partition,
    this->dataPtr->ns, _topic, fullyQualifiedTopic))
  {
    std::cerr << "Topic [" << _topic << "] is not valid." << std::endl;
    return false;
  }

  std::lock(this->Shared()->discovery->Mutex(), this->dataPtr->shared->mutex);
  std::lock_guard<std::recursive_mutex> discLk(
    this->Shared()->discovery->Mutex(), std::adopt_lock);
  std::lock_guard<std::recursive_mutex> lk(
    this->dataPtr->shared->mutex, std::adopt_lock);

  // Remove the topic from the list of advertised topics in this node.
  this->dataPtr->topicsAdvertised.erase(fullyQualifiedTopic);

  // Notify the discovery service to unregister and unadvertise my topic.
  if (!this->dataPtr->shared->discovery->UnadvertiseMsg(fullyQualifiedTopic,
    this->dataPtr->nUuid))
  {
    return false;
  }

  return true;
}

//////////////////////////////////////////////////
bool Node::Publish(const std::string &_topic, const ProtoMsg &_msg)
{
  std::string fullyQualifiedTopic;
  if (!TopicUtils::GetFullyQualifiedName(this->dataPtr->partition,
    this->dataPtr->ns, _topic, fullyQualifiedTopic))
  {
    std::cerr << "Topic [" << _topic << "] is not valid." << std::endl;
    return false;
  }

  std::lock_guard<std::recursive_mutex> lk(this->dataPtr->shared->mutex);

  // Topic not advertised before.
  if (this->dataPtr->topicsAdvertised.find(fullyQualifiedTopic) ==
      this->dataPtr->topicsAdvertised.end())
  {
    return false;
  }

  // Check that the msg type matches the type previously advertised
  // for topic '_topic'.
  MessagePublisher pub;
  auto &info = this->dataPtr->shared->discovery->DiscoveryMsgInfo();
  std::string procUuid = this->dataPtr->shared->pUuid;
  std::string nodeUuid = this->dataPtr->nUuid;
  if (!info.GetPublisher(fullyQualifiedTopic, procUuid, nodeUuid, pub))
  {
    std::cerr << "Node::Publish() I cannot find the msgType registered for "
              << "topic [" << _topic << "]" << std::endl;
    return false;
  }

  if (pub.MsgTypeName() != _msg.GetTypeName())
  {
    std::cerr << "Node::Publish() Type mismatch." << std::endl
              << "\t* Type advertised: " << pub.MsgTypeName() << std::endl
              << "\t* Type published: " << _msg.GetTypeName() << std::endl;
    return false;
  }

  // Local subscribers.
  std::map<std::string, ISubscriptionHandler_M> handlers;
  if (this->dataPtr->shared->localSubscriptions.GetHandlers(fullyQualifiedTopic,
        handlers))
  {
    for (auto &node : handlers)
    {
      for (auto &handler : node.second)
      {
        ISubscriptionHandlerPtr subscriptionHandlerPtr = handler.second;

        if (subscriptionHandlerPtr)
<<<<<<< HEAD
        {
          if (subscriptionHandlerPtr->GetTypeName() != _msg.GetTypeName())
            continue;

          subscriptionHandlerPtr->RunLocalCallback(fullyQualifiedTopic, _msg);
        }
=======
          subscriptionHandlerPtr->RunLocalCallback(_msg);
>>>>>>> a40b356a
        else
        {
          std::cerr << "Node::Publish(): Subscription handler is NULL"
                    << std::endl;
        }
      }
    }
  }

  // Remote subscribers.
  if (this->dataPtr->shared->remoteSubscribers.HasTopic(fullyQualifiedTopic))
  {
    std::string data;
    if (!_msg.SerializeToString(&data))
    {
      std::cerr << "Node::Publish(): Error serializing data" << std::endl;
      return false;
    }

    this->dataPtr->shared->Publish(fullyQualifiedTopic, data,
      _msg.GetTypeName());
  }
  // Debug output.
  // else
  //   std::cout << "There are no remote subscribers...SKIP" << std::endl;

  return true;
}

//////////////////////////////////////////////////
std::vector<std::string> Node::SubscribedTopics() const
{
  std::vector<std::string> v;

  std::lock_guard<std::recursive_mutex> lk(this->dataPtr->shared->mutex);

  // I'm a real subscriber if I have interest in a topic and I know a publisher.
  for (auto topic : this->dataPtr->topicsSubscribed)
  {
    // Remove the partition information from the topic.
    topic.erase(0, topic.find_last_of("@") + 1);
    v.push_back(topic);
  }

  return v;
}

//////////////////////////////////////////////////
bool Node::Unsubscribe(const std::string &_topic)
{
  std::string fullyQualifiedTopic;
  if (!TopicUtils::GetFullyQualifiedName(this->dataPtr->partition,
    this->dataPtr->ns, _topic, fullyQualifiedTopic))
  {
    std::cerr << "Topic [" << _topic << "] is not valid." << std::endl;
    return false;
  }

  std::lock(this->Shared()->discovery->Mutex(), this->dataPtr->shared->mutex);
  std::lock_guard<std::recursive_mutex> discLk(
    this->Shared()->discovery->Mutex(), std::adopt_lock);
  std::lock_guard<std::recursive_mutex> lk(
    this->dataPtr->shared->mutex, std::adopt_lock);

  this->dataPtr->shared->localSubscriptions.RemoveHandlersForNode(
    fullyQualifiedTopic, this->dataPtr->nUuid);

  // Remove the topic from the list of subscribed topics in this node.
  this->dataPtr->topicsSubscribed.erase(fullyQualifiedTopic);

  // Remove the filter for this topic if I am the last subscriber.
  if (!this->dataPtr->shared->localSubscriptions.HasHandlersForTopic(
    fullyQualifiedTopic))
  {
    this->dataPtr->shared->subscriber->setsockopt(
      ZMQ_UNSUBSCRIBE, fullyQualifiedTopic.data(), fullyQualifiedTopic.size());
  }

  // Notify to the publishers that I am no longer interested in the topic.
  MsgAddresses_M addresses;
  if (!this->dataPtr->shared->discovery->MsgPublishers(fullyQualifiedTopic,
    addresses))
  {
    return false;
  }

  for (auto &proc : addresses)
  {
    for (auto &node : proc.second)
    {
      zmq::socket_t socket(*this->dataPtr->shared->context, ZMQ_DEALER);

      // Set ZMQ_LINGER to 0 means no linger period. Pending messages will be
      // discarded immediately when the socket is closed. That avoids infinite
      // waits if the publisher is disconnected.
      int lingerVal = 200;
      socket.setsockopt(ZMQ_LINGER, &lingerVal, sizeof(lingerVal));

      socket.connect(node.Ctrl().c_str());

      zmq::message_t msg;
      msg.rebuild(fullyQualifiedTopic.size());
      memcpy(msg.data(), fullyQualifiedTopic.data(),
        fullyQualifiedTopic.size());
      socket.send(msg, ZMQ_SNDMORE);

      msg.rebuild(this->dataPtr->shared->myAddress.size());
      memcpy(msg.data(), this->dataPtr->shared->myAddress.data(),
             this->dataPtr->shared->myAddress.size());
      socket.send(msg, ZMQ_SNDMORE);

      msg.rebuild(this->dataPtr->nUuid.size());
      memcpy(msg.data(), this->dataPtr->nUuid.data(),
             this->dataPtr->nUuid.size());
      socket.send(msg, ZMQ_SNDMORE);

      std::string data = std::to_string(EndConnection);
      msg.rebuild(data.size());
      memcpy(msg.data(), data.data(), data.size());
      socket.send(msg, 0);
    }
  }

  return true;
}

//////////////////////////////////////////////////
std::vector<std::string> Node::AdvertisedServices() const
{
  std::vector<std::string> v;

  std::lock_guard<std::recursive_mutex> lk(this->dataPtr->shared->mutex);

  for (auto service : this->dataPtr->srvsAdvertised)
  {
    // Remove the partition information from the service name.
    service.erase(0, service.find_last_of("@") + 1);
    v.push_back(service);
  }

  return v;
}

//////////////////////////////////////////////////
bool Node::UnadvertiseSrv(const std::string &_topic)
{
  std::string fullyQualifiedTopic;
  if (!TopicUtils::GetFullyQualifiedName(this->dataPtr->partition,
    this->dataPtr->ns, _topic, fullyQualifiedTopic))
  {
    std::cerr << "Service [" << _topic << "] is not valid." << std::endl;
    return false;
  }

  std::lock(this->Shared()->discovery->Mutex(), this->dataPtr->shared->mutex);
  std::lock_guard<std::recursive_mutex> discLk(
    this->Shared()->discovery->Mutex(), std::adopt_lock);
  std::lock_guard<std::recursive_mutex> lk(
    this->dataPtr->shared->mutex, std::adopt_lock);

  // Remove the topic from the list of advertised topics in this node.
  this->dataPtr->srvsAdvertised.erase(fullyQualifiedTopic);

  // Remove all the REP handlers for this node.
  this->dataPtr->shared->repliers.RemoveHandlersForNode(
    fullyQualifiedTopic, this->dataPtr->nUuid);

  // Notify the discovery service to unregister and unadvertise my services.
  if (!this->dataPtr->shared->discovery->UnadvertiseSrv(fullyQualifiedTopic,
    this->dataPtr->nUuid))
  {
    return false;
  }

  return true;
}

//////////////////////////////////////////////////
void Node::TopicList(std::vector<std::string> &_topics) const
{
  std::vector<std::string> allTopics;
  _topics.clear();

  std::lock(this->Shared()->discovery->Mutex(), this->dataPtr->shared->mutex);
  std::lock_guard<std::recursive_mutex> discLk(
    this->Shared()->discovery->Mutex(), std::adopt_lock);
  std::lock_guard<std::recursive_mutex> lk(
    this->dataPtr->shared->mutex, std::adopt_lock);

  this->dataPtr->shared->discovery->TopicList(allTopics);

  for (auto &topic : allTopics)
  {
    // Get the partition name.
    std::string partition = topic.substr(1, topic.find_last_of("@") - 1);
    // Remove the front '/'
    if (!partition.empty())
      partition.erase(partition.begin());

    // Discard if the partition name does not match this node's partition.
    if (partition != this->Partition())
      continue;

    // Remove the partition part from the topic.
    topic.erase(0, topic.find_last_of("@") + 1);

    _topics.push_back(topic);
  }
}

//////////////////////////////////////////////////
void Node::ServiceList(std::vector<std::string> &_services) const
{
  std::vector<std::string> allServices;
  _services.clear();

  std::lock(this->Shared()->discovery->Mutex(), this->dataPtr->shared->mutex);
  std::lock_guard<std::recursive_mutex> discLk(
    this->Shared()->discovery->Mutex(), std::adopt_lock);
  std::lock_guard<std::recursive_mutex> lk(
    this->dataPtr->shared->mutex, std::adopt_lock);

  this->dataPtr->shared->discovery->ServiceList(allServices);

  for (auto &service : allServices)
  {
    // Get the partition name.
    std::string partition = service.substr(1, service.find_last_of("@") - 1);
    // Remove the front '/'
    if (!partition.empty())
      partition.erase(partition.begin());

    // Discard if the partition name does not match this node's partition.
    if (partition != this->Partition())
      continue;

    // Remove the partition part from the service.
    service.erase(0, service.find_last_of("@") + 1);

    _services.push_back(service);
  }
}

//////////////////////////////////////////////////
const std::string& Node::Partition() const
{
  return this->dataPtr->partition;
}

//////////////////////////////////////////////////
const std::string& Node::NameSpace() const
{
  return this->dataPtr->ns;
}

//////////////////////////////////////////////////
NodeShared* Node::Shared() const
{
  return this->dataPtr->shared;
}

//////////////////////////////////////////////////
const std::string& Node::NodeUuid() const
{
  return this->dataPtr->nUuid;
}

//////////////////////////////////////////////////
std::unordered_set<std::string>& Node::TopicsAdvertised() const
{
  return this->dataPtr->topicsAdvertised;
}

//////////////////////////////////////////////////
std::unordered_set<std::string>& Node::TopicsSubscribed() const
{
  return this->dataPtr->topicsSubscribed;
}

//////////////////////////////////////////////////
std::unordered_set<std::string>& Node::SrvsAdvertised() const
{
  return this->dataPtr->srvsAdvertised;
}<|MERGE_RESOLUTION|>--- conflicted
+++ resolved
@@ -229,16 +229,12 @@
         ISubscriptionHandlerPtr subscriptionHandlerPtr = handler.second;
 
         if (subscriptionHandlerPtr)
-<<<<<<< HEAD
         {
           if (subscriptionHandlerPtr->GetTypeName() != _msg.GetTypeName())
             continue;
 
-          subscriptionHandlerPtr->RunLocalCallback(fullyQualifiedTopic, _msg);
+          subscriptionHandlerPtr->RunLocalCallback(_msg);
         }
-=======
-          subscriptionHandlerPtr->RunLocalCallback(_msg);
->>>>>>> a40b356a
         else
         {
           std::cerr << "Node::Publish(): Subscription handler is NULL"
