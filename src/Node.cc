/*
 * Copyright (C) 2014 Open Source Robotics Foundation
 *
 * Licensed under the Apache License, Version 2.0 (the "License");
 * you may not use this file except in compliance with the License.
 * You may obtain a copy of the License at
 *
 *     http://www.apache.org/licenses/LICENSE-2.0
 *
 * Unless required by applicable law or agreed to in writing, software
 * distributed under the License is distributed on an "AS IS" BASIS,
 * WITHOUT WARRANTIES OR CONDITIONS OF ANY KIND, either express or implied.
 * See the License for the specific language governing permissions and
 * limitations under the License.
 *
*/

#ifdef _MSC_VER
# pragma warning(push, 0)
#endif
#include <google/protobuf/message.h>
#include <cassert>
#include <cstdlib>
#include <algorithm>
#include <iostream>
#include <map>
#include <mutex>
#include <string>
#include <unordered_set>
#include <vector>
#ifdef _MSC_VER
# pragma warning(pop)
#endif
#include "ignition/transport/Node.hh"
#include "ignition/transport/NodePrivate.hh"
#include "ignition/transport/NodeShared.hh"
#include "ignition/transport/TopicUtils.hh"
#include "ignition/transport/TransportTypes.hh"
#include "ignition/transport/Uuid.hh"

using namespace ignition;
using namespace transport;

//////////////////////////////////////////////////
Node::Node()
  : dataPtr(new NodePrivate())
{
  // Check if the environment variable IGN_PARTITION is present.
  std::string partitionStr;
  char *envPartition = std::getenv("IGN_PARTITION");

  if (envPartition)
  {
    partitionStr = std::string(envPartition);
    if (TopicUtils::IsValidNamespace(partitionStr))
      this->dataPtr->partition = partitionStr;
    else
      std::cerr << "Invalid IGN_PARTITION value [" << partitionStr << "]"
                << std::endl;
  }

  // Generate the node UUID.
  Uuid uuid;
  this->dataPtr->nUuid = uuid.ToString();
}

//////////////////////////////////////////////////
Node::Node(const std::string &_partition, const std::string &_ns)
  : Node()
{
  if (TopicUtils::IsValidNamespace(_ns))
    this->dataPtr->ns = _ns;
  else
  {
    std::cerr << "Namespace [" << _ns << "] is not valid." << std::endl;
    std::cerr << "Using default namespace." << std::endl;
  }

  if (TopicUtils::IsValidNamespace(_partition))
    this->dataPtr->partition = _partition;
  else
  {
    std::cerr << "Partition [" << _partition << "] is not valid." << std::endl;
    std::cerr << "Using default partition." << std::endl;
  }

  // Generate the node UUID.
  Uuid uuid;
  this->dataPtr->nUuid = uuid.ToString();
}

//////////////////////////////////////////////////
Node::~Node()
{
  // Unsubscribe from all the topics.
  auto subsTopics = this->SubscribedTopics();
  for (auto const &topic : subsTopics)
    this->Unsubscribe(topic);

  // The list of subscribed topics should be empty.
  assert(this->SubscribedTopics().empty());

  // Unadvertise all my topics.
  auto advTopics = this->AdvertisedTopics();
  for (auto const &topic : advTopics)
    this->Unadvertise(topic);

  // The list of advertised topics should be empty.
  assert(this->AdvertisedTopics().empty());

  // Unadvertise all my services.
  auto advServices = this->AdvertisedServices();
  for (auto const &service : advServices)
    this->UnadvertiseSrv(service);

  // The list of advertised services should be empty.
  assert(this->AdvertisedServices().empty());
}

//////////////////////////////////////////////////
bool Node::Advertise(const std::string &_topic, const Scope_t &_scope)
{
  std::string fullyQualifiedTopic;
  if (!TopicUtils::GetFullyQualifiedName(this->dataPtr->partition,
    this->dataPtr->ns, _topic, fullyQualifiedTopic))
  {
    std::cerr << "Topic [" << _topic << "] is not valid." << std::endl;
    return false;
  }

  std::lock_guard<std::recursive_mutex> discLk(
          this->dataPtr->shared->discovery->Mutex());
  std::lock_guard<std::recursive_mutex> lk(this->dataPtr->shared->mutex);

  // Add the topic to the list of advertised topics (if it was not before).
  this->dataPtr->topicsAdvertised.insert(fullyQualifiedTopic);

  // Notify the discovery service to register and advertise my topic.
  MessagePublisher publisher(fullyQualifiedTopic,
    this->dataPtr->shared->myAddress, this->dataPtr->shared->myControlAddress,
    this->dataPtr->shared->pUuid, this->dataPtr->nUuid, _scope, "unused");
  this->dataPtr->shared->discovery->AdvertiseMsg(publisher);

  return true;
}

//////////////////////////////////////////////////
std::vector<std::string> Node::AdvertisedTopics() const
{
  std::lock_guard<std::recursive_mutex> lk(this->dataPtr->shared->mutex);

  std::vector<std::string> v;

  for (auto topic : this->dataPtr->topicsAdvertised)
  {
    // Remove the partition information.
    topic.erase(0, topic.find_last_of("@") + 1);
    v.push_back(topic);
  }

  return v;
}

//////////////////////////////////////////////////
bool Node::Unadvertise(const std::string &_topic)
{
  std::string fullyQualifiedTopic = _topic;
  if (!TopicUtils::GetFullyQualifiedName(this->dataPtr->partition,
    this->dataPtr->ns, _topic, fullyQualifiedTopic))
  {
    std::cerr << "Topic [" << _topic << "] is not valid." << std::endl;
    return false;
  }

  std::lock_guard<std::recursive_mutex> discLk(
          this->dataPtr->shared->discovery->Mutex());
  std::lock_guard<std::recursive_mutex> lk(this->dataPtr->shared->mutex);

  // Remove the topic from the list of advertised topics in this node.
  this->dataPtr->topicsAdvertised.erase(fullyQualifiedTopic);

  // Notify the discovery service to unregister and unadvertise my topic.
  this->dataPtr->shared->discovery->UnadvertiseMsg(fullyQualifiedTopic,
    this->dataPtr->nUuid);

  return true;
}

//////////////////////////////////////////////////
bool Node::Publish(const std::string &_topic, const ProtoMsg &_msg)
{
  std::string fullyQualifiedTopic;
  if (!TopicUtils::GetFullyQualifiedName(this->dataPtr->partition,
    this->dataPtr->ns, _topic, fullyQualifiedTopic))
  {
    std::cerr << "Topic [" << _topic << "] is not valid." << std::endl;
    return false;
  }

  std::lock_guard<std::recursive_mutex> lk(this->dataPtr->shared->mutex);

  // Topic not advertised before.
  if (this->dataPtr->topicsAdvertised.find(fullyQualifiedTopic) ==
      this->dataPtr->topicsAdvertised.end())
  {
    return false;
  }

  // Local subscribers.
  std::map<std::string, ISubscriptionHandler_M> handlers;
  if (this->dataPtr->shared->localSubscriptions.GetHandlers(fullyQualifiedTopic,
        handlers))
  {
    for (auto &node : handlers)
    {
      for (auto &handler : node.second)
      {
        ISubscriptionHandlerPtr subscriptionHandlerPtr = handler.second;

        if (subscriptionHandlerPtr)
          subscriptionHandlerPtr->RunLocalCallback(fullyQualifiedTopic, _msg);
        else
        {
          std::cerr << "Node::Publish(): Subscription handler is NULL"
                    << std::endl;
        }
      }
    }
  }

  // Remote subscribers.
  if (this->dataPtr->shared->remoteSubscribers.HasTopic(fullyQualifiedTopic))
  {
    std::string data;
    _msg.SerializeToString(&data);
    this->dataPtr->shared->Publish(fullyQualifiedTopic, data);
  }
  // Debug output.
  // else
  //   std::cout << "There are no remote subscribers...SKIP" << std::endl;

  return true;
}

//////////////////////////////////////////////////
std::vector<std::string> Node::SubscribedTopics() const
{
  std::lock_guard<std::recursive_mutex> lk(this->dataPtr->shared->mutex);

  std::vector<std::string> v;

  // I'm a real subscriber if I have interest in a topic and I know a publisher.
  for (auto topic : this->dataPtr->topicsSubscribed)
  {
    // Remove the partition information from the topic.
    topic.erase(0, topic.find_last_of("@") + 1);
    v.push_back(topic);
  }

  return v;
}

//////////////////////////////////////////////////
bool Node::Unsubscribe(const std::string &_topic)
{
  std::string fullyQualifiedTopic;
  if (!TopicUtils::GetFullyQualifiedName(this->dataPtr->partition,
    this->dataPtr->ns, _topic, fullyQualifiedTopic))
  {
    std::cerr << "Topic [" << _topic << "] is not valid." << std::endl;
    return false;
  }

  std::lock_guard<std::recursive_mutex> lk(this->dataPtr->shared->mutex);

  this->dataPtr->shared->localSubscriptions.RemoveHandlersForNode(
    fullyQualifiedTopic, this->dataPtr->nUuid);

  // Remove the topic from the list of subscribed topics in this node.
  this->dataPtr->topicsSubscribed.erase(fullyQualifiedTopic);

  // Remove the filter for this topic if I am the last subscriber.
  if (!this->dataPtr->shared->localSubscriptions.HasHandlersForTopic(
    fullyQualifiedTopic))
  {
    this->dataPtr->shared->subscriber->setsockopt(
      ZMQ_UNSUBSCRIBE, fullyQualifiedTopic.data(), fullyQualifiedTopic.size());
  }

  // Notify to the publishers that I am no longer interested in the topic.
  MsgAddresses_M addresses;
  if (!this->dataPtr->shared->discovery->MsgPublishers(fullyQualifiedTopic,
    addresses))
  {
    return false;
  }

  for (auto &proc : addresses)
  {
    for (auto &node : proc.second)
    {
      zmq::socket_t socket(*this->dataPtr->shared->context, ZMQ_DEALER);

      // Set ZMQ_LINGER to 0 means no linger period. Pending messages will be
      // discarded immediately when the socket is closed. That avoids infinite
      // waits if the publisher is disconnected.
      int lingerVal = 200;
      socket.setsockopt(ZMQ_LINGER, &lingerVal, sizeof(lingerVal));

      socket.connect(node.Ctrl().c_str());

      zmq::message_t msg;
      msg.rebuild(fullyQualifiedTopic.size());
      memcpy(msg.data(), fullyQualifiedTopic.data(),
        fullyQualifiedTopic.size());
      socket.send(msg, ZMQ_SNDMORE);

      msg.rebuild(this->dataPtr->shared->myAddress.size());
      memcpy(msg.data(), this->dataPtr->shared->myAddress.data(),
             this->dataPtr->shared->myAddress.size());
      socket.send(msg, ZMQ_SNDMORE);

      msg.rebuild(this->dataPtr->nUuid.size());
      memcpy(msg.data(), this->dataPtr->nUuid.data(),
             this->dataPtr->nUuid.size());
      socket.send(msg, ZMQ_SNDMORE);

      std::string data = std::to_string(EndConnection);
      msg.rebuild(data.size());
      memcpy(msg.data(), data.data(), data.size());
      socket.send(msg, 0);
    }
  }

  return true;
}

//////////////////////////////////////////////////
std::vector<std::string> Node::AdvertisedServices() const
{
  std::lock_guard<std::recursive_mutex> lk(this->dataPtr->shared->mutex);

  std::vector<std::string> v;

  for (auto service : this->dataPtr->srvsAdvertised)
  {
    // Remove the partition information from the service name.
    service.erase(0, service.find_last_of("@") + 1);
    v.push_back(service);
  }

  return v;
}

//////////////////////////////////////////////////
bool Node::UnadvertiseSrv(const std::string &_topic)
{
  std::string fullyQualifiedTopic;
  if (!TopicUtils::GetFullyQualifiedName(this->dataPtr->partition,
    this->dataPtr->ns, _topic, fullyQualifiedTopic))
  {
    std::cerr << "Service [" << _topic << "] is not valid." << std::endl;
    return false;
  }

  std::lock_guard<std::recursive_mutex> discLk(
          this->dataPtr->shared->discovery->Mutex());
  std::lock_guard<std::recursive_mutex> lk(this->dataPtr->shared->mutex);

  // Remove the topic from the list of advertised topics in this node.
  this->dataPtr->srvsAdvertised.erase(fullyQualifiedTopic);

  // Remove all the REP handlers for this node.
  this->dataPtr->shared->repliers.RemoveHandlersForNode(
    fullyQualifiedTopic, this->dataPtr->nUuid);

  // Notify the discovery service to unregister and unadvertise my services.
  this->dataPtr->shared->discovery->UnadvertiseSrv(fullyQualifiedTopic,
    this->dataPtr->nUuid);

  return true;
}

//////////////////////////////////////////////////
void Node::TopicList(std::vector<std::string> &_topics) const
{
  std::lock_guard<std::recursive_mutex> lk(this->dataPtr->shared->mutex);

  std::vector<std::string> allTopics;
  this->dataPtr->shared->discovery->TopicList(allTopics);

  _topics.clear();
  for (auto &topic : allTopics)
  {
    // Get the partition name.
    std::string partition = topic.substr(1, topic.find_last_of("@") - 1);
    // Remove the front '/'
    if (!partition.empty())
      partition.erase(partition.begin());

    // Discard if the partition name does not match this node's partition.
    if (partition != this->Partition())
      continue;

    // Remove the partition part from the topic.
    topic.erase(0, topic.find_last_of("@") + 1);

    _topics.push_back(topic);
  }
}

//////////////////////////////////////////////////
void Node::ServiceList(std::vector<std::string> &_services) const
{
  std::lock_guard<std::recursive_mutex> lk(this->dataPtr->shared->mutex);

  std::vector<std::string> allServices;
  this->dataPtr->shared->discovery->ServiceList(allServices);

  _services.clear();
  for (auto &service : allServices)
  {
    // Get the partition name.
    std::string partition = service.substr(1, service.find_last_of("@") - 1);
    // Remove the front '/'
    if (!partition.empty())
      partition.erase(partition.begin());

    // Discard if the partition name does not match this node's partition.
    if (partition != this->Partition())
      continue;

    // Remove the partition part from the service.
    service.erase(0, service.find_last_of("@") + 1);
<<<<<<< HEAD
}

//////////////////////////////////////////////////
std::string& Node::Partition() const
{
  return this->dataPtr->partition;
}

//////////////////////////////////////////////////
std::string& Node::NameSpace() const
{
  return this->dataPtr->ns;
}

//////////////////////////////////////////////////
NodeShared* Node::Shared() const
{
  return this->dataPtr->shared;
}

//////////////////////////////////////////////////
std::string& Node::NodeUuid() const
{
  return this->dataPtr->nUuid;
}

//////////////////////////////////////////////////
std::unordered_set<std::string>& Node::TopicsSubscribed() const
{
  return this->dataPtr->topicsSubscribed;
}

//////////////////////////////////////////////////
std::unordered_set<std::string>& Node::SrvsAdvertised() const
{
  return this->dataPtr->srvsAdvertised;
=======

    _services.push_back(service);
  }
}

//////////////////////////////////////////////////
std::string Node::Partition() const
{
  return this->dataPtr->partition;
>>>>>>> 8b066d43
}<|MERGE_RESOLUTION|>--- conflicted
+++ resolved
@@ -432,7 +432,9 @@
 
     // Remove the partition part from the service.
     service.erase(0, service.find_last_of("@") + 1);
-<<<<<<< HEAD
+
+    _services.push_back(service);
+  }
 }
 
 //////////////////////////////////////////////////
@@ -469,15 +471,4 @@
 std::unordered_set<std::string>& Node::SrvsAdvertised() const
 {
   return this->dataPtr->srvsAdvertised;
-=======
-
-    _services.push_back(service);
-  }
-}
-
-//////////////////////////////////////////////////
-std::string Node::Partition() const
-{
-  return this->dataPtr->partition;
->>>>>>> 8b066d43
 }