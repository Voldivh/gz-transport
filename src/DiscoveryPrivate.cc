--- conflicted
+++ resolved
@@ -15,12 +15,7 @@
  *
 */
 
-<<<<<<< HEAD
-#include <czmq.h>
-=======
 //#include <czmq.h>
-#include <uuid/uuid.h>
->>>>>>> 06abf166
 #include <zmq.hpp>
 #include <chrono>
 #include <iostream>
