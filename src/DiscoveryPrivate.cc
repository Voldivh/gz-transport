--- conflicted
+++ resolved
@@ -15,9 +15,6 @@
  *
 */
 
-<<<<<<< HEAD
-//#include <czmq.h>
-=======
 #ifdef WIN32
   // For socket(), connect(), send(), and recv().
   #include <winsock.h>
@@ -40,7 +37,6 @@
   typedef void raw_type;
 #endif
 
->>>>>>> e330d9b5
 #include <zmq.hpp>
 #include <chrono>
 #include <iostream>
@@ -96,7 +92,6 @@
     connectionCb(nullptr),
     disconnectionCb(nullptr),
     verbose(_verbose),
-    bcastSockIn(new UDPSocket(DiscoveryPort)),
     exit(false)
 {
 #ifdef WIN32
@@ -105,16 +100,6 @@
     WORD wVersionRequested;
     WSADATA wsaData;
 
-<<<<<<< HEAD
-  //this->ctx = zctx_new();
-
-  // Discovery beacon.
-  //this->beacon = zbeacon_new(this->ctx, this->DiscoveryPort);
-  //zbeacon_subscribe(this->beacon, NULL, 0);
-
-  // Get this host IP address.
-  // this->hostAddr = this->GetHostAddr();
-=======
     // Request WinSock v2.0.
     wVersionRequested = MAKEWORD(2, 0);
     // Load WinSock DLL.
@@ -175,7 +160,6 @@
   }
 
   // Get this host IP address.
->>>>>>> e330d9b5
   this->hostAddr = DetermineHost();
 
   // Start the thread that receives discovery information.
@@ -212,22 +196,6 @@
   this->SendMsg(ByeType, "", "", "", "", Scope::All);
   std::this_thread::sleep_for(std::chrono::milliseconds(100));
 
-<<<<<<< HEAD
-  // Stop all the beacons.
-  /*for (auto &topic : this->beacons)
-  {
-    for (auto &proc : topic.second)
-    {
-      zbeacon_t *b = proc.second;
-      // Destroy the beacon.
-      zbeacon_silence(b);
-      zbeacon_destroy(&b);
-    }
-  }
-
-  zbeacon_destroy(&this->beacon);
-  zctx_destroy(&this->ctx);*/
-=======
   // Close sockets.
 #ifdef WIN32
   closesocket(this->bcastSockIn);
@@ -236,7 +204,6 @@
   close(this->bcastSockIn);
   close(this->bcastSockOut);
 #endif
->>>>>>> e330d9b5
 }
 
 //////////////////////////////////////////////////
@@ -257,10 +224,6 @@
     return;
 
   // Broadcast periodically my topic information.
-<<<<<<< HEAD
-  // this->NewBeacon(_advType, _topic, _nUuid);
-=======
->>>>>>> e330d9b5
   if (_advType == MsgType::Msg)
     this->SendMsg(AdvType, _topic, _addr, _ctrl, _nUuid, _scope);
   else
@@ -300,12 +263,6 @@
     return;
 
   this->SendMsg(msgType, _topic, inf.addr, inf.ctrl, _nUuid, inf.scope);
-<<<<<<< HEAD
-
-  // Remove the beacon for this topic in this node.
-  // this->DelBeacon(_topic, _nUuid);
-=======
->>>>>>> e330d9b5
 }
 
 //////////////////////////////////////////////////
@@ -431,13 +388,8 @@
       {
         for (auto &node : topic.second)
         {
-<<<<<<< HEAD
-          this->SendMsg(AdvSrvType, topic.first, node.addr, node.ctrl, node.nUuid,
-            node.scope);
-=======
           this->SendMsg(AdvSrvType, topic.first, node.addr, node.ctrl,
             node.nUuid, node.scope);
->>>>>>> e330d9b5
         }
       }
     }
@@ -462,12 +414,7 @@
     // Poll socket for a reply, with timeout.
     zmq::pollitem_t items[] =
     {
-<<<<<<< HEAD
-      {0, this->bcastSockIn->sockDesc, ZMQ_POLLIN, 0},
-      //{zbeacon_socket(this->beacon), 0, ZMQ_POLLIN, 0}
-=======
       {0, this->bcastSockIn, ZMQ_POLLIN, 0},
->>>>>>> e330d9b5
     };
     zmq::poll(&items[0], sizeof(items) / sizeof(items[0]), this->Timeout);
 
@@ -494,41 +441,6 @@
 {
   char rcvStr[this->MaxRcvStr];
   std::string srcAddr;
-<<<<<<< HEAD
-  unsigned short srcPort;
-  int bytes;
-
-  try
-  {
-    bytes = this->bcastSockIn->recvFrom(rcvStr, this->MaxRcvStr, srcAddr,
-                                        srcPort);
-  }
-  catch(const SocketException &_e)
-  {
-    std::cerr << "Exception receiving from the UDP discovery socket: "
-              << _e.what() << std::endl;
-    return;
-  }
-
-  if (this->verbose)
-  {
-    std::cout << "\nReceived discovery update from " << srcAddr << ": "
-              << srcPort << "(" << bytes << " bytes)" << std::endl;
-  }
-
-  this->DispatchDiscoveryMsg(srcAddr, rcvStr);
-
-  /*std::lock_guard<std::mutex> lock(this->mutex);
-
-  // Address of datagram source.
-  char *srcAddr = zstr_recv(zbeacon_socket(this->beacon));
-
-  // A zmq message.
-  zframe_t *frame = zframe_recv(zbeacon_socket(this->beacon));
-
-  // Pointer to the raw discovery data.
-  byte *data = zframe_data(frame);
-=======
   uint16_t srcPort;
   sockaddr_in clntAddr;
   socklen_t addrLen = sizeof(clntAddr);
@@ -542,7 +454,6 @@
   }
   srcAddr = inet_ntoa(clntAddr.sin_addr);
   srcPort = ntohs(clntAddr.sin_port);
->>>>>>> e330d9b5
 
   if (this->verbose)
   {
@@ -550,12 +461,7 @@
               << srcPort << std::endl;
   }
 
-<<<<<<< HEAD
-  zstr_free(&srcAddr);
-  zframe_destroy(&frame);*/
-=======
   this->DispatchDiscoveryMsg(srcAddr, rcvStr);
->>>>>>> e330d9b5
 }
 
 //////////////////////////////////////////////////
@@ -758,17 +664,9 @@
   const std::string &_addr, const std::string &_ctrl, const std::string &_nUuid,
   const Scope &_scope, int _flags)
 {
-<<<<<<< HEAD
-  // zbeacon_t *aBeacon = zbeacon_new(this->ctx, this->DiscoveryPort);
-
-  // Create the header.
-  Header header(Version, this->pUuid, _type, _flags);
-  size_t msgLength = 0;
-=======
   // Create the header.
   Header header(Version, this->pUuid, _type, _flags);
   auto msgLength = 0;
->>>>>>> e330d9b5
   std::vector<char> buffer;
 
   switch (_type)
@@ -786,13 +684,6 @@
       buffer.resize(advMsg.GetMsgLength());
       advMsg.Pack(reinterpret_cast<char*>(&buffer[0]));
       msgLength = advMsg.GetMsgLength();
-<<<<<<< HEAD
-      // Broadcast the message.
-      //zbeacon_publish(aBeacon,
-      //  reinterpret_cast<unsigned char*>(&buffer[0]), advMsg.GetMsgLength());
-
-=======
->>>>>>> e330d9b5
       break;
     }
     case SubType:
@@ -805,13 +696,6 @@
       buffer.resize(subMsg.GetMsgLength());
       subMsg.Pack(reinterpret_cast<char*>(&buffer[0]));
       msgLength = subMsg.GetMsgLength();
-<<<<<<< HEAD
-      // Broadcast the message.
-      // zbeacon_publish(aBeacon,
-      //   reinterpret_cast<unsigned char*>(&buffer[0]), subMsg.GetMsgLength());
-
-=======
->>>>>>> e330d9b5
       break;
     }
     case HeartbeatType:
@@ -821,13 +705,6 @@
       buffer.resize(header.GetHeaderLength());
       header.Pack(reinterpret_cast<char*>(&buffer[0]));
       msgLength = header.GetHeaderLength();
-<<<<<<< HEAD
-      // Broadcast the message.
-      // zbeacon_publish(aBeacon,
-      //   reinterpret_cast<unsigned char*>(&buffer[0]), header.GetHeaderLength());
-
-=======
->>>>>>> e330d9b5
       break;
     }
     default:
@@ -837,20 +714,6 @@
   }
 
   // Broadcast the message.
-<<<<<<< HEAD
-  try
-  {
-    this->bcastSockOut.sendTo(reinterpret_cast<unsigned char*>(&buffer[0]),
-      msgLength, this->bcastAddr, this->DiscoveryPort);
-  }
-  catch(const SocketException &_e)
-  {
-    std::cerr << "Exception sending a message: " << _e.what() << std::endl;
-    return;
-  }
-  // zbeacon_silence(aBeacon);
-  // zbeacon_destroy(&aBeacon);
-=======
   sockaddr_in destAddr;
   if (!fillAddr(this->bcastAddr, this->DiscoveryPort, destAddr))
     return;
@@ -864,7 +727,6 @@
     std::cerr << "Exception sending a message" << std::endl;
     return;
   }
->>>>>>> e330d9b5
 
   if (this->verbose)
   {
@@ -876,11 +738,6 @@
 //////////////////////////////////////////////////
 std::string DiscoveryPrivate::GetHostAddr()
 {
-<<<<<<< HEAD
-  //std::lock_guard<std::mutex> lock(this->mutex);
-  //return zbeacon_hostname(this->beacon);
-=======
->>>>>>> e330d9b5
   return this->hostAddr;
 }
 
@@ -921,85 +778,4 @@
     }
   }
   std::cout << "---------------" << std::endl;
-<<<<<<< HEAD
-}
-
-//////////////////////////////////////////////////
-/*void DiscoveryPrivate::NewBeacon(const MsgType &_advType,
-  const std::string &_topic, const std::string &_nUuid)
-{
-  std::unique_ptr<Header> header;
-
-  if (this->beacons.find(_topic) == this->beacons.end() ||
-      this->beacons[_topic].find(_nUuid) == this->beacons[_topic].end())
-  {
-    // Create a new beacon and set the advertise interval.
-    zbeacon_t *b = zbeacon_new(this->ctx, this->DiscoveryPort);
-    zbeacon_set_interval(b, this->advertiseInterval);
-    this->beacons[_topic][_nUuid] = b;
-
-    Address_t node;
-
-    // Create the header.
-    if (_advType == MsgType::Msg)
-    {
-      // Prepare the content for the beacon.
-      if (!this->infoMsg.GetAddress(_topic, this->pUuid, _nUuid, node))
-        return;
-      header.reset(new Header(Version, this->pUuid, AdvType));
-
-      // Create the ADV message.
-      AdvertiseMsg advMsg(*header, _topic, node.addr, node.ctrl, node.nUuid,
-        node.scope, "not Used");
-      std::vector<char> buffer(advMsg.GetMsgLength());
-      advMsg.Pack(reinterpret_cast<char*>(&buffer[0]));
-
-      // Setup the beacon.
-      zbeacon_publish(
-        b, reinterpret_cast<unsigned char*>(&buffer[0]), advMsg.GetMsgLength());
-    }
-    else
-    {
-      // Prepare the content for the beacon.
-      if (!this->infoSrv.GetAddress(_topic, this->pUuid, _nUuid, node))
-        return;
-      header.reset(new Header(Version, this->pUuid, AdvSrvType));
-
-      // Create the ADV SRV message.
-      AdvertiseSrv advSrv(*header, _topic, node.addr, node.ctrl, node.nUuid,
-        node.scope, "req not used", "rep not used");
-      std::vector<char> buffer(advSrv.GetMsgLength());
-      advSrv.Pack(reinterpret_cast<char*>(&buffer[0]));
-
-      // Setup the beacon.
-      zbeacon_publish(
-        b, reinterpret_cast<unsigned char*>(&buffer[0]), advSrv.GetMsgLength());
-    }
-  }
-}*/
-
-//////////////////////////////////////////////////
-/*void DiscoveryPrivate::DelBeacon(const std::string &_topic,
-                                 const std::string &_nUuid)
-{
-  if (this->beacons.find(_topic) == this->beacons.end())
-    return;
-
-  if (this->beacons[_topic].find(_nUuid) == this->beacons[_topic].end())
-    return;
-
-  // Get the beacon.
-  zbeacon_t *b = this->beacons[_topic][_nUuid];
-
-  // Destroy the beacon.
-  zbeacon_silence(b);
-  zbeacon_destroy(&b);
-
-  // Remove the beacon from the map.
-  this->beacons[_topic].erase(_nUuid);
-  if (this->beacons[_topic].empty())
-    this->beacons.erase(_topic);
-}*/
-=======
-}
->>>>>>> e330d9b5
+}