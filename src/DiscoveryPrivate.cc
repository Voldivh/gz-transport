--- conflicted
+++ resolved
@@ -18,9 +18,7 @@
 #pragma warning(push, 0)
 #ifdef _WIN32
   // For socket(), connect(), send(), and recv().
-  #include <Winsock2.h>
-  // for socklen_t
-  #include <WS2tcpip.h>
+  #include <winsock.h>
   // Type used for raw data on this platform.
   typedef char raw_type;
 #else
@@ -85,7 +83,7 @@
     // Load WinSock DLL.
     if (WSAStartup(wVersionRequested, &wsaData) != 0)
     {
-     std::cerr << "Unable to load WinSock DLL" << std::endl;
+     std::cer << "Unable to load WinSock DLL" << std::endl;
      return;
     }
 
@@ -102,23 +100,12 @@
 
   // Socket option: SO_REUSEADDR.
   int reuseAddr = 1;
-<<<<<<< HEAD
   if (setsockopt(this->sock, SOL_SOCKET, SO_REUSEADDR,
         reinterpret_cast<sockaddr *>(&reuseAddr), sizeof(reuseAddr)) != 0)
   {
     std::cerr << "Error setting socket option (SO_REUSEADDR)." << std::endl;
     return;
   }
-=======
-  int broadcastPermission = 1;
-
-  // Enable broadcast.
-  setsockopt(this->bcastSockOut, SOL_SOCKET, SO_BROADCAST,
-    reinterpret_cast<char *>(&broadcastPermission),
-    sizeof(broadcastPermission));
-  setsockopt(this->bcastSockOut, SOL_SOCKET, SO_REUSEADDR,
-    reinterpret_cast<char *>(&reuseAddr), sizeof(reuseAddr));
->>>>>>> 461ac5ff
 
 #ifdef SO_REUSEPORT
   // Socket option: SO_REUSEPORT.
@@ -131,7 +118,6 @@
   }
 #endif
 
-<<<<<<< HEAD
   // Socket option: IP_MULTICAST_IF.
   // This option selects the source interface for outgoing messages.
   struct in_addr ifAddr;
@@ -142,14 +128,6 @@
     std::cerr << "Error setting socket option (IP_MULTICAST_IF)." << std::endl;
     return;
   }
-=======
-  // Enable broadcast for the socket.
-  setsockopt(this->bcastSockIn, SOL_SOCKET, SO_BROADCAST,
-    reinterpret_cast<char *>(&broadcastPermission),
-    sizeof(broadcastPermission));
-  setsockopt(this->bcastSockIn, SOL_SOCKET, SO_REUSEADDR,
-    reinterpret_cast<char *>(&reuseAddr), sizeof(reuseAddr));
->>>>>>> 461ac5ff
 
   // Bind the socket to the discovery port.
   sockaddr_in localAddr;
