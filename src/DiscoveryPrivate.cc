/*
 * Copyright (C) 2014 Open Source Robotics Foundation
 *
 * Licensed under the Apache License, Version 2.0 (the "License");
 * you may not use this file except in compliance with the License.
 * You may obtain a copy of the License at
 *
 *     http://www.apache.org/licenses/LICENSE-2.0
 *
 * Unless required by applicable law or agreed to in writing, software
 * distributed under the License is distributed on an "AS IS" BASIS,
 * WITHOUT WARRANTIES OR CONDITIONS OF ANY KIND, either express or implied.
 * See the License for the specific language governing permissions and
 * limitations under the License.
 *
*/

#ifdef _WIN32
  // For socket(), connect(), send(), and recv().
  #include <Winsock2.h>
  // for socklen_t
  #include <WS2tcpip.h>
  // Type used for raw data on this platform.
  typedef char raw_type;
#else
  // For data types
  #include <sys/types.h>
  // For socket(), connect(), send(), and recv()
  #include <sys/socket.h>
  // For gethostbyname()
  #include <netdb.h>
  // For inet_addr()
  #include <arpa/inet.h>
  // For close()
  #include <unistd.h>
  // For sockaddr_in
  #include <netinet/in.h>
  // Type used for raw data on this platform
  typedef void raw_type;
#endif

#include <zmq.hpp>
#include <chrono>
#include <iostream>
#include <mutex>
#include <string>
#include <vector>
#include "ignition/transport/DiscoveryPrivate.hh"
#include "ignition/transport/NetUtils.hh"
#include "ignition/transport/Packet.hh"
#include "ignition/transport/TransportTypes.hh"

using namespace ignition;
using namespace transport;

#ifdef _WIN32
  static bool initialized = false;
#endif

//////////////////////////////////////////////////
DiscoveryPrivate::DiscoveryPrivate(const std::string &_pUuid, bool _verbose)
  : pUuid(_pUuid),
    silenceInterval(DefSilenceInterval),
    activityInterval(DefActivityInterval),
    advertiseInterval(DefAdvertiseInterval),
    heartbeatInterval(DefHeartbeatInterval),
    connectionCb(nullptr),
    disconnectionCb(nullptr),
    verbose(_verbose),
    exit(false)
{
  // Get this host IP address.
  this->hostAddr = determineHost();

#ifdef _WIN32
  if (!initialized)
  {
    WORD wVersionRequested;
    WSADATA wsaData;

    // Request WinSock v2.0.
    wVersionRequested = MAKEWORD(2, 0);
    // Load WinSock DLL.
    if (WSAStartup(wVersionRequested, &wsaData) != 0)
    {
     std::cerr << "Unable to load WinSock DLL" << std::endl;
     return;
    }

    initialized = true;
  }
#endif

  // Make a new socket for sending/receiving discovery information.
  if ((this->sock = socket(PF_INET, SOCK_DGRAM, IPPROTO_UDP)) < 0)
  {
    std::cerr << "Socket creation failed." << std::endl;
    return;
  }

  // Socket option: SO_REUSEADDR.
  int reuseAddr = 1;
<<<<<<< HEAD
  int broadcastPermission = 1;

  // Enable broadcast.
  setsockopt(this->bcastSockOut, SOL_SOCKET, SO_BROADCAST,
    reinterpret_cast<char *>(&broadcastPermission),
    sizeof(broadcastPermission));
  setsockopt(this->bcastSockOut, SOL_SOCKET, SO_REUSEADDR,
    reinterpret_cast<char *>(&reuseAddr), sizeof(reuseAddr));
=======
  if (setsockopt(this->sock, SOL_SOCKET, SO_REUSEADDR,
        reinterpret_cast<sockaddr *>(&reuseAddr), sizeof(reuseAddr)) != 0)
  {
    std::cerr << "Error setting socket option (SO_REUSEADDR)." << std::endl;
    return;
  }
>>>>>>> 9a952d3f

#ifdef SO_REUSEPORT
  // Socket option: SO_REUSEPORT.
  int reusePort = 1;
  if (setsockopt(this->sock, SOL_SOCKET, SO_REUSEPORT,
        reinterpret_cast<sockaddr *>(&reusePort), sizeof(reusePort)) != 0)
  {
    std::cerr << "Error setting socket option (SO_REUSEPORT)." << std::endl;
    return;
  }
#endif

<<<<<<< HEAD
  // Enable broadcast for the socket.
  setsockopt(this->bcastSockIn, SOL_SOCKET, SO_BROADCAST,
    reinterpret_cast<char *>(&broadcastPermission),
    sizeof(broadcastPermission));
  setsockopt(this->bcastSockIn, SOL_SOCKET, SO_REUSEADDR,
    reinterpret_cast<char *>(&reuseAddr), sizeof(reuseAddr));
=======
  // Socket option: IP_MULTICAST_IF.
  // This option selects the source interface for outgoing messages.
  struct in_addr ifAddr;
  ifAddr.s_addr = inet_addr(this->hostAddr.c_str());
  if (setsockopt(this->sock, IPPROTO_IP, IP_MULTICAST_IF, &ifAddr,
        sizeof(ifAddr)) != 0)
  {
    std::cerr << "Error setting socket option (IP_MULTICAST_IF)." << std::endl;
    return;
  }
>>>>>>> 9a952d3f

  // Bind the socket to the discovery port.
  sockaddr_in localAddr;
  memset(&localAddr, 0, sizeof(localAddr));
  localAddr.sin_family = AF_INET;
  localAddr.sin_addr.s_addr = htonl(INADDR_ANY);
  localAddr.sin_port = htons(this->DiscoveryPort);

  if (bind(this->sock, reinterpret_cast<sockaddr *>(&localAddr),
        sizeof(sockaddr_in)) < 0)
  {
    std::cerr << "Binding to a local port failed." << std::endl;
    return;
  }

  // Set 'mcastAddr' to the multicast discovery group.
  memset(&this->mcastAddr, 0, sizeof(this->mcastAddr));
  this->mcastAddr.sin_family = AF_INET;
  this->mcastAddr.sin_addr.s_addr = inet_addr(this->MulticastGroup.c_str());
  this->mcastAddr.sin_port = htons(this->DiscoveryPort);

  // Start the thread that receives discovery information.
  this->threadReception =
    new std::thread(&DiscoveryPrivate::RunReceptionTask, this);

  // Start the thread that sends heartbeats.
  this->threadHeartbeat =
    new std::thread(&DiscoveryPrivate::RunHeartbeatTask, this);

  // Start the thread that checks the topic information validity.
  this->threadActivity =
    new std::thread(&DiscoveryPrivate::RunActivityTask, this);

  if (this->verbose)
    this->PrintCurrentState();
}

//////////////////////////////////////////////////
DiscoveryPrivate::~DiscoveryPrivate()
{
  // Tell the service thread to terminate.
  this->exitMutex.lock();
  this->exit = true;
  this->exitMutex.unlock();

  // Wait for the service threads to finish before exit.
  this->threadReception->join();
  this->threadHeartbeat->join();
  this->threadActivity->join();

  // Broadcast a BYE message to trigger the remote cancellation of
  // all our advertised topics.
  this->SendMsg(ByeType, "", "", "", "", Scope::All);
  std::this_thread::sleep_for(std::chrono::milliseconds(100));

  // Close sockets.
#ifdef _WIN32
  closesocket(this->sock);
#else
  close(this->sock);
#endif
}

//////////////////////////////////////////////////
void DiscoveryPrivate::Advertise(const MsgType &_advType,
  const std::string &_topic, const std::string &_addr, const std::string &_ctrl,
  const std::string &_nUuid, const Scope &_scope)
{
  std::lock_guard<std::mutex> lock(this->mutex);

  // Add the addressing information (local node).
  if (_advType == MsgType::Msg)
    this->infoMsg.AddAddress(_topic, _addr, _ctrl, this->pUuid, _nUuid, _scope);
  else
    this->infoSrv.AddAddress(_topic, _addr, _ctrl, this->pUuid, _nUuid, _scope);

  // If the scope is 'Process', do not advertise a message outside this process.
  if (_scope == Scope::Process)
    return;

  // Broadcast periodically my topic information.
  if (_advType == MsgType::Msg)
    this->SendMsg(AdvType, _topic, _addr, _ctrl, _nUuid, _scope);
  else
    this->SendMsg(AdvSrvType, _topic, _addr, _ctrl, _nUuid, _scope);
}

//////////////////////////////////////////////////
void DiscoveryPrivate::Unadvertise(const MsgType &_unadvType,
  const std::string &_topic, const std::string &_nUuid)
{
  std::lock_guard<std::mutex> lock(this->mutex);

  uint8_t msgType;
  TopicStorage *storage;

  if (_unadvType == MsgType::Msg)
  {
    msgType = UnadvType;
    storage = &this->infoMsg;
  }
  else
  {
    msgType = UnadvSrvType;
    storage = &this->infoSrv;
  }

  Address_t inf;
  // Don't do anything if the topic is not advertised by any of my nodes.
  if (!storage->GetAddress(_topic, this->pUuid, _nUuid, inf))
    return;

  // Remove the topic information.
  storage->DelAddressByNode(_topic, this->pUuid, _nUuid);

  // Do not advertise a message outside the process if the scope is 'Process'.
  if (inf.scope == Scope::Process)
    return;

  this->SendMsg(msgType, _topic, inf.addr, inf.ctrl, _nUuid, inf.scope);
}

//////////////////////////////////////////////////
void DiscoveryPrivate::Discover(const std::string &_topic, bool _isSrv)
{
  std::lock_guard<std::mutex> lock(this->mutex);

  uint8_t msgType;
  TopicStorage *storage;
  DiscoveryCallback cb;

  if (_isSrv)
  {
    msgType = SubSrvType;
    storage = &this->infoSrv;
    cb = this->connectionSrvCb;
  }
  else
  {
    msgType = SubType;
    storage = &this->infoMsg;
    cb = this->connectionCb;
  }

  // Broadcast a discovery request for this service call.
  this->SendMsg(msgType, _topic, "", "", "", Scope::All);

  // I already have information about this topic.
  if (storage->HasTopic(_topic))
  {
    Addresses_M addresses;
    if (storage->GetAddresses(_topic, addresses))
    {
      for (auto &proc : addresses)
      {
        for (auto &node : proc.second)
        {
          if (cb)
          {
            // Execute the user's callback for a service request. Notice
            // that we only execute one callback for preventing receive multiple
            // service responses for a single request.
            cb(_topic, node.addr, node.ctrl, proc.first, node.nUuid,
               node.scope);
          }
        }
      }
    }
  }
}

//////////////////////////////////////////////////
void DiscoveryPrivate::RunActivityTask()
{
  while (true)
  {
    this->mutex.lock();

    Timestamp now = std::chrono::steady_clock::now();
    for (auto it = this->activity.cbegin(); it != this->activity.cend();)
    {
      // Elapsed time since the last update from this publisher.
      std::chrono::duration<double> elapsed = now - it->second;

      // This publisher has expired.
      if (std::chrono::duration_cast<std::chrono::milliseconds>
           (elapsed).count() > this->silenceInterval)
      {
        // Remove all the info entries for this process UUID.
        this->infoMsg.DelAddressesByProc(it->first);
        this->infoSrv.DelAddressesByProc(it->first);

        // Notify without topic information. This is useful to inform the client
        // that a remote node is gone, even if we were not interested in its
        // topics.
        this->disconnectionCb("", "", "", it->first, "", Scope::All);

        // Remove the activity entry.
        this->activity.erase(it++);
      }
      else
        ++it;
    }
    this->mutex.unlock();

    std::this_thread::sleep_for(
      std::chrono::milliseconds(this->activityInterval));

    // Is it time to exit?
    {
      std::lock_guard<std::mutex> lock(this->exitMutex);
      if (this->exit)
        break;
    }
  }
}

//////////////////////////////////////////////////
void DiscoveryPrivate::RunHeartbeatTask()
{
  while (true)
  {
    {
      std::lock_guard<std::mutex> lock(this->mutex);

      this->SendMsg(HeartbeatType, "", "", "", "", Scope::All);

      // Re-advertise topics that are advertised inside this process.
      std::map<std::string, std::vector<Address_t>> nodes;
      this->infoMsg.GetAddressesByProc(this->pUuid, nodes);
      for (auto &topic : nodes)
      {
        for (auto &node : topic.second)
        {
          this->SendMsg(AdvType, topic.first, node.addr, node.ctrl, node.nUuid,
            node.scope);
        }
      }

      // Re-advertise services that are advertised inside this process.
      this->infoSrv.GetAddressesByProc(this->pUuid, nodes);
      for (auto &topic : nodes)
      {
        for (auto &node : topic.second)
        {
          this->SendMsg(AdvSrvType, topic.first, node.addr, node.ctrl,
            node.nUuid, node.scope);
        }
      }
    }

    std::this_thread::sleep_for(
      std::chrono::milliseconds(this->heartbeatInterval));

    // Is it time to exit?
    {
      std::lock_guard<std::mutex> lock(this->exitMutex);
      if (this->exit)
        break;
    }
  }
}

//////////////////////////////////////////////////
void DiscoveryPrivate::RunReceptionTask()
{
  while (true)
  {
    // Poll socket for a reply, with timeout.
    zmq::pollitem_t items[] =
    {
      {0, this->sock, ZMQ_POLLIN, 0},
    };
    zmq::poll(&items[0], sizeof(items) / sizeof(items[0]), this->Timeout);

    //  If we got a reply, process it.
    if (items[0].revents & ZMQ_POLLIN)
    {
      this->RecvDiscoveryUpdate();

      if (this->verbose)
        this->PrintCurrentState();
    }

    // Is it time to exit?
    {
      std::lock_guard<std::mutex> lock(this->exitMutex);
      if (this->exit)
        break;
    }
  }
}

//////////////////////////////////////////////////
void DiscoveryPrivate::RecvDiscoveryUpdate()
{
  char rcvStr[this->MaxRcvStr];
  std::string srcAddr;
  uint16_t srcPort;
  sockaddr_in clntAddr;
  socklen_t addrLen = sizeof(clntAddr);

  if ((recvfrom(this->sock, reinterpret_cast<raw_type *>(rcvStr),
    this->MaxRcvStr, 0, reinterpret_cast<sockaddr *>(&clntAddr),
     reinterpret_cast<socklen_t *>(&addrLen))) < 0)
  {
    std:: cerr << "Receive failed" << std::endl;
    return;
  }
  srcAddr = inet_ntoa(clntAddr.sin_addr);
  srcPort = ntohs(clntAddr.sin_port);

  if (this->verbose)
  {
    std::cout << "\nReceived discovery update from " << srcAddr << ": "
              << srcPort << std::endl;
  }

  this->DispatchDiscoveryMsg(srcAddr, rcvStr);
}

//////////////////////////////////////////////////
void DiscoveryPrivate::DispatchDiscoveryMsg(const std::string &_fromIp,
                                            char *_msg)
{
  Header header;
  char *pBody = _msg;

  std::lock_guard<std::mutex> lock(this->mutex);

  // Create the header from the raw bytes.
  header.Unpack(_msg);
  pBody += header.GetHeaderLength();

  auto recvPUuid = header.GetPUuid();

  // Discard our own discovery messages.
  if (recvPUuid == this->pUuid)
    return;

  // Update timestamp.
  this->activity[recvPUuid] = std::chrono::steady_clock::now();

  switch (header.GetType())
  {
    case AdvType:
    case AdvSrvType:
    {
      // Read the rest of the fields.
      AdvertiseMsg advMsg;
      advMsg.UnpackBody(pBody);
      auto recvTopic = advMsg.GetTopic();
      auto recvAddr = advMsg.GetAddress();
      auto recvCtrl = advMsg.GetControlAddress();
      auto recvNUuid = advMsg.GetNodeUuid();
      auto recvScope = advMsg.GetScope();

      // Check scope of the topic.
      if ((recvScope == Scope::Process) ||
          (recvScope == Scope::Host && _fromIp != this->hostAddr))
      {
        return;
      }

      DiscoveryCallback cb;
      TopicStorage *storage;

      if (header.GetType() == AdvType)
      {
        storage = &this->infoMsg;
        cb = this->connectionCb;
      }
      else
      {
        storage = &this->infoSrv;
        cb = this->connectionSrvCb;
      }

      // Register an advertised address for the topic.
      bool added = storage->AddAddress(recvTopic, recvAddr, recvCtrl, recvPUuid,
        recvNUuid, recvScope);

      if (added && cb)
      {
        // Execute the client's callback.
        cb(recvTopic, recvAddr, recvCtrl, recvPUuid, recvNUuid, recvScope);
      }

      break;
    }
    case SubType:
    case SubSrvType:
    {
      // Read the rest of the fields.
      SubscriptionMsg subMsg;
      subMsg.UnpackBody(pBody);
      auto recvTopic = subMsg.GetTopic();

      uint8_t msgType;
      TopicStorage *storage;

      if (header.GetType() == SubType)
      {
        msgType = AdvType;
        storage = &this->infoMsg;
      }
      else
      {
        msgType = AdvSrvType;
        storage = &this->infoSrv;
      }

      // Check if at least one of my nodes advertises the topic requested.
      if (storage->HasAnyAddresses(recvTopic, this->pUuid))
      {
        Addresses_M addresses;
        if (storage->GetAddresses(recvTopic, addresses))
        {
          for (auto nodeInfo : addresses[this->pUuid])
          {
            // Check scope of the topic.
            if ((nodeInfo.scope == Scope::Process) ||
                (nodeInfo.scope == Scope::Host && _fromIp != this->hostAddr))
            {
              continue;
            }

            // Answer an ADVERTISE message.
            this->SendMsg(msgType, recvTopic, nodeInfo.addr, nodeInfo.ctrl,
              nodeInfo.nUuid, nodeInfo.scope);
          }
        }
      }

      break;
    }
    case HeartbeatType:
    {
      // The timestamp has already been updated.
      break;
    }
    case ByeType:
    {
      // Remove the activity entry for this publisher.
      this->activity.erase(recvPUuid);

      if (this->disconnectionCb)
      {
        // Notify the new disconnection.
        this->disconnectionCb("", "", "", recvPUuid, "", Scope::All);
      }

      if (this->disconnectionSrvCb)
      {
        // Notify the new disconnection.
        this->disconnectionSrvCb("", "", "", recvPUuid, "", Scope::All);
      }

      // Remove the address entry for this topic.
      this->infoMsg.DelAddressesByProc(recvPUuid);
      this->infoSrv.DelAddressesByProc(recvPUuid);

      break;
    }
    case UnadvType:
    case UnadvSrvType:
    {
      // Read the address.
      AdvertiseMsg advMsg;
      advMsg.UnpackBody(pBody);
      auto recvTopic = advMsg.GetTopic();
      auto recvAddr = advMsg.GetAddress();
      auto recvCtrl = advMsg.GetControlAddress();
      auto recvNUuid = advMsg.GetNodeUuid();
      auto recvScope = advMsg.GetScope();

      // Check scope of the topic.
      if ((recvScope == Scope::Process) ||
          (recvScope == Scope::Host && _fromIp != this->hostAddr))
      {
        return;
      }

      DiscoveryCallback cb;
      TopicStorage *storage;

      if (header.GetType() == UnadvType)
      {
        storage = &this->infoMsg;
        cb = this->disconnectionCb;
      }
      else
      {
        storage = &this->infoSrv;
        cb = this->disconnectionSrvCb;
      }

      if (cb)
      {
        // Notify the new disconnection.
        cb(recvTopic, recvAddr, recvCtrl, recvPUuid, recvNUuid, recvScope);
      }

      // Remove the address entry for this topic.
      storage->DelAddressByNode(recvTopic, recvPUuid, recvNUuid);

      break;
    }
    default:
    {
      std::cerr << "Unknown message type [" << header.GetType() << "]\n";
      break;
    }
  }
}

//////////////////////////////////////////////////
void DiscoveryPrivate::SendMsg(uint8_t _type, const std::string &_topic,
  const std::string &_addr, const std::string &_ctrl, const std::string &_nUuid,
  const Scope &_scope, int _flags)
{
  // Create the header.
  Header header(Version, this->pUuid, _type, _flags);
  auto msgLength = 0;
  std::vector<char> buffer;

  switch (_type)
  {
    case AdvType:
    case UnadvType:
    case AdvSrvType:
    case UnadvSrvType:
    {
      // Create the [UN]ADVERTISE message.
      AdvertiseMsg advMsg(header, _topic, _addr, _ctrl, _nUuid, _scope,
        "not used");

      // Allocate a buffer and serialize the message.
      buffer.resize(advMsg.GetMsgLength());
      advMsg.Pack(reinterpret_cast<char*>(&buffer[0]));
      msgLength = advMsg.GetMsgLength();
      break;
    }
    case SubType:
    case SubSrvType:
    {
      // Create the [UN]SUBSCRIBE message.
      SubscriptionMsg subMsg(header, _topic);

      // Allocate a buffer and serialize the message.
      buffer.resize(subMsg.GetMsgLength());
      subMsg.Pack(reinterpret_cast<char*>(&buffer[0]));
      msgLength = subMsg.GetMsgLength();
      break;
    }
    case HeartbeatType:
    case ByeType:
    {
      // Allocate a buffer and serialize the message.
      buffer.resize(header.GetHeaderLength());
      header.Pack(reinterpret_cast<char*>(&buffer[0]));
      msgLength = header.GetHeaderLength();
      break;
    }
    default:
      std::cerr << "DiscoveryPrivate::SendMsg() error: Unrecognized message"
                << " type [" << _type << "]" << std::endl;
      return;
  }

  // Send the discovery message to the multicast group.
  if (sendto(this->sock, reinterpret_cast<const raw_type *>(
    reinterpret_cast<unsigned char*>(&buffer[0])),
    msgLength, 0, reinterpret_cast<sockaddr *>(&this->mcastAddr),
    sizeof(this->mcastAddr)) != msgLength)
  {
    std::cerr << "Exception sending a message" << std::endl;
    return;
  }

  if (this->verbose)
  {
    std::cout << "\t* Sending " << MsgTypesStr[_type]
              << " msg [" << _topic << "]" << std::endl;
  }
}

//////////////////////////////////////////////////
std::string DiscoveryPrivate::GetHostAddr()
{
  return this->hostAddr;
}

//////////////////////////////////////////////////
void DiscoveryPrivate::PrintCurrentState()
{
  std::cout << "---------------" << std::endl;
  std::cout << "Discovery state" << std::endl;
  std::cout << "\tUUID: " << this->pUuid << std::endl;
  std::cout << "Settings" << std::endl;
  std::cout << "\tActivity: " << this->activityInterval << " ms." << std::endl;
  std::cout << "\tHeartbeat: " << this->heartbeatInterval << "ms." << std::endl;
  std::cout << "\tRetrans.: " << this->advertiseInterval << " ms."
    << std::endl;
  std::cout << "\tSilence: " << this->silenceInterval << " ms." << std::endl;
  std::cout << "Known msgs" << std::endl;
  this->infoMsg.Print();
  std::cout << "Known services" << std::endl;
  this->infoSrv.Print();

  // Used to calculate the elapsed time.
  Timestamp now = std::chrono::steady_clock::now();

  std::cout << "Activity" << std::endl;
  if (this->activity.empty())
    std::cout << "\t<empty>" << std::endl;
  else
  {
    for (auto &proc : this->activity)
    {
      // Elapsed time since the last update from this publisher.
      std::chrono::duration<double> elapsed = now - proc.second;

      std::cout << "\t" << proc.first << std::endl;
      std::cout << "\t\t" << "Since: " << std::chrono::duration_cast<
        std::chrono::milliseconds>(elapsed).count() << " ms. ago. "
        << std::endl;
    }
  }
  std::cout << "---------------" << std::endl;
}<|MERGE_RESOLUTION|>--- conflicted
+++ resolved
@@ -100,23 +100,12 @@
 
   // Socket option: SO_REUSEADDR.
   int reuseAddr = 1;
-<<<<<<< HEAD
-  int broadcastPermission = 1;
-
-  // Enable broadcast.
-  setsockopt(this->bcastSockOut, SOL_SOCKET, SO_BROADCAST,
-    reinterpret_cast<char *>(&broadcastPermission),
-    sizeof(broadcastPermission));
-  setsockopt(this->bcastSockOut, SOL_SOCKET, SO_REUSEADDR,
-    reinterpret_cast<char *>(&reuseAddr), sizeof(reuseAddr));
-=======
   if (setsockopt(this->sock, SOL_SOCKET, SO_REUSEADDR,
         reinterpret_cast<sockaddr *>(&reuseAddr), sizeof(reuseAddr)) != 0)
   {
     std::cerr << "Error setting socket option (SO_REUSEADDR)." << std::endl;
     return;
   }
->>>>>>> 9a952d3f
 
 #ifdef SO_REUSEPORT
   // Socket option: SO_REUSEPORT.
@@ -129,14 +118,6 @@
   }
 #endif
 
-<<<<<<< HEAD
-  // Enable broadcast for the socket.
-  setsockopt(this->bcastSockIn, SOL_SOCKET, SO_BROADCAST,
-    reinterpret_cast<char *>(&broadcastPermission),
-    sizeof(broadcastPermission));
-  setsockopt(this->bcastSockIn, SOL_SOCKET, SO_REUSEADDR,
-    reinterpret_cast<char *>(&reuseAddr), sizeof(reuseAddr));
-=======
   // Socket option: IP_MULTICAST_IF.
   // This option selects the source interface for outgoing messages.
   struct in_addr ifAddr;
@@ -147,7 +128,6 @@
     std::cerr << "Error setting socket option (IP_MULTICAST_IF)." << std::endl;
     return;
   }
->>>>>>> 9a952d3f
 
   // Bind the socket to the discovery port.
   sockaddr_in localAddr;
