/*
 * Copyright (C) 2014 Open Source Robotics Foundation
 *
 * Licensed under the Apache License, Version 2.0 (the "License");
 * you may not use this file except in compliance with the License.
 * You may obtain a copy of the License at
 *
 *     http://www.apache.org/licenses/LICENSE-2.0
 *
 * Unless required by applicable law or agreed to in writing, software
 * distributed under the License is distributed on an "AS IS" BASIS,
 * WITHOUT WARRANTIES OR CONDITIONS OF ANY KIND, either express or implied.
 * See the License for the specific language governing permissions and
 * limitations under the License.
 *
*/

#ifdef _WIN32
  // For socket(), connect(), send(), and recv().
  #include <winsock.h>
  // Type used for raw data on this platform.
  typedef char raw_type;
#else
  // For data types
  #include <sys/types.h>
  // For socket(), connect(), send(), and recv()
  #include <sys/socket.h>
  // For gethostbyname()
  #include <netdb.h>
  // For inet_addr()
  #include <arpa/inet.h>
  // For close()
  #include <unistd.h>
  // For sockaddr_in
  #include <netinet/in.h>
  // Type used for raw data on this platform
  typedef void raw_type;
#endif

#include <zmq.hpp>
#include <chrono>
#include <iostream>
#include <mutex>
#include <string>
#include <vector>
#include "ignition/transport/DiscoveryPrivate.hh"
#include "ignition/transport/NetUtils.hh"
#include "ignition/transport/Packet.hh"
#include "ignition/transport/TransportTypes.hh"

using namespace ignition;
using namespace transport;

#ifdef _WIN32
  static bool initialized = false;
#endif

//////////////////////////////////////////////////
DiscoveryPrivate::DiscoveryPrivate(const std::string &_pUuid, bool _verbose)
  : pUuid(_pUuid),
    silenceInterval(DefSilenceInterval),
    activityInterval(DefActivityInterval),
    advertiseInterval(DefAdvertiseInterval),
    heartbeatInterval(DefHeartbeatInterval),
    connectionCb(nullptr),
    disconnectionCb(nullptr),
    verbose(_verbose),
    exit(false)
{
<<<<<<< HEAD
  // Get this host IP address.
  this->hostAddr = DetermineHost();

#ifdef WIN32
=======
#ifdef _WIN32
>>>>>>> a1388f4a
  if (!initialized)
  {
    WORD wVersionRequested;
    WSADATA wsaData;

    // Request WinSock v2.0.
    wVersionRequested = MAKEWORD(2, 0);
    // Load WinSock DLL.
    if (WSAStartup(wVersionRequested, &wsaData) != 0)
    {
     std::cer << "Unable to load WinSock DLL" << std::endl;
     return;
    }

    initialized = true;
  }
#endif

  // Make a new socket for receiving discovery information.
  if ((this->sock = socket(PF_INET, SOCK_DGRAM, IPPROTO_UDP)) < 0)
  {
    std::cerr << "Socket creation failed." << std::endl;
    return;
  }

  // Socket option: SO_REUSEADDR.
  int reuseAddr = 1;
  if (setsockopt(this->sock, SOL_SOCKET, SO_REUSEADDR,
        reinterpret_cast<sockaddr *>(&reuseAddr), sizeof(reuseAddr)) != 0)
  {
    std::cerr << "Error setting socket option (SO_REUSEADDR)." << std::endl;
    return;
  }

#ifdef SO_REUSEPORT
  // Socket option: SO_REUSEPORT.
  int reusePort = 1;
  if (setsockopt(this->sock, SOL_SOCKET, SO_REUSEPORT,
        reinterpret_cast<sockaddr *>(&reusePort), sizeof(reusePort)) != 0)
  {
    std::cerr << "Error setting socket option (SO_REUSEPORT)." << std::endl;
    return;
  }
#endif

  // Socket option: IP_MULTICAST_IF.
  // This option selects the source interface for outgoing messages.
  struct in_addr ifAddr;
  ifAddr.s_addr = inet_addr(this->hostAddr.c_str());
  if (setsockopt(this->sock, IPPROTO_IP, IP_MULTICAST_IF, &ifAddr,
        sizeof(ifAddr)) != 0)
  {
    std::cerr << "Error setting socket option (IP_MULTICAST_IF)." << std::endl;
    return;
  }

  // Bind the socket to the discovery port.
  sockaddr_in localAddr;
  memset(&localAddr, 0, sizeof(localAddr));
  localAddr.sin_family = AF_INET;
  localAddr.sin_addr.s_addr = htonl(INADDR_ANY);
  localAddr.sin_port = htons(this->DiscoveryPort);

  if (bind(this->sock, reinterpret_cast<sockaddr *>(&localAddr),
        sizeof(sockaddr_in)) < 0)
  {
    std::cerr << "Binding to a local port failed." << std::endl;
    return;
  }

<<<<<<< HEAD
  // Set 'mcastAddr' to the multicast discovery group.
  memset(&this->mcastAddr, 0, sizeof(this->mcastAddr));
  this->mcastAddr.sin_family = AF_INET;
  this->mcastAddr.sin_addr.s_addr = inet_addr(this->MulticastGroup.c_str());
  this->mcastAddr.sin_port = htons(this->DiscoveryPort);
=======
  // Get this host IP address.
  this->hostAddr = determineHost();
>>>>>>> a1388f4a

  // Start the thread that receives discovery information.
  this->threadReception =
    new std::thread(&DiscoveryPrivate::RunReceptionTask, this);

  // Start the thread that sends heartbeats.
  this->threadHeartbeat =
    new std::thread(&DiscoveryPrivate::RunHeartbeatTask, this);

  // Start the thread that checks the topic information validity.
  this->threadActivity =
    new std::thread(&DiscoveryPrivate::RunActivityTask, this);

  if (this->verbose)
    this->PrintCurrentState();
}

//////////////////////////////////////////////////
DiscoveryPrivate::~DiscoveryPrivate()
{
  // Tell the service thread to terminate.
  this->exitMutex.lock();
  this->exit = true;
  this->exitMutex.unlock();

  // Wait for the service threads to finish before exit.
  this->threadReception->join();
  this->threadHeartbeat->join();
  this->threadActivity->join();

  // Broadcast a BYE message to trigger the remote cancellation of
  // all our advertised topics.
  this->SendMsg(ByeType, "", "", "", "", Scope::All);
  std::this_thread::sleep_for(std::chrono::milliseconds(100));

  // Close sockets.
<<<<<<< HEAD
#ifdef WIN32
  closesocket(this->sock);
=======
#ifdef _WIN32
  closesocket(this->bcastSockIn);
  closesocket(this->bcastSockOut);
>>>>>>> a1388f4a
#else
  close(this->sock);
#endif
}

//////////////////////////////////////////////////
void DiscoveryPrivate::Advertise(const MsgType &_advType,
  const std::string &_topic, const std::string &_addr, const std::string &_ctrl,
  const std::string &_nUuid, const Scope &_scope)
{
  std::lock_guard<std::mutex> lock(this->mutex);

  // Add the addressing information (local node).
  if (_advType == MsgType::Msg)
    this->infoMsg.AddAddress(_topic, _addr, _ctrl, this->pUuid, _nUuid, _scope);
  else
    this->infoSrv.AddAddress(_topic, _addr, _ctrl, this->pUuid, _nUuid, _scope);

  // If the scope is 'Process', do not advertise a message outside this process.
  if (_scope == Scope::Process)
    return;

  // Broadcast periodically my topic information.
  if (_advType == MsgType::Msg)
    this->SendMsg(AdvType, _topic, _addr, _ctrl, _nUuid, _scope);
  else
    this->SendMsg(AdvSrvType, _topic, _addr, _ctrl, _nUuid, _scope);
}

//////////////////////////////////////////////////
void DiscoveryPrivate::Unadvertise(const MsgType &_unadvType,
  const std::string &_topic, const std::string &_nUuid)
{
  std::lock_guard<std::mutex> lock(this->mutex);

  uint8_t msgType;
  TopicStorage *storage;

  if (_unadvType == MsgType::Msg)
  {
    msgType = UnadvType;
    storage = &this->infoMsg;
  }
  else
  {
    msgType = UnadvSrvType;
    storage = &this->infoSrv;
  }

  Address_t inf;
  // Don't do anything if the topic is not advertised by any of my nodes.
  if (!storage->GetAddress(_topic, this->pUuid, _nUuid, inf))
    return;

  // Remove the topic information.
  storage->DelAddressByNode(_topic, this->pUuid, _nUuid);

  // Do not advertise a message outside the process if the scope is 'Process'.
  if (inf.scope == Scope::Process)
    return;

  this->SendMsg(msgType, _topic, inf.addr, inf.ctrl, _nUuid, inf.scope);
}

//////////////////////////////////////////////////
void DiscoveryPrivate::Discover(const std::string &_topic, bool _isSrv)
{
  std::lock_guard<std::mutex> lock(this->mutex);

  uint8_t msgType;
  TopicStorage *storage;
  DiscoveryCallback cb;

  if (_isSrv)
  {
    msgType = SubSrvType;
    storage = &this->infoSrv;
    cb = this->connectionSrvCb;
  }
  else
  {
    msgType = SubType;
    storage = &this->infoMsg;
    cb = this->connectionCb;
  }

  // Broadcast a discovery request for this service call.
  this->SendMsg(msgType, _topic, "", "", "", Scope::All);

  // I already have information about this topic.
  if (storage->HasTopic(_topic))
  {
    Addresses_M addresses;
    if (storage->GetAddresses(_topic, addresses))
    {
      for (auto &proc : addresses)
      {
        for (auto &node : proc.second)
        {
          if (cb)
          {
            // Execute the user's callback for a service request. Notice
            // that we only execute one callback for preventing receive multiple
            // service responses for a single request.
            cb(_topic, node.addr, node.ctrl, proc.first, node.nUuid,
               node.scope);
          }
        }
      }
    }
  }
}

//////////////////////////////////////////////////
void DiscoveryPrivate::RunActivityTask()
{
  while (true)
  {
    this->mutex.lock();

    Timestamp now = std::chrono::steady_clock::now();
    for (auto it = this->activity.cbegin(); it != this->activity.cend();)
    {
      // Elapsed time since the last update from this publisher.
      std::chrono::duration<double> elapsed = now - it->second;

      // This publisher has expired.
      if (std::chrono::duration_cast<std::chrono::milliseconds>
           (elapsed).count() > this->silenceInterval)
      {
        // Remove all the info entries for this process UUID.
        this->infoMsg.DelAddressesByProc(it->first);
        this->infoSrv.DelAddressesByProc(it->first);

        // Notify without topic information. This is useful to inform the client
        // that a remote node is gone, even if we were not interested in its
        // topics.
        this->disconnectionCb("", "", "", it->first, "", Scope::All);

        // Remove the activity entry.
        this->activity.erase(it++);
      }
      else
        ++it;
    }
    this->mutex.unlock();

    std::this_thread::sleep_for(
      std::chrono::milliseconds(this->activityInterval));

    // Is it time to exit?
    {
      std::lock_guard<std::mutex> lock(this->exitMutex);
      if (this->exit)
        break;
    }
  }
}

//////////////////////////////////////////////////
void DiscoveryPrivate::RunHeartbeatTask()
{
  while (true)
  {
    {
      std::lock_guard<std::mutex> lock(this->mutex);

      this->SendMsg(HeartbeatType, "", "", "", "", Scope::All);

      // Re-advertise topics that are advertised inside this process.
      std::map<std::string, std::vector<Address_t>> nodes;
      this->infoMsg.GetAddressesByProc(this->pUuid, nodes);
      for (auto &topic : nodes)
      {
        for (auto &node : topic.second)
        {
          this->SendMsg(AdvType, topic.first, node.addr, node.ctrl, node.nUuid,
            node.scope);
        }
      }

      // Re-advertise services that are advertised inside this process.
      this->infoSrv.GetAddressesByProc(this->pUuid, nodes);
      for (auto &topic : nodes)
      {
        for (auto &node : topic.second)
        {
          this->SendMsg(AdvSrvType, topic.first, node.addr, node.ctrl,
            node.nUuid, node.scope);
        }
      }
    }

    std::this_thread::sleep_for(
      std::chrono::milliseconds(this->heartbeatInterval));

    // Is it time to exit?
    {
      std::lock_guard<std::mutex> lock(this->exitMutex);
      if (this->exit)
        break;
    }
  }
}

//////////////////////////////////////////////////
void DiscoveryPrivate::RunReceptionTask()
{
  while (true)
  {
    // Poll socket for a reply, with timeout.
    zmq::pollitem_t items[] =
    {
      {0, this->sock, ZMQ_POLLIN, 0},
    };
    zmq::poll(&items[0], sizeof(items) / sizeof(items[0]), this->Timeout);

    //  If we got a reply, process it.
    if (items[0].revents & ZMQ_POLLIN)
    {
      this->RecvDiscoveryUpdate();

      if (this->verbose)
        this->PrintCurrentState();
    }

    // Is it time to exit?
    {
      std::lock_guard<std::mutex> lock(this->exitMutex);
      if (this->exit)
        break;
    }
  }
}

//////////////////////////////////////////////////
void DiscoveryPrivate::RecvDiscoveryUpdate()
{
  char rcvStr[this->MaxRcvStr];
  std::string srcAddr;
  uint16_t srcPort;
  sockaddr_in clntAddr;
  socklen_t addrLen = sizeof(clntAddr);

  if ((recvfrom(this->sock, reinterpret_cast<raw_type *>(rcvStr),
    this->MaxRcvStr, 0, reinterpret_cast<sockaddr *>(&clntAddr),
     reinterpret_cast<socklen_t *>(&addrLen))) < 0)
  {
    std:: cerr << "Receive failed" << std::endl;
    return;
  }
  srcAddr = inet_ntoa(clntAddr.sin_addr);
  srcPort = ntohs(clntAddr.sin_port);

  if (this->verbose)
  {
    std::cout << "\nReceived discovery update from " << srcAddr << ": "
              << srcPort << std::endl;
  }

  this->DispatchDiscoveryMsg(srcAddr, rcvStr);
}

//////////////////////////////////////////////////
void DiscoveryPrivate::DispatchDiscoveryMsg(const std::string &_fromIp,
                                            char *_msg)
{
  Header header;
  char *pBody = _msg;

  std::lock_guard<std::mutex> lock(this->mutex);

  // Create the header from the raw bytes.
  header.Unpack(_msg);
  pBody += header.GetHeaderLength();

  auto recvPUuid = header.GetPUuid();

  // Discard our own discovery messages.
  if (recvPUuid == this->pUuid)
    return;

  // Update timestamp.
  this->activity[recvPUuid] = std::chrono::steady_clock::now();

  switch (header.GetType())
  {
    case AdvType:
    case AdvSrvType:
    {
      // Read the rest of the fields.
      AdvertiseMsg advMsg;
      advMsg.UnpackBody(pBody);
      auto recvTopic = advMsg.GetTopic();
      auto recvAddr = advMsg.GetAddress();
      auto recvCtrl = advMsg.GetControlAddress();
      auto recvNUuid = advMsg.GetNodeUuid();
      auto recvScope = advMsg.GetScope();

      // Check scope of the topic.
      if ((recvScope == Scope::Process) ||
          (recvScope == Scope::Host && _fromIp != this->hostAddr))
      {
        return;
      }

      DiscoveryCallback cb;
      TopicStorage *storage;

      if (header.GetType() == AdvType)
      {
        storage = &this->infoMsg;
        cb = this->connectionCb;
      }
      else
      {
        storage = &this->infoSrv;
        cb = this->connectionSrvCb;
      }

      // Register an advertised address for the topic.
      bool added = storage->AddAddress(recvTopic, recvAddr, recvCtrl, recvPUuid,
        recvNUuid, recvScope);

      if (added && cb)
      {
        // Execute the client's callback.
        cb(recvTopic, recvAddr, recvCtrl, recvPUuid, recvNUuid, recvScope);
      }

      break;
    }
    case SubType:
    case SubSrvType:
    {
      // Read the rest of the fields.
      SubscriptionMsg subMsg;
      subMsg.UnpackBody(pBody);
      auto recvTopic = subMsg.GetTopic();

      uint8_t msgType;
      TopicStorage *storage;

      if (header.GetType() == SubType)
      {
        msgType = AdvType;
        storage = &this->infoMsg;
      }
      else
      {
        msgType = AdvSrvType;
        storage = &this->infoSrv;
      }

      // Check if at least one of my nodes advertises the topic requested.
      if (storage->HasAnyAddresses(recvTopic, this->pUuid))
      {
        Addresses_M addresses;
        if (storage->GetAddresses(recvTopic, addresses))
        {
          for (auto nodeInfo : addresses[this->pUuid])
          {
            // Check scope of the topic.
            if ((nodeInfo.scope == Scope::Process) ||
                (nodeInfo.scope == Scope::Host && _fromIp != this->hostAddr))
            {
              continue;
            }

            // Answer an ADVERTISE message.
            this->SendMsg(msgType, recvTopic, nodeInfo.addr, nodeInfo.ctrl,
              nodeInfo.nUuid, nodeInfo.scope);
          }
        }
      }

      break;
    }
    case HeartbeatType:
    {
      // The timestamp has already been updated.
      break;
    }
    case ByeType:
    {
      // Remove the activity entry for this publisher.
      this->activity.erase(recvPUuid);

      if (this->disconnectionCb)
      {
        // Notify the new disconnection.
        this->disconnectionCb("", "", "", recvPUuid, "", Scope::All);
      }

      if (this->disconnectionSrvCb)
      {
        // Notify the new disconnection.
        this->disconnectionSrvCb("", "", "", recvPUuid, "", Scope::All);
      }

      // Remove the address entry for this topic.
      this->infoMsg.DelAddressesByProc(recvPUuid);
      this->infoSrv.DelAddressesByProc(recvPUuid);

      break;
    }
    case UnadvType:
    case UnadvSrvType:
    {
      // Read the address.
      AdvertiseMsg advMsg;
      advMsg.UnpackBody(pBody);
      auto recvTopic = advMsg.GetTopic();
      auto recvAddr = advMsg.GetAddress();
      auto recvCtrl = advMsg.GetControlAddress();
      auto recvNUuid = advMsg.GetNodeUuid();
      auto recvScope = advMsg.GetScope();

      // Check scope of the topic.
      if ((recvScope == Scope::Process) ||
          (recvScope == Scope::Host && _fromIp != this->hostAddr))
      {
        return;
      }

      DiscoveryCallback cb;
      TopicStorage *storage;

      if (header.GetType() == UnadvType)
      {
        storage = &this->infoMsg;
        cb = this->disconnectionCb;
      }
      else
      {
        storage = &this->infoSrv;
        cb = this->disconnectionSrvCb;
      }

      if (cb)
      {
        // Notify the new disconnection.
        cb(recvTopic, recvAddr, recvCtrl, recvPUuid, recvNUuid, recvScope);
      }

      // Remove the address entry for this topic.
      storage->DelAddressByNode(recvTopic, recvPUuid, recvNUuid);

      break;
    }
    default:
    {
      std::cerr << "Unknown message type [" << header.GetType() << "]\n";
      break;
    }
  }
}

//////////////////////////////////////////////////
void DiscoveryPrivate::SendMsg(uint8_t _type, const std::string &_topic,
  const std::string &_addr, const std::string &_ctrl, const std::string &_nUuid,
  const Scope &_scope, int _flags)
{
  // Create the header.
  Header header(Version, this->pUuid, _type, _flags);
  auto msgLength = 0;
  std::vector<char> buffer;

  switch (_type)
  {
    case AdvType:
    case UnadvType:
    case AdvSrvType:
    case UnadvSrvType:
    {
      // Create the [UN]ADVERTISE message.
      AdvertiseMsg advMsg(header, _topic, _addr, _ctrl, _nUuid, _scope,
        "not used");

      // Allocate a buffer and serialize the message.
      buffer.resize(advMsg.GetMsgLength());
      advMsg.Pack(reinterpret_cast<char*>(&buffer[0]));
      msgLength = advMsg.GetMsgLength();
      break;
    }
    case SubType:
    case SubSrvType:
    {
      // Create the [UN]SUBSCRIBE message.
      SubscriptionMsg subMsg(header, _topic);

      // Allocate a buffer and serialize the message.
      buffer.resize(subMsg.GetMsgLength());
      subMsg.Pack(reinterpret_cast<char*>(&buffer[0]));
      msgLength = subMsg.GetMsgLength();
      break;
    }
    case HeartbeatType:
    case ByeType:
    {
      // Allocate a buffer and serialize the message.
      buffer.resize(header.GetHeaderLength());
      header.Pack(reinterpret_cast<char*>(&buffer[0]));
      msgLength = header.GetHeaderLength();
      break;
    }
    default:
      std::cerr << "DiscoveryPrivate::SendMsg() error: Unrecognized message"
                << " type [" << _type << "]" << std::endl;
      return;
  }

  // Send the discovery message to the multicast group.
  if (sendto(this->sock, reinterpret_cast<const raw_type *>(
    reinterpret_cast<unsigned char*>(&buffer[0])),
    msgLength, 0, reinterpret_cast<sockaddr *>(&this->mcastAddr),
    sizeof(this->mcastAddr)) != msgLength)
  {
    std::cerr << "Exception sending a message" << std::endl;
    return;
  }

  if (this->verbose)
  {
    std::cout << "\t* Sending " << MsgTypesStr[_type]
              << " msg [" << _topic << "]" << std::endl;
  }
}

//////////////////////////////////////////////////
std::string DiscoveryPrivate::GetHostAddr()
{
  return this->hostAddr;
}

//////////////////////////////////////////////////
void DiscoveryPrivate::PrintCurrentState()
{
  std::cout << "---------------" << std::endl;
  std::cout << "Discovery state" << std::endl;
  std::cout << "\tUUID: " << this->pUuid << std::endl;
  std::cout << "Settings" << std::endl;
  std::cout << "\tActivity: " << this->activityInterval << " ms." << std::endl;
  std::cout << "\tHeartbeat: " << this->heartbeatInterval << "ms." << std::endl;
  std::cout << "\tRetrans.: " << this->advertiseInterval << " ms."
    << std::endl;
  std::cout << "\tSilence: " << this->silenceInterval << " ms." << std::endl;
  std::cout << "Known msgs" << std::endl;
  this->infoMsg.Print();
  std::cout << "Known services" << std::endl;
  this->infoSrv.Print();

  // Used to calculate the elapsed time.
  Timestamp now = std::chrono::steady_clock::now();

  std::cout << "Activity" << std::endl;
  if (this->activity.empty())
    std::cout << "\t<empty>" << std::endl;
  else
  {
    for (auto &proc : this->activity)
    {
      // Elapsed time since the last update from this publisher.
      std::chrono::duration<double> elapsed = now - proc.second;

      std::cout << "\t" << proc.first << std::endl;
      std::cout << "\t\t" << "Since: " << std::chrono::duration_cast<
        std::chrono::milliseconds>(elapsed).count() << " ms. ago. "
        << std::endl;
    }
  }
  std::cout << "---------------" << std::endl;
}<|MERGE_RESOLUTION|>--- conflicted
+++ resolved
@@ -67,14 +67,10 @@
     verbose(_verbose),
     exit(false)
 {
-<<<<<<< HEAD
   // Get this host IP address.
   this->hostAddr = DetermineHost();
 
 #ifdef WIN32
-=======
-#ifdef _WIN32
->>>>>>> a1388f4a
   if (!initialized)
   {
     WORD wVersionRequested;
@@ -93,7 +89,7 @@
   }
 #endif
 
-  // Make a new socket for receiving discovery information.
+  // Make a new socket for sending/receiving discovery information.
   if ((this->sock = socket(PF_INET, SOCK_DGRAM, IPPROTO_UDP)) < 0)
   {
     std::cerr << "Socket creation failed." << std::endl;
@@ -145,16 +141,11 @@
     return;
   }
 
-<<<<<<< HEAD
   // Set 'mcastAddr' to the multicast discovery group.
   memset(&this->mcastAddr, 0, sizeof(this->mcastAddr));
   this->mcastAddr.sin_family = AF_INET;
   this->mcastAddr.sin_addr.s_addr = inet_addr(this->MulticastGroup.c_str());
   this->mcastAddr.sin_port = htons(this->DiscoveryPort);
-=======
-  // Get this host IP address.
-  this->hostAddr = determineHost();
->>>>>>> a1388f4a
 
   // Start the thread that receives discovery information.
   this->threadReception =
@@ -191,14 +182,8 @@
   std::this_thread::sleep_for(std::chrono::milliseconds(100));
 
   // Close sockets.
-<<<<<<< HEAD
-#ifdef WIN32
+#ifdef _WIN32
   closesocket(this->sock);
-=======
-#ifdef _WIN32
-  closesocket(this->bcastSockIn);
-  closesocket(this->bcastSockOut);
->>>>>>> a1388f4a
 #else
   close(this->sock);
 #endif
