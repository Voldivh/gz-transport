/*
 * Copyright (C) 2017 Open Source Robotics Foundation
 *
 * Licensed under the Apache License, Version 2.0 (the "License");
 * you may not use this file except in compliance with the License.
 * You may obtain a copy of the License at
 *
 *     http://www.apache.org/licenses/LICENSE-2.0
 *
 * Unless required by applicable law or agreed to in writing, software
 * distributed under the License is distributed on an "AS IS" BASIS,
 * WITHOUT WARRANTIES OR CONDITIONS OF ANY KIND, either express or implied.
 * See the License for the specific language governing permissions and
 * limitations under the License.
 *
*/

#ifdef _MSC_VER
#pragma warning(push, 0)
#endif
#include <zmq.hpp>
#ifdef _MSC_VER
#pragma warning(pop)
#endif

#include <memory>

#include "WorkerPool.hh"
#include "ignition/transport/Discovery.hh"

using namespace ignition;
using namespace transport;

// Private data class for NodeShared.
class ignition::transport::NodeSharedPrivate
{
  // Constructor
  public: NodeSharedPrivate() :
            context(new zmq::context_t(1)),
            publisher(new zmq::socket_t(*context, ZMQ_PUB)),
            subscriber(new zmq::socket_t(*context, ZMQ_SUB)),
            control(new zmq::socket_t(*context, ZMQ_DEALER)),
            requester(new zmq::socket_t(*context, ZMQ_ROUTER)),
            responseReceiver(new zmq::socket_t(*context, ZMQ_ROUTER)),
            replier(new zmq::socket_t(*context, ZMQ_ROUTER))
  {
  }

  /// A thread pool
  public: WorkerPool workerPool;

  //////////////////////////////////////////////////
  ///////    Declare here the ZMQ Context    ///////
  //////////////////////////////////////////////////

  /// \brief 0MQ context. Always declare this object before any ZMQ socket
  /// to make sure that the context is destroyed after all sockets.
  public: std::unique_ptr<zmq::context_t> context;

  //////////////////////////////////////////////////
  ///////     Declare here all ZMQ sockets   ///////
  //////////////////////////////////////////////////

  /// \brief ZMQ socket to send topic updates.
  public: std::unique_ptr<zmq::socket_t> publisher;

  /// \brief ZMQ socket to receive topic updates.
  public: std::unique_ptr<zmq::socket_t> subscriber;

  /// \brief ZMQ socket to receive control updates (new connections, ...).
  public: std::unique_ptr<zmq::socket_t> control;

  /// \brief ZMQ socket for sending service call requests.
  public: std::unique_ptr<zmq::socket_t> requester;

  /// \brief ZMQ socket for receiving service call responses.
  public: std::unique_ptr<zmq::socket_t> responseReceiver;

  /// \brief ZMQ socket to receive service call requests.
  public: std::unique_ptr<zmq::socket_t> replier;

  public: void *zapThread;
<<<<<<< HEAD
=======

  public: std::thread *accessControlThread;

>>>>>>> 7e425a9a
  //////////////////////////////////////////////////
  /////// Declare here the discovery object  ///////
  //////////////////////////////////////////////////

  /// \brief Discovery service (messages).
  public: std::unique_ptr<MsgDiscovery> msgDiscovery;

  /// \brief Discovery service (services).
  public: std::unique_ptr<SrvDiscovery> srvDiscovery;
};<|MERGE_RESOLUTION|>--- conflicted
+++ resolved
@@ -80,12 +80,9 @@
   public: std::unique_ptr<zmq::socket_t> replier;
 
   public: void *zapThread;
-<<<<<<< HEAD
-=======
 
   public: std::thread *accessControlThread;
 
->>>>>>> 7e425a9a
   //////////////////////////////////////////////////
   /////// Declare here the discovery object  ///////
   //////////////////////////////////////////////////
