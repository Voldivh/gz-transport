/*
 * Copyright (C) 2014 Open Source Robotics Foundation
 *
 * Licensed under the Apache License, Version 2.0 (the "License");
 * you may not use this file except in compliance with the License.
 * You may obtain a copy of the License at
 *
 *     http://www.apache.org/licenses/LICENSE-2.0
 *
 * Unless required by applicable law or agreed to in writing, software
 * distributed under the License is distributed on an "AS IS" BASIS,
 * WITHOUT WARRANTIES OR CONDITIONS OF ANY KIND, either express or implied.
 * See the License for the specific language governing permissions and
 * limitations under the License.
 *
*/

#include <chrono>
#include <csignal>
#include <cstdlib>
#include <functional>
#include <memory>
#include <string>
#include <thread>
#include <ignition/msgs.hh>

#include "gtest/gtest.h"
#include "ignition/transport/AdvertiseOptions.hh"
#include "ignition/transport/Node.hh"
#include "ignition/transport/NodeOptions.hh"
#include "ignition/transport/TopicUtils.hh"
#include "ignition/transport/test_config.h"

using namespace ignition;

static std::string partition;
static std::string g_topic = "/foo";
static std::mutex exitMutex;

static int data = 5;
static bool cbExecuted;
static bool cb2Executed;
static bool cbVectorExecuted;
static bool srvExecuted;
static bool responseExecuted;
static bool wrongResponseExecuted;
static int counter = 0;
static bool terminatePub = false;

//////////////////////////////////////////////////
/// \brief Initialize some global variables.
void reset()
{
  cbExecuted = false;
  cb2Executed = false;
  srvExecuted = false;
  cbVectorExecuted = false;
  responseExecuted = false;
  wrongResponseExecuted = false;
  counter = 0;
  terminatePub = false;
}

//////////////////////////////////////////////////
/// \brief Function called each time a topic update is received.
void cb(const ignition::msgs::Int32 &_msg)
{
  EXPECT_EQ(_msg.data(), data);
  cbExecuted = true;
  counter++;
}

//////////////////////////////////////////////////
/// \brief Function called each time a topic update is received.
void cb2(const ignition::msgs::Int32 &_msg)
{
  EXPECT_EQ(_msg.data(), data);
  cb2Executed = true;
}

//////////////////////////////////////////////////
/// \brief Provide a service call.
void srvEcho(const ignition::msgs::Int32 &_req,
  ignition::msgs::Int32 &_rep, bool &_result)
{
  srvExecuted = true;

  EXPECT_EQ(_req.data(), data);
  _rep.set_data(_req.data());
  _result = true;
}

//////////////////////////////////////////////////
/// \brief Service call response callback.
void response(const ignition::msgs::Int32 &_rep, const bool _result)
{
  EXPECT_EQ(_rep.data(), data);
  EXPECT_TRUE(_result);

  responseExecuted = true;
  ++counter;
}

//////////////////////////////////////////////////
/// \brief Service call response callback.
void wrongResponse(const ignition::msgs::Vector3d &/*_rep*/, bool /*_result*/)
{
  wrongResponseExecuted = true;
}

//////////////////////////////////////////////////
/// \brief Callback for receiving Vector3d data.
void cbVector(const ignition::msgs::Vector3d &/*_msg*/)
{
  cbVectorExecuted = true;
}

//////////////////////////////////////////////////
/// \brief A class for testing subscription passing a member function
/// as a callback.
class MyTestClass
{
  /// \brief Class constructor.
  public: MyTestClass()
    : callbackExecuted(false),
      callbackSrvExecuted(false),
      wrongCallbackSrvExecuted(false)
  {
    // Subscribe to an illegal topic.
    EXPECT_FALSE(this->node.Subscribe("Bad Topic", &MyTestClass::Cb, this));

    EXPECT_TRUE(this->node.Subscribe(g_topic, &MyTestClass::Cb, this));
  }

  // Member function used as a callback for responding to a service call.
  public: void Echo(const ignition::msgs::Int32 &_req,
    ignition::msgs::Int32 &_rep, bool &_result)
  {
    EXPECT_EQ(_req.data(), data);
    _rep.set_data(_req.data());
    _result = true;
    this->callbackSrvExecuted = true;
  }

  /// \brief Member function used as a callback for responding to a service call
  public: void WrongEcho(const ignition::msgs::Vector3d &/*_req*/,
    ignition::msgs::Int32 &/*_rep*/, bool &_result)
  {
    _result = true;
    this->wrongCallbackSrvExecuted = true;
  }

  /// \brief Response callback to a service request.
  public: void EchoResponse(const ignition::msgs::Int32 &_rep,
    const bool _result)
  {
    EXPECT_EQ(_rep.data(), data);
    EXPECT_TRUE(_result);

    this->responseExecuted = true;
  }

  /// \brief Member function called each time a topic update is received.
  public: void Cb(const ignition::msgs::Int32 &_msg)
  {
    EXPECT_EQ(_msg.data(), data);
    this->callbackExecuted = true;
  };

  /// \brief Advertise a topic and publish a message.
  public: void SendSomeData()
  {
    ignition::msgs::Int32 msg;
    msg.set_data(data);

    // Advertise an illegal topic.
    EXPECT_FALSE(this->node.Advertise<ignition::msgs::Int32>("invalid topic"));

    auto pubId = this->node.Advertise<ignition::msgs::Int32>("invalid topic");
    EXPECT_FALSE(pubId);
    EXPECT_FALSE(pubId.Valid());
    EXPECT_TRUE(pubId.Topic().empty());

<<<<<<< HEAD
    pubId = this->node.Advertise<transport::msgs::Int>(g_topic);
=======
    pubId = this->node.Advertise<ignition::msgs::Int32>(topic);
>>>>>>> 0e00aec3
    EXPECT_TRUE(pubId);
    EXPECT_TRUE(pubId.Valid());
    EXPECT_FALSE(pubId.Topic().empty());
    EXPECT_TRUE(pubId.Topic().find(g_topic) != std::string::npos);
    EXPECT_TRUE(this->node.Publish(pubId, msg));
  }

  public: void TestServiceCall()
  {
    ignition::msgs::Int32 req;
    ignition::msgs::Int32 rep;
    ignition::msgs::Vector3d wrongReq;
    ignition::msgs::Vector3d wrongRep;
    int timeout = 500;
    bool result;

    req.set_data(data);

    this->Reset();

    // Advertise an illegal service name.
    EXPECT_FALSE(this->node.Advertise("Bad Srv", &MyTestClass::Echo, this));

    // Advertise and request a valid service.
    EXPECT_TRUE(this->node.Advertise(g_topic, &MyTestClass::Echo, this));
    EXPECT_TRUE(this->node.Request(g_topic, req, timeout, rep, result));
    ASSERT_TRUE(result);
    EXPECT_EQ(rep.data(), data);
    EXPECT_TRUE(this->callbackSrvExecuted);

    this->Reset();

    // Request a valid service using a member function callback.
    this->node.Request(g_topic, req, &MyTestClass::EchoResponse, this);
    EXPECT_TRUE(this->responseExecuted);

    this->Reset();

    // Service requests with wrong types.
    EXPECT_FALSE(this->node.Request(g_topic, wrongReq, timeout, rep, result));
    EXPECT_FALSE(this->node.Request(g_topic, req, timeout, wrongRep, result));
    EXPECT_TRUE(this->node.Request(g_topic, wrongReq, response));
    EXPECT_TRUE(this->node.Request(g_topic, req, wrongResponse));
    std::this_thread::sleep_for(std::chrono::milliseconds(300));
    EXPECT_FALSE(this->callbackSrvExecuted);
    EXPECT_FALSE(this->wrongCallbackSrvExecuted);
  }

  public: void Reset()
  {
    this->callbackExecuted = false;
    this->callbackSrvExecuted = false;
    this->wrongCallbackSrvExecuted = false;
    this->responseExecuted = false;
  }

  /// \brief Member variables that flag when the callbacks are executed.
  public: bool callbackExecuted;
  public: bool callbackSrvExecuted;
  public: bool wrongCallbackSrvExecuted;
  public: bool responseExecuted;

  /// \brief Transport node;
  private: transport::Node node;
};

//////////////////////////////////////////////////
/// \brief Create a subscriber and wait for a callback to be executed.
void CreateSubscriber()
{
  transport::Node node;
  EXPECT_TRUE(node.Subscribe(g_topic, cb));

  int i = 0;
  while (i < 100 && !cbExecuted)
  {
    std::this_thread::sleep_for(std::chrono::milliseconds(10));
    ++i;
  }
}

//////////////////////////////////////////////////
/// \brief Use two threads using their own transport nodes. One thread
/// will publish a message, whereas the other thread is subscribed to the topic.
/// \param[in] _scope Scope used to advertise the topic.
void CreatePubSubTwoThreads(
  const transport::Scope_t &_sc = transport::Scope_t::ALL)
{
  reset();

  transport::AdvertiseOptions opts;
  opts.SetScope(_sc);

  ignition::msgs::Int32 msg;
  msg.set_data(data);

  transport::Node node;
<<<<<<< HEAD
  EXPECT_TRUE(node.Advertise<transport::msgs::Int>(g_topic, opts));
=======
  EXPECT_TRUE(node.Advertise<ignition::msgs::Int32>(topic, opts));
>>>>>>> 0e00aec3

  // Subscribe to a topic in a different thread and wait until the callback is
  // received.
  std::thread subscribeThread(CreateSubscriber);

  // Wait some time until the subscriber is alive.
  std::this_thread::sleep_for(std::chrono::milliseconds(100));

  // Publish a msg on topic.
  EXPECT_TRUE(node.Publish(g_topic, msg));

  // Wait until the subscribe thread finishes.
  subscribeThread.join();

  // Check that the message was received.
  EXPECT_TRUE(cbExecuted);
}

//////////////////////////////////////////////////
/// \brief A message should not be published if it is not advertised before.
TEST(NodeTest, PubWithoutAdvertise)
{
  reset();

  ignition::msgs::Int32 msg;
  msg.set_data(data);

  // Check that an invalid namespace is ignored. The callbacks are expecting an
  // empty namespace.
  transport::NodeOptions optionsNode1;
  transport::NodeOptions optionsNode2;
  optionsNode1.SetPartition(partition);
  optionsNode1.SetNameSpace("invalid namespace");
  optionsNode2.SetPartition(partition);
  transport::Node node1(optionsNode1);
  transport::Node node2(optionsNode2);

  // Check the advertised/subscribed topics and advertised services.
  EXPECT_TRUE(node1.AdvertisedTopics().empty());
  EXPECT_TRUE(node1.SubscribedTopics().empty());
  EXPECT_TRUE(node1.AdvertisedServices().empty());

  // Publish some data on topic without advertising it first.
  EXPECT_FALSE(node1.Publish(g_topic, msg));

<<<<<<< HEAD
  EXPECT_TRUE(node1.Advertise<transport::msgs::Int>(g_topic));
=======
  EXPECT_TRUE(node1.Advertise(topic, msg.GetTypeName()));
>>>>>>> 0e00aec3

  auto advertisedTopics = node1.AdvertisedTopics();
  ASSERT_EQ(advertisedTopics.size(), 1u);
  EXPECT_EQ(advertisedTopics.at(0), g_topic);

<<<<<<< HEAD
  EXPECT_TRUE(node2.Advertise<transport::msgs::Int>(g_topic));
=======
  EXPECT_TRUE(node2.Advertise<ignition::msgs::Int32>(topic));
>>>>>>> 0e00aec3
  advertisedTopics = node2.AdvertisedTopics();
  ASSERT_EQ(advertisedTopics.size(), 1u);
  EXPECT_EQ(advertisedTopics.at(0), g_topic);

  EXPECT_TRUE(node2.Subscribe(g_topic, cb));
  auto subscribedTopics = node2.SubscribedTopics();
  ASSERT_EQ(subscribedTopics.size(), 1u);
  EXPECT_EQ(subscribedTopics.at(0), g_topic);

  // Wait some time before publishing.
  std::this_thread::sleep_for(std::chrono::milliseconds(100));

  // Publish a message by each node.
  EXPECT_TRUE(node1.Publish(g_topic, msg));
  EXPECT_TRUE(node2.Publish(g_topic, msg));

  // Wait some time for the messages to arrive.
  std::this_thread::sleep_for(std::chrono::milliseconds(100));

  // Check that the msg was received twice.
  EXPECT_TRUE(cbExecuted);
  EXPECT_EQ(counter, 2);
}

//////////////////////////////////////////////////
/// \brief A thread can create a node, and send and receive messages.
TEST(NodeTest, PubSubSameThread)
{
  reset();

  ignition::msgs::Int32 msg;
  msg.set_data(data);

  transport::Node node;

  // Advertise an illegal topic.
  EXPECT_FALSE(node.Advertise<ignition::msgs::Int32>("invalid topic"));

<<<<<<< HEAD
  EXPECT_TRUE(node.Advertise<transport::msgs::Int>(g_topic));
=======
  EXPECT_TRUE(node.Advertise<ignition::msgs::Int32>(topic));
>>>>>>> 0e00aec3

  // Subscribe to an illegal topic.
  EXPECT_FALSE(node.Subscribe("invalid topic", cb));

  EXPECT_TRUE(node.Subscribe(g_topic, cb));

  // Wait some time before publishing.
  std::this_thread::sleep_for(std::chrono::milliseconds(100));

  // Try to publish a message using an invalid topic.
  EXPECT_FALSE(node.Publish("invalid topic", msg));

  // Publish a first message.
  EXPECT_TRUE(node.Publish(g_topic, msg));

  // Give some time to the subscribers.
  std::this_thread::sleep_for(std::chrono::milliseconds(100));

  // Check that the message was received.
  EXPECT_TRUE(cbExecuted);

  reset();

  // Publish a second message on topic.
  EXPECT_TRUE(node.Publish(g_topic, msg));

  // Give some time to the subscribers.
  std::this_thread::sleep_for(std::chrono::milliseconds(100));

  // Check that the data was received.
  EXPECT_TRUE(cbExecuted);

  reset();

  // Unadvertise an illegal topic.
  EXPECT_FALSE(node.Unadvertise("invalid topic"));

  EXPECT_TRUE(node.Unadvertise(g_topic));

  // Publish a third message.
  EXPECT_FALSE(node.Publish(g_topic, msg));

  // Give some time to the subscribers.
  std::this_thread::sleep_for(std::chrono::milliseconds(100));

  EXPECT_FALSE(cbExecuted);
}

//////////////////////////////////////////////////
/// \brief Subscribe to a topic using a lambda function.
TEST(NodeTest, PubSubSameThreadLamda)
{
  ignition::msgs::Int32 msg;
  msg.set_data(data);

  transport::Node node;

<<<<<<< HEAD
  EXPECT_TRUE(node.Advertise<transport::msgs::Int>(g_topic));
=======
  EXPECT_TRUE(node.Advertise<ignition::msgs::Int32>(topic));
>>>>>>> 0e00aec3

  bool executed = false;
  std::function<void(const ignition::msgs::Int32&)> subCb =
    [&executed](const ignition::msgs::Int32 &_msg)
  {
    EXPECT_EQ(_msg.data(), data);
    executed = true;
  };

  EXPECT_TRUE(node.Subscribe(g_topic, subCb));

  // Give some time to the subscribers.
  std::this_thread::sleep_for(std::chrono::milliseconds(100));

  // Publish a first message.
  EXPECT_TRUE(node.Publish(g_topic, msg));

  EXPECT_TRUE(executed);
}

//////////////////////////////////////////////////
/// \brief Use two threads using their own transport nodes. One thread
/// will publish a message, whereas the other thread is subscribed to the topic.
TEST(NodeTest, PubSubTwoThreadsSameTopic)
{
  CreatePubSubTwoThreads();
}

//////////////////////////////////////////////////
/// \brief Use two different transport node on the same thread. Check that
/// both receive the updates when they are subscribed to the same topic. Check
/// also that when one of the nodes unsubscribes, no longer receives updates.
TEST(NodeTest, PubSubOneThreadTwoSubs)
{
  reset();

  ignition::msgs::Int32 msg;
  msg.set_data(data);

  transport::Node node1;
  transport::Node node2;

<<<<<<< HEAD
  EXPECT_TRUE(node1.Advertise<transport::msgs::Int>(g_topic));
=======
  EXPECT_TRUE(node1.Advertise<ignition::msgs::Int32>(topic));
>>>>>>> 0e00aec3

  // Subscribe to topic in node1.
  EXPECT_TRUE(node1.Subscribe(g_topic, cb));

  // Subscribe to topic in node2.
  EXPECT_TRUE(node2.Subscribe(g_topic, cb2));

  // Wait some time before publishing.
  std::this_thread::sleep_for(std::chrono::milliseconds(100));

  EXPECT_TRUE(node1.Publish(g_topic, msg));

  // Give some time to the subscribers.
  std::this_thread::sleep_for(std::chrono::milliseconds(100));

  // Check that the msg was received by node1.
  EXPECT_TRUE(cbExecuted);
  // Check that the msg was received by node2.
  EXPECT_TRUE(cb2Executed);

  auto subscribedTopics = node1.SubscribedTopics();
  ASSERT_EQ(subscribedTopics.size(), 1u);
  EXPECT_EQ(subscribedTopics.at(0), g_topic);

  reset();

  // Try to unsubscribe from an invalid topic.
  EXPECT_FALSE(node1.Unsubscribe("invalid topic"));

  // Node1 is not interested in the topic anymore.
  EXPECT_TRUE(node1.Unsubscribe(g_topic));

  // Give some time to receive the unsubscription.
  std::this_thread::sleep_for(std::chrono::milliseconds(500));

  // Publish a second message.
  EXPECT_TRUE(node1.Publish(g_topic, msg));

  // Give some time to the subscribers.
  std::this_thread::sleep_for(std::chrono::milliseconds(100));

  // Check that the msg was not received by node1.
  EXPECT_FALSE(cbExecuted);
  // Check that the msg was received by node2.
  EXPECT_TRUE(cb2Executed);

  ASSERT_TRUE(node1.SubscribedTopics().empty());

  reset();

  EXPECT_TRUE(node1.Unadvertise(g_topic));

  // Publish a third message
  EXPECT_FALSE(node1.Publish(g_topic, msg));

  // Give some time to the subscribers.
  std::this_thread::sleep_for(std::chrono::milliseconds(100));

  // Anybody should have received the message.
  EXPECT_FALSE(cbExecuted);
  EXPECT_FALSE(cb2Executed);

  auto subscribedServices = node1.AdvertisedServices();
  ASSERT_TRUE(subscribedServices.empty());
}

//////////////////////////////////////////////////
/// \brief Use the transport inside a class and check advertise, subscribe and
/// publish.
TEST(NodeTest, ClassMemberCallback)
{
  MyTestClass client;

  // Wait for the subscribers.
  std::this_thread::sleep_for(std::chrono::milliseconds(100));

  client.SendSomeData();

  // Give some time to the subscribers.
  std::this_thread::sleep_for(std::chrono::milliseconds(100));
  EXPECT_TRUE(client.callbackExecuted);

  client.TestServiceCall();
}

//////////////////////////////////////////////////
/// \brief Check that two nodes in different threads are able to communicate
/// advertising a topic with "Process" scope.
TEST(NodeTest, ScopeProcess)
{
  CreatePubSubTwoThreads(transport::Scope_t::PROCESS);
}

//////////////////////////////////////////////////
/// \brief Check that two nodes in different threads are able to communicate
/// advertising a topic with "Host" scope.
TEST(NodeTest, ScopeHost)
{
  CreatePubSubTwoThreads(transport::Scope_t::HOST);
}

//////////////////////////////////////////////////
/// \brief Check that two nodes in different threads are able to communicate
/// advertising a topic with "All" scope.
TEST(NodeTest, ScopeAll)
{
  CreatePubSubTwoThreads(transport::Scope_t::ALL);
}

//////////////////////////////////////////////////
/// \brief Check that the types advertised and published match.
TEST(NodeTest, TypeMismatch)
{
  ignition::msgs::Int32 rightMsg;
  ignition::msgs::Vector3d wrongMsg;
  rightMsg.set_data(1);
  wrongMsg.set_x(1);
  wrongMsg.set_y(2);
  wrongMsg.set_z(3);

  transport::Node node;

<<<<<<< HEAD
  EXPECT_TRUE(node.Advertise<transport::msgs::Int>(g_topic));
=======
  EXPECT_TRUE(node.Advertise<ignition::msgs::Int32>(topic));
>>>>>>> 0e00aec3

  EXPECT_FALSE(node.Publish(g_topic, wrongMsg));
  EXPECT_TRUE(node.Publish(g_topic, rightMsg));
}

//////////////////////////////////////////////////
/// \brief A thread can create a node, and send and receive messages.
TEST(NodeTest, ServiceCallAsync)
{
  srvExecuted = false;
  responseExecuted = false;
  counter = 0;
  ignition::msgs::Int32 req;
  req.set_data(data);

  transport::Node node;

  // Advertise an invalid service name.
  EXPECT_FALSE(node.Advertise("invalid service", srvEcho));

  EXPECT_TRUE(node.Advertise(g_topic, srvEcho));

  auto advertisedServices = node.AdvertisedServices();
  ASSERT_EQ(advertisedServices.size(), 1u);
  EXPECT_EQ(advertisedServices.at(0), g_topic);

  // Request an invalid service name.
  EXPECT_FALSE(node.Request("invalid service", req, response));

  EXPECT_TRUE(node.Request(g_topic, req, response));

  int i = 0;
  while (i < 100 && !srvExecuted)
  {
    std::this_thread::sleep_for(std::chrono::milliseconds(10));
    ++i;
  }

  // Check that the service call response was executed.
  EXPECT_TRUE(responseExecuted);
  EXPECT_TRUE(srvExecuted);
  EXPECT_EQ(counter, 1);

  // Make another request.
  srvExecuted = false;
  responseExecuted = false;
  counter = 0;
  EXPECT_TRUE(node.Request(g_topic, req, response));

  i = 0;
  while (i < 100 && !responseExecuted)
  {
    std::this_thread::sleep_for(std::chrono::milliseconds(10));
    ++i;
  }

  // Check that the service call response was executed.
  EXPECT_TRUE(responseExecuted);
  EXPECT_TRUE(srvExecuted);
  EXPECT_EQ(counter, 1);

  // Try to unadvertise an invalid service.
  EXPECT_FALSE(node.UnadvertiseSrv("invalid service"));

  EXPECT_TRUE(node.UnadvertiseSrv(g_topic));

  ASSERT_TRUE(node.AdvertisedServices().empty());
}

//////////////////////////////////////////////////
/// \brief Make an asynchronous service call using lambdas.
TEST(NodeTest, ServiceCallAsyncLambda)
{
  std::function<void(const ignition::msgs::Int32 &, ignition::msgs::Int32 &,
    bool &)> advCb = [](const ignition::msgs::Int32 &_req,
      ignition::msgs::Int32 &_rep, bool &_result)
  {
    EXPECT_EQ(_req.data(), data);
    _rep.set_data(_req.data());
    _result = true;
  };

  transport::Node node;
<<<<<<< HEAD
  EXPECT_TRUE((node.Advertise<transport::msgs::Int,
    transport::msgs::Int>(g_topic, advCb)));
=======
  EXPECT_TRUE((node.Advertise<ignition::msgs::Int32,
        ignition::msgs::Int32>(topic, advCb)));
>>>>>>> 0e00aec3

  bool executed = false;
  std::function<void(const ignition::msgs::Int32 &, const bool)> reqCb =
    [&executed](const ignition::msgs::Int32 &_rep, const bool _result)
  {
    EXPECT_EQ(_rep.data(), data);
    EXPECT_TRUE(_result);
    executed = true;
  };

  ignition::msgs::Int32 req;
  req.set_data(data);

  EXPECT_TRUE((node.Request(g_topic, req, reqCb)));

  EXPECT_TRUE(executed);
}

//////////////////////////////////////////////////
/// \brief Request multiple service calls at the same time.
TEST(NodeTest, MultipleServiceCallAsync)
{
  srvExecuted = false;
  responseExecuted = false;
  counter = 0;
  ignition::msgs::Int32 req;
  req.set_data(data);

  transport::Node node;

  // Advertise an invalid service name.
  EXPECT_FALSE(node.Advertise("invalid service", srvEcho));

  EXPECT_TRUE(node.Advertise(g_topic, srvEcho));

  // Request an invalid service name.
  EXPECT_FALSE(node.Request("invalid service", req, response));

  EXPECT_TRUE(node.Request(g_topic, req, response));

  int i = 0;
  while (i < 100 && !srvExecuted)
  {
    std::this_thread::sleep_for(std::chrono::milliseconds(10));
    ++i;
  }

  // Check that the service call response was executed.
  EXPECT_TRUE(responseExecuted);
  EXPECT_TRUE(srvExecuted);
  EXPECT_EQ(counter, 1);

  // Make another request.
  srvExecuted = false;
  responseExecuted = false;
  counter = 0;
  EXPECT_TRUE(node.Request(g_topic, req, response));
  EXPECT_TRUE(node.Request(g_topic, req, response));
  EXPECT_TRUE(node.Request(g_topic, req, response));

  i = 0;
  while (i < 100 && counter < 3)
  {
    std::this_thread::sleep_for(std::chrono::milliseconds(10));
    ++i;
  }

  // Check that the service call response was executed.
  EXPECT_TRUE(responseExecuted);
  EXPECT_TRUE(srvExecuted);
  EXPECT_EQ(counter, 3);

  // Try to unadvertise an invalid service.
  EXPECT_FALSE(node.UnadvertiseSrv("invalid service"));

  EXPECT_TRUE(node.UnadvertiseSrv(g_topic));
}

//////////////////////////////////////////////////
/// \brief A thread can create a node, and send and receive messages.
TEST(NodeTest, ServiceCallSync)
{
  ignition::msgs::Int32 req;
  ignition::msgs::Int32 rep;
  bool result;
  unsigned int timeout = 1000;

  req.set_data(data);

  transport::Node node;
  EXPECT_TRUE(node.Advertise(g_topic, srvEcho));

  // Request an invalid service name.
  EXPECT_FALSE(node.Request("invalid service", req, timeout, rep, result));

  EXPECT_TRUE(node.Request(g_topic, req, timeout, rep, result));

  // Check that the service call response was executed.
  EXPECT_TRUE(result);
  EXPECT_EQ(rep.data(), req.data());
}

//////////////////////////////////////////////////
/// \brief A thread can create a node, and send and receive messages.
TEST(NodeTest, ServiceCallSyncTimeout)
{
  ignition::msgs::Int32 req;
  ignition::msgs::Int32 rep;
  bool result;
  int64_t timeout = 1000;

  req.set_data(data);

  transport::Node node;

  auto t1 = std::chrono::system_clock::now();
  bool executed = node.Request(g_topic, req, static_cast<unsigned int>(timeout),
      rep, result);
  auto t2 = std::chrono::system_clock::now();

  int64_t elapsed =
    std::chrono::duration_cast<std::chrono::milliseconds>(t2 - t1).count();

  // Check if the elapsed time was close to the timeout.
  auto diff = std::max(elapsed, timeout) - std::min(elapsed, timeout);
  EXPECT_LE(diff, 10);

  // Check that the service call response was not executed.
  EXPECT_FALSE(executed);
}

//////////////////////////////////////////////////
/// \brief Create a publisher that sends messages "forever". This function will
/// be used emiting a SIGINT or SIGTERM signal, to make sure that the transport
/// library captures the signals, stop all the tasks and signal the event with
/// the method Interrupted().
void createInfinitePublisher()
{
  ignition::msgs::Int32 msg;
  msg.set_data(data);
  transport::Node node;

<<<<<<< HEAD
  EXPECT_TRUE(node.Advertise<transport::msgs::Int>(g_topic));
=======
  EXPECT_TRUE(node.Advertise<ignition::msgs::Int32>(topic));
>>>>>>> 0e00aec3

  auto i = 0;
  bool exitLoop = false;
  while (!exitLoop)
  {
    EXPECT_TRUE(node.Publish(g_topic, msg));
    ++i;
    std::this_thread::sleep_for(std::chrono::milliseconds(10));

    {
      std::lock_guard<std::mutex> lock(exitMutex);
      if (terminatePub)
        exitLoop = true;
    }
  }

  EXPECT_LT(i, 200);
}

//////////////////////////////////////////////////
/// \brief Capture SIGINT and SIGTERM and flag that we want to exit.
void signal_handler(int _signal)
{
  std::lock_guard<std::mutex> lock(exitMutex);
  if (_signal == SIGINT || _signal == SIGTERM)
    terminatePub = true;
}

//////////////////////////////////////////////////
/// \brief Check that an external program can capture a SIGINT and terminate
/// the program without problems.
TEST(NodeTest, SigIntTermination)
{
  reset();

  // Install a signal handler for SIGINT.
  std::signal(SIGINT, signal_handler);

  auto thread = std::thread(createInfinitePublisher);
#ifdef _WIN32
  thread.detach();
#endif

  std::this_thread::sleep_for(std::chrono::milliseconds(500));
  std::raise(SIGINT);

#ifndef _WIN32
  if (thread.joinable())
    thread.join();
#else
  WaitForSingleObject(thread.native_handle(), INFINITE);
  CloseHandle(thread.native_handle());
#endif
}

//////////////////////////////////////////////////
/// \brief Check that an external program can capture a SIGTERM and terminate
/// the program without problems.
TEST(NodeTest, SigTermTermination)
{
  reset();

  // Install a signal handler for SIGTERM.
  std::signal(SIGTERM, signal_handler);

  auto thread = std::thread(createInfinitePublisher);
#ifdef _WIN32
  thread.detach();
#endif

  std::this_thread::sleep_for(std::chrono::milliseconds(500));
  std::raise(SIGTERM);

#ifndef _WIN32
  if (thread.joinable())
    thread.join();
#else
  WaitForSingleObject(thread.native_handle(), INFINITE);
  CloseHandle(thread.native_handle());
#endif
}

//////////////////////////////////////////////////
/// \brief Check that a message is not published if the type does not match
/// the type advertised.
TEST(NodeTest, PubSubWrongTypesOnPublish)
{
  reset();

  ignition::msgs::Int32 msg;
  msg.set_data(data);
  ignition::msgs::Vector3d msgV;
  msgV.set_x(1);
  msgV.set_y(2);
  msgV.set_z(3);

  transport::Node node;

<<<<<<< HEAD
  EXPECT_TRUE(node.Advertise<transport::msgs::Int>(g_topic));
=======
  EXPECT_TRUE(node.Advertise<ignition::msgs::Int32>(topic));
>>>>>>> 0e00aec3

  EXPECT_TRUE(node.Subscribe(g_topic, cb));

  // Wait some time before publishing.
  std::this_thread::sleep_for(std::chrono::milliseconds(100));

  // Send a message with a wrong type.
  EXPECT_FALSE(node.Publish(g_topic, msgV));

  // Check that the message was not received.
  EXPECT_FALSE(cbExecuted);

  reset();

  // Publish a second message on topic.
  EXPECT_TRUE(node.Publish(g_topic, msg));

  // Give some time to the subscribers.
  std::this_thread::sleep_for(std::chrono::milliseconds(100));

  // Check that the data was received.
  EXPECT_TRUE(cbExecuted);

  reset();
}

//////////////////////////////////////////////////
/// \brief Check that a message is not received if the callback does not use
/// the advertised types.
TEST(NodeTest, PubSubWrongTypesOnSubscription)
{
  reset();

  ignition::msgs::Vector3d msgV;
  msgV.set_x(1);
  msgV.set_y(2);
  msgV.set_z(3);

  transport::Node node;

<<<<<<< HEAD
  EXPECT_TRUE(node.Advertise<transport::msgs::Vector3d>(g_topic));
=======
  EXPECT_TRUE(node.Advertise<ignition::msgs::Vector3d>(topic));
>>>>>>> 0e00aec3

  EXPECT_TRUE(node.Subscribe(g_topic, cb));

  // Wait some time before publishing.
  std::this_thread::sleep_for(std::chrono::milliseconds(100));

  // Send a message with a wrong type.
  EXPECT_TRUE(node.Publish(g_topic, msgV));

  // Check that the message was not received.
  EXPECT_FALSE(cbExecuted);

  reset();
}

//////////////////////////////////////////////////
/// \brief This test spawns two subscribers on the same topic. One of the
/// subscribers has a wrong callback (types in the callback does not match the
/// advertised type). Check that only the good callback is executed.
TEST(NodeTest, PubSubWrongTypesTwoSubscribers)
{
  reset();

  ignition::msgs::Int32 msg;
  msg.set_data(data);

  transport::Node node1;
  transport::Node node2;

<<<<<<< HEAD
  EXPECT_TRUE(node1.Advertise<transport::msgs::Int>(g_topic));
=======
  EXPECT_TRUE(node1.Advertise<ignition::msgs::Int32>(topic));
>>>>>>> 0e00aec3

  // Good subscriber.
  EXPECT_TRUE(node1.Subscribe(g_topic, cb));

  // Bad subscriber: cbVector does not match the types advertised by node1.
  EXPECT_TRUE(node2.Subscribe(g_topic, cbVector));

  // Wait some time before publishing.
  std::this_thread::sleep_for(std::chrono::milliseconds(100));

  EXPECT_TRUE(node1.Publish(g_topic, msg));

  // Give some time to the subscribers.
  std::this_thread::sleep_for(std::chrono::milliseconds(100));

  // Check that the message was received by node1.
  EXPECT_TRUE(cbExecuted);

  // Check that the message was not received by node2.
  EXPECT_FALSE(cbVectorExecuted);
}

//////////////////////////////////////////////////
/// \brief This test spawns a service responser and a service requester. The
/// requester uses a wrong type for the request argument. The test should verify
/// that the service call does not succeed.
TEST(NodeTest, SrvRequestWrongReq)
{
  ignition::msgs::Vector3d wrongReq;
  ignition::msgs::Int32 rep;
  bool result;
  unsigned int timeout = 1000;

  wrongReq.set_x(1);
  wrongReq.set_y(2);
  wrongReq.set_z(3);

  reset();

  transport::Node node;
  EXPECT_TRUE(node.Advertise(g_topic, srvEcho));

  // Request an asynchronous service call with wrong type in the request.
  EXPECT_TRUE(node.Request(g_topic, wrongReq, response));
  std::this_thread::sleep_for(std::chrono::milliseconds(300));
  EXPECT_FALSE(responseExecuted);

  // Request a synchronous service call with wrong type in the request.
  EXPECT_FALSE(node.Request(g_topic, wrongReq, timeout, rep, result));

  reset();
}

//////////////////////////////////////////////////
/// \brief This test spawns a service responser and a service requester. The
/// requester uses a wrong type for the response argument. The test should
/// verify that the service call does not succeed.
TEST(NodeTest, SrvRequestWrongRep)
{
  ignition::msgs::Int32 req;
  ignition::msgs::Vector3d wrongRep;
  bool result;
  unsigned int timeout = 1000;

  req.set_data(data);

  reset();

  transport::Node node;
  EXPECT_TRUE(node.Advertise(g_topic, srvEcho));

  // Request an asynchronous service call with wrong type in the response.
  EXPECT_TRUE(node.Request(g_topic, req, wrongResponse));
  std::this_thread::sleep_for(std::chrono::milliseconds(300));
  EXPECT_FALSE(wrongResponseExecuted);

  // Request a synchronous service call with wrong type in the response.
  EXPECT_FALSE(node.Request(g_topic, req, timeout, wrongRep, result));

  reset();
}

//////////////////////////////////////////////////
/// \brief This test spawns a service responser and two service requesters. One
/// requester uses wrong type arguments. The test should verify that only one
/// of the requesters receives the response.
TEST(NodeTest, SrvTwoRequestsOneWrong)
{
  ignition::msgs::Int32 req;
  ignition::msgs::Int32 goodRep;
  ignition::msgs::Vector3d badRep;
  bool result;
  unsigned int timeout = 1000;

  req.set_data(data);

  transport::Node node;
  EXPECT_TRUE(node.Advertise(g_topic, srvEcho));

  // Request service calls with wrong types in the response.
  EXPECT_FALSE(node.Request(g_topic, req, timeout, badRep, result));
  EXPECT_TRUE(node.Request(g_topic, req, wrongResponse));
  std::this_thread::sleep_for(std::chrono::milliseconds(300));
  EXPECT_FALSE(wrongResponseExecuted);

  // Valid service requests.
  EXPECT_TRUE(node.Request(g_topic, req, timeout, goodRep, result));
  EXPECT_TRUE(node.Request(g_topic, req, response));
  std::this_thread::sleep_for(std::chrono::milliseconds(300));
  EXPECT_TRUE(responseExecuted);
}

//////////////////////////////////////////////////
/// \brief This test creates two nodes and advertises some topics. The test
/// verifies that TopicList() returns the list of all the topics advertised.
TEST(NodeTest, TopicList)
{
  std::vector<std::string> topics;
  transport::Node node1;
  transport::Node node2;

  node1.Advertise<ignition::msgs::Int32>("topic1");
  node2.Advertise<ignition::msgs::Int32>("topic2");

  node1.TopicList(topics);
  EXPECT_EQ(topics.size(), 2u);
  topics.clear();

  auto start = std::chrono::steady_clock::now();
  node1.TopicList(topics);
  auto end = std::chrono::steady_clock::now();
  EXPECT_EQ(topics.size(), 2u);

  // The first TopicList() call might block if the discovery is still
  // initializing (it may happen if we run this test alone).
  // However, the second call should never block.
  auto elapsed = end - start;
  EXPECT_LT(std::chrono::duration_cast<std::chrono::milliseconds>
      (elapsed).count(), 2);
}

//////////////////////////////////////////////////
/// \brief This test creates two nodes and advertises some services. The test
/// verifies that ServiceList() returns the list of all the services advertised.
TEST(NodeTest, ServiceList)
{
  std::vector<std::string> services;
  transport::Node node;

  node.Advertise(g_topic, srvEcho);

  node.ServiceList(services);
  EXPECT_EQ(services.size(), 1u);
  services.clear();

  auto start = std::chrono::steady_clock::now();
  node.ServiceList(services);
  auto end = std::chrono::steady_clock::now();
  EXPECT_EQ(services.size(), 1u);

  // The first TopicList() call might block if the discovery is still
  // initializing (it may happen if we run this test alone).
  //  However, the second call should never block.
  auto elapsed = end - start;
  EXPECT_LT(std::chrono::duration_cast<std::chrono::milliseconds>
      (elapsed).count(), 2);
}

//////////////////////////////////////////////////
/// \brief Create a separate thread, block it calling waitForShutdown() and
/// emit a SIGINT signal. Check that the transport library captures the signal
/// and is able to terminate.
TEST(NodeTest, waitForShutdownSIGINT)
{
  std::thread aThread([]{ignition::transport::waitForShutdown();});
  std::this_thread::sleep_for(std::chrono::milliseconds(50));
  raise(SIGINT);
  aThread.join();
}

//////////////////////////////////////////////////
/// \brief Create a separate thread, block it calling waitForShutdown() and
/// emit a SIGTERM signal. Check that the transport library captures the signal
/// and is able to terminate.TEST(NodeTest, TerminateSIGTERM)
TEST(NodeTest, waitForShutdownSIGTERM)
{
  std::thread aThread([]{ignition::transport::waitForShutdown();});
  std::this_thread::sleep_for(std::chrono::milliseconds(50));
  raise(SIGTERM);
  aThread.join();
}

//////////////////////////////////////////////////
int main(int argc, char **argv)
{
  // Get a random partition name.
  partition = testing::getRandomNumber();

  // Set the partition name for this process.
  setenv("IGN_PARTITION", partition.c_str(), 1);

  // Enable verbose mode.
  setenv("IGN_VERBOSE", "1", 1);

  ::testing::InitGoogleTest(&argc, argv);
  return RUN_ALL_TESTS();
}<|MERGE_RESOLUTION|>--- conflicted
+++ resolved
@@ -181,11 +181,7 @@
     EXPECT_FALSE(pubId.Valid());
     EXPECT_TRUE(pubId.Topic().empty());
 
-<<<<<<< HEAD
-    pubId = this->node.Advertise<transport::msgs::Int>(g_topic);
-=======
-    pubId = this->node.Advertise<ignition::msgs::Int32>(topic);
->>>>>>> 0e00aec3
+    pubId = this->node.Advertise<ignition::msgs::Int32>(g_topic);
     EXPECT_TRUE(pubId);
     EXPECT_TRUE(pubId.Valid());
     EXPECT_FALSE(pubId.Topic().empty());
@@ -283,11 +279,7 @@
   msg.set_data(data);
 
   transport::Node node;
-<<<<<<< HEAD
-  EXPECT_TRUE(node.Advertise<transport::msgs::Int>(g_topic, opts));
-=======
-  EXPECT_TRUE(node.Advertise<ignition::msgs::Int32>(topic, opts));
->>>>>>> 0e00aec3
+  EXPECT_TRUE(node.Advertise<ignition::msgs::Int32>(g_topic, opts));
 
   // Subscribe to a topic in a different thread and wait until the callback is
   // received.
@@ -333,21 +325,13 @@
   // Publish some data on topic without advertising it first.
   EXPECT_FALSE(node1.Publish(g_topic, msg));
 
-<<<<<<< HEAD
-  EXPECT_TRUE(node1.Advertise<transport::msgs::Int>(g_topic));
-=======
-  EXPECT_TRUE(node1.Advertise(topic, msg.GetTypeName()));
->>>>>>> 0e00aec3
+  EXPECT_TRUE(node1.Advertise(g_topic, msg.GetTypeName()));
 
   auto advertisedTopics = node1.AdvertisedTopics();
   ASSERT_EQ(advertisedTopics.size(), 1u);
   EXPECT_EQ(advertisedTopics.at(0), g_topic);
 
-<<<<<<< HEAD
-  EXPECT_TRUE(node2.Advertise<transport::msgs::Int>(g_topic));
-=======
-  EXPECT_TRUE(node2.Advertise<ignition::msgs::Int32>(topic));
->>>>>>> 0e00aec3
+  EXPECT_TRUE(node2.Advertise<ignition::msgs::Int32>(g_topic));
   advertisedTopics = node2.AdvertisedTopics();
   ASSERT_EQ(advertisedTopics.size(), 1u);
   EXPECT_EQ(advertisedTopics.at(0), g_topic);
@@ -386,11 +370,7 @@
   // Advertise an illegal topic.
   EXPECT_FALSE(node.Advertise<ignition::msgs::Int32>("invalid topic"));
 
-<<<<<<< HEAD
-  EXPECT_TRUE(node.Advertise<transport::msgs::Int>(g_topic));
-=======
-  EXPECT_TRUE(node.Advertise<ignition::msgs::Int32>(topic));
->>>>>>> 0e00aec3
+  EXPECT_TRUE(node.Advertise<ignition::msgs::Int32>(g_topic));
 
   // Subscribe to an illegal topic.
   EXPECT_FALSE(node.Subscribe("invalid topic", cb));
@@ -448,11 +428,7 @@
 
   transport::Node node;
 
-<<<<<<< HEAD
-  EXPECT_TRUE(node.Advertise<transport::msgs::Int>(g_topic));
-=======
-  EXPECT_TRUE(node.Advertise<ignition::msgs::Int32>(topic));
->>>>>>> 0e00aec3
+  EXPECT_TRUE(node.Advertise<ignition::msgs::Int32>(g_topic));
 
   bool executed = false;
   std::function<void(const ignition::msgs::Int32&)> subCb =
@@ -495,11 +471,7 @@
   transport::Node node1;
   transport::Node node2;
 
-<<<<<<< HEAD
-  EXPECT_TRUE(node1.Advertise<transport::msgs::Int>(g_topic));
-=======
-  EXPECT_TRUE(node1.Advertise<ignition::msgs::Int32>(topic));
->>>>>>> 0e00aec3
+  EXPECT_TRUE(node1.Advertise<ignition::msgs::Int32>(g_topic));
 
   // Subscribe to topic in node1.
   EXPECT_TRUE(node1.Subscribe(g_topic, cb));
@@ -622,11 +594,7 @@
 
   transport::Node node;
 
-<<<<<<< HEAD
-  EXPECT_TRUE(node.Advertise<transport::msgs::Int>(g_topic));
-=======
-  EXPECT_TRUE(node.Advertise<ignition::msgs::Int32>(topic));
->>>>>>> 0e00aec3
+  EXPECT_TRUE(node.Advertise<ignition::msgs::Int32>(g_topic));
 
   EXPECT_FALSE(node.Publish(g_topic, wrongMsg));
   EXPECT_TRUE(node.Publish(g_topic, rightMsg));
@@ -710,13 +678,8 @@
   };
 
   transport::Node node;
-<<<<<<< HEAD
-  EXPECT_TRUE((node.Advertise<transport::msgs::Int,
-    transport::msgs::Int>(g_topic, advCb)));
-=======
   EXPECT_TRUE((node.Advertise<ignition::msgs::Int32,
-        ignition::msgs::Int32>(topic, advCb)));
->>>>>>> 0e00aec3
+        ignition::msgs::Int32>(g_topic, advCb)));
 
   bool executed = false;
   std::function<void(const ignition::msgs::Int32 &, const bool)> reqCb =
@@ -859,11 +822,7 @@
   msg.set_data(data);
   transport::Node node;
 
-<<<<<<< HEAD
-  EXPECT_TRUE(node.Advertise<transport::msgs::Int>(g_topic));
-=======
-  EXPECT_TRUE(node.Advertise<ignition::msgs::Int32>(topic));
->>>>>>> 0e00aec3
+  EXPECT_TRUE(node.Advertise<ignition::msgs::Int32>(g_topic));
 
   auto i = 0;
   bool exitLoop = false;
@@ -962,11 +921,7 @@
 
   transport::Node node;
 
-<<<<<<< HEAD
-  EXPECT_TRUE(node.Advertise<transport::msgs::Int>(g_topic));
-=======
-  EXPECT_TRUE(node.Advertise<ignition::msgs::Int32>(topic));
->>>>>>> 0e00aec3
+  EXPECT_TRUE(node.Advertise<ignition::msgs::Int32>(g_topic));
 
   EXPECT_TRUE(node.Subscribe(g_topic, cb));
 
@@ -1007,11 +962,7 @@
 
   transport::Node node;
 
-<<<<<<< HEAD
-  EXPECT_TRUE(node.Advertise<transport::msgs::Vector3d>(g_topic));
-=======
-  EXPECT_TRUE(node.Advertise<ignition::msgs::Vector3d>(topic));
->>>>>>> 0e00aec3
+  EXPECT_TRUE(node.Advertise<ignition::msgs::Vector3d>(g_topic));
 
   EXPECT_TRUE(node.Subscribe(g_topic, cb));
 
@@ -1041,11 +992,7 @@
   transport::Node node1;
   transport::Node node2;
 
-<<<<<<< HEAD
-  EXPECT_TRUE(node1.Advertise<transport::msgs::Int>(g_topic));
-=======
-  EXPECT_TRUE(node1.Advertise<ignition::msgs::Int32>(topic));
->>>>>>> 0e00aec3
+  EXPECT_TRUE(node1.Advertise<ignition::msgs::Int32>(g_topic));
 
   // Good subscriber.
   EXPECT_TRUE(node1.Subscribe(g_topic, cb));
