--- conflicted
+++ resolved
@@ -746,12 +746,9 @@
   {
     EXPECT_EQ(_info.Topic(), g_topic);
     EXPECT_EQ(_msg.data(), data);
-<<<<<<< HEAD
-    std::lock_guard<std::mutex> lk(cbMutex);
-=======
     EXPECT_EQ(g_FQNPartition, _info.Partition());
     EXPECT_EQ(_msg.GetTypeName(), _info.Type());
->>>>>>> 35dc2c1e
+    std::lock_guard<std::mutex> lk(cbMutex);
     executed = true;
     cbCondition.notify_all();
   };
