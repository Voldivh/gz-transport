--- conflicted
+++ resolved
@@ -5,11 +5,8 @@
   DiscoveryPrivate.hh
   HandlerStorage.hh
   Helpers.hh
-<<<<<<< HEAD
   ign.hh
-=======
   NetUtils.hh
->>>>>>> e247a524
   Node.hh
   NodePrivate.hh
   NodeShared.hh
