--- conflicted
+++ resolved
@@ -589,15 +589,10 @@
             // interested in its topics.
             Pub publisher;
             publisher.SetPUuid(it->first);
-<<<<<<< HEAD
-            this->disconnectionCb(publisher);
-=======
-            publisher.SetScope(Scope_t::ALL);
             if (this->disconnectionCb)
             {
               this->disconnectionCb(publisher);
             }
->>>>>>> feab79cf
 
             // Remove the activity entry.
             this->activity.erase(it++);
