--- conflicted
+++ resolved
@@ -283,7 +283,6 @@
             std::placeholders::_6));
       }
 
-<<<<<<< HEAD
       /// \brief Check the validity of the topic information. Each topic update
       /// has its own timestamp. This method iterates over the list of topics
       /// and invalids the old topics.
@@ -323,7 +322,7 @@
 
       /// \brief Print the current discovery state (info, activity, unknown).
       public: void PrintCurrentState();
-=======
+
       /// \brief Get the list of topics currently advertised in the network.
       /// \param[out] _topics List of advertised topics.
       public: void GetTopicList(std::vector<std::string> &_topics) const;
@@ -331,7 +330,6 @@
       /// \brief Get the list of topics currently advertised in the network.
       /// \param[out] _topics List of advertised topics.
       public: void GetServiceList(std::vector<std::string> &_services) const;
->>>>>>> 0f98103a
 
       /// \internal
       /// \brief Shared pointer to private data.
