/*
 * Copyright (C) 2022 Open Source Robotics Foundation
 *
 * Licensed under the Apache License, Version 2.0 (the "License");
 * you may not use this file except in compliance with the License.
 * You may obtain a copy of the License at
 *
 *     http://www.apache.org/licenses/LICENSE-2.0
 *
 * Unless required by applicable law or agreed to in writing, software
 * distributed under the License is distributed on an "AS IS" BASIS,
 * WITHOUT WARRANTIES OR CONDITIONS OF ANY KIND, either express or implied.
 * See the License for the specific language governing permissions and
 * limitations under the License.
 *
 */

<<<<<<< HEAD
#ifndef IGNITION_TRANSPORT_DISCOVERY_HH_
#define IGNITION_TRANSPORT_DISCOVERY_HH_
#include <errno.h>
#include <string.h>

#ifdef _WIN32
  // For socket(), connect(), send(), and recv().
  #include <Winsock2.h>
  #include <Ws2def.h>
  #include <Ws2ipdef.h>
  #include <Ws2tcpip.h>
  // Type used for raw data on this platform.
  using raw_type = char;
#else
  // For data types
  #include <sys/types.h>
  // For socket(), connect(), send(), and recv()
  #include <sys/socket.h>
  // For gethostbyname()
  #include <netdb.h>
  // For inet_addr()
  #include <arpa/inet.h>
  // For close()
  #include <unistd.h>
  // For sockaddr_in
  #include <netinet/in.h>
  // Type used for raw data on this platform
  using raw_type = void;
#endif

#ifdef _WIN32
  #pragma warning(push, 0)
#endif
#ifdef _WIN32
  #pragma warning(pop)
  // Suppress "decorated name length exceed" warning in STL.
  #pragma warning(disable: 4503)
  // Suppress "depreted API warnings" in WINSOCK.
  #pragma warning(disable: 4996)
#endif

#include <ignition/msgs/discovery.pb.h>

#include <algorithm>
#include <condition_variable>
#include <limits>
#include <map>
#include <memory>
#include <mutex>
#include <string>
#include <thread>
#include <vector>

#include <ignition/msgs/Utility.hh>

#include "ignition/transport/config.hh"
#include "ignition/transport/Export.hh"
#include "ignition/transport/Helpers.hh"
#include "ignition/transport/NetUtils.hh"
#include "ignition/transport/Publisher.hh"
#include "ignition/transport/TopicStorage.hh"
#include "ignition/transport/TransportTypes.hh"

namespace ignition
{
  namespace transport
  {
    // Inline bracket to help doxygen filtering.
    inline namespace IGNITION_TRANSPORT_VERSION_NAMESPACE {
    /// \brief Options for sending discovery messages.
    enum class DestinationType
    {
      /// \brief Send data via unicast only.
      UNICAST,
      /// \brief Send data via multicast only.
      MULTICAST,
      /// \brief Send data via unicast and multicast.
      ALL
    };

    //
    /// \internal
    /// \brief Discovery helper function to poll sockets.
    /// \param[in] _sockets Sockets on which to listen.
    /// \param[in] _timeout Length of time to poll (milliseconds).
    /// \return True if the sockets received a reply.
    bool IGNITION_TRANSPORT_VISIBLE pollSockets(
      const std::vector<int> &_sockets,
      const int _timeout);

    /// \class Discovery Discovery.hh ignition/transport/Discovery.hh
    /// \brief A discovery class that implements a distributed topic discovery
    /// protocol. It uses UDP multicast for sending/receiving messages and
    /// stores updated topic information. The discovery clients can request
    /// the discovery of a topic or the advertisement of a local topic. The
    /// discovery uses heartbeats to track the state of other peers in the
    /// network. The discovery clients can register callbacks to detect when
    /// new topics are discovered or topics are no longer available.
    template<typename Pub>
    class Discovery
    {
      /// \brief Constructor.
      /// \param[in] _pUuid This discovery instance will run inside a
      /// transport process. This parameter is the transport process' UUID.
      /// \param[in] _ip IP address used for discovery traffic.
      /// \param[in] _port UDP port used for discovery traffic.
      /// \param[in] _verbose true for enabling verbose mode.
      public: Discovery(const std::string &_pUuid,
                        const std::string &_ip,
                        const int _port,
                        const bool _verbose = false)
        : multicastGroup(_ip),
          port(_port),
          hostAddr(determineHost()),
          pUuid(_pUuid),
          silenceInterval(kDefSilenceInterval),
          activityInterval(kDefActivityInterval),
          heartbeatInterval(kDefHeartbeatInterval),
          connectionCb(nullptr),
          disconnectionCb(nullptr),
          verbose(_verbose),
          initialized(false),
          numHeartbeatsUninitialized(0),
          exit(false),
          enabled(false)
      {
        std::string ignIp;
        if (env("IGN_IP", ignIp) && !ignIp.empty())
          this->hostInterfaces = {ignIp};
        else
        {
          // Get the list of network interfaces in this host.
          this->hostInterfaces = determineInterfaces();
        }

#ifdef _WIN32
        WORD wVersionRequested;
        WSADATA wsaData;

        // Request WinSock v2.2.
        wVersionRequested = MAKEWORD(2, 2);
        // Load WinSock DLL.
        if (WSAStartup(wVersionRequested, &wsaData) != 0)
        {
          std::cerr << "Unable to load WinSock DLL" << std::endl;
          return;
        }
#endif
        for (const auto &netIface : this->hostInterfaces)
        {
          auto succeed = this->RegisterNetIface(netIface);

          // If the IP address that we're selecting as the main IP address of
          // the host is invalid, we change it to 127.0.0.1 .
          // This is probably because IGN_IP is set to a wrong value.
          if (netIface == this->hostAddr && !succeed)
          {
            this->RegisterNetIface("127.0.0.1");
            std::cerr << "Did you set the environment variable IGN_IP with a "
                      << "correct IP address? " << std::endl
                      << "  [" << netIface << "] seems an invalid local IP "
                      << "address." << std::endl
                      << "  Using 127.0.0.1 as hostname." << std::endl;
            this->hostAddr = "127.0.0.1";
          }
        }

        // Socket option: SO_REUSEADDR. This options is used only for receiving
        // data. We can reuse the same socket for receiving multicast data from
        // multiple interfaces. We will use the socket at position 0 for
        // receiving data.
        int reuseAddr = 1;
        if (setsockopt(this->sockets.at(0), SOL_SOCKET, SO_REUSEADDR,
            reinterpret_cast<const char *>(&reuseAddr), sizeof(reuseAddr)) != 0)
        {
          std::cerr << "Error setting socket option (SO_REUSEADDR)."
                    << std::endl;
          return;
        }

#ifdef SO_REUSEPORT
        // Socket option: SO_REUSEPORT. This options is used only for receiving
        // data. We can reuse the same socket for receiving multicast data from
        // multiple interfaces. We will use the socket at position 0 for
        // receiving data.
        int reusePort = 1;
        // cppcheck-suppress ConfigurationNotChecked
        if (setsockopt(this->sockets.at(0), SOL_SOCKET, SO_REUSEPORT,
            reinterpret_cast<const char *>(&reusePort), sizeof(reusePort)) != 0)
        {
          std::cerr << "Error setting socket option (SO_REUSEPORT)."
                    << std::endl;
          return;
        }
#endif
        // Bind the first socket to the discovery port.
        sockaddr_in localAddr;
        memset(&localAddr, 0, sizeof(localAddr));
        localAddr.sin_family = AF_INET;
        localAddr.sin_addr.s_addr = htonl(INADDR_ANY);
        localAddr.sin_port = htons(static_cast<u_short>(this->port));

        if (bind(this->sockets.at(0),
          reinterpret_cast<sockaddr *>(&localAddr), sizeof(sockaddr_in)) < 0)
        {
          std::cerr << "Binding to a local port failed." << std::endl;
          return;
        }

        // Set 'mcastAddr' to the multicast discovery group.
        memset(&this->mcastAddr, 0, sizeof(this->mcastAddr));
        this->mcastAddr.sin_family = AF_INET;
        this->mcastAddr.sin_addr.s_addr =
          inet_addr(this->multicastGroup.c_str());
        this->mcastAddr.sin_port = htons(static_cast<u_short>(this->port));

        std::vector<std::string> relays;
        std::string ignRelay = "";
        if (env("IGN_RELAY", ignRelay) && !ignRelay.empty())
        {
          relays = transport::split(ignRelay, ':');
        }

        // Register all unicast relays.
        for (auto const &relayAddr : relays)
          this->AddRelayAddress(relayAddr);

        if (this->verbose)
          this->PrintCurrentState();
      }

      /// \brief Destructor.
      public: virtual ~Discovery()
      {
        // Tell the service thread to terminate.
        this->exitMutex.lock();
        this->exit = true;
        this->exitMutex.unlock();

        // Wait for the service threads to finish before exit.
        if (this->threadReception.joinable())
          this->threadReception.join();

        // Broadcast a BYE message to trigger the remote cancellation of
        // all our advertised topics.
        this->SendMsg(DestinationType::ALL, msgs::Discovery::BYE,
          Publisher("", "", this->pUuid, "", AdvertiseOptions()));

        // Close sockets.
        for (const auto &sock : this->sockets)
        {
#ifdef _WIN32
          closesocket(sock);
          WSACleanup();
#else
          close(sock);
#endif
        }
      }

      /// \brief Start the discovery service. You probably want to register the
      /// callbacks for receiving discovery notifications before starting the
      /// service.
      public: void Start()
      {
        {
          std::lock_guard<std::mutex> lock(this->mutex);

          // The service is already running.
          if (this->enabled)
            return;

          this->enabled = true;
        }

        auto now = std::chrono::steady_clock::now();
        this->timeNextHeartbeat = now;
        this->timeNextActivity = now;

        // Start the thread that receives discovery information.
        this->threadReception = std::thread(&Discovery::RecvMessages, this);
      }

      /// \brief Advertise a new message.
      /// \param[in] _publisher Publisher's information to advertise.
      /// \return True if the method succeed or false otherwise
      /// (e.g. if the discovery has not been started).
      public: bool Advertise(const Pub &_publisher)
      {
        {
          std::lock_guard<std::mutex> lock(this->mutex);

          if (!this->enabled)
            return false;

          // Add the addressing information (local publisher).
          if (!this->info.AddPublisher(_publisher))
            return false;
        }

        // Only advertise a message outside this process if the scope
        // is not 'Process'
        if (_publisher.Options().Scope() != Scope_t::PROCESS)
          this->SendMsg(DestinationType::ALL, msgs::Discovery::ADVERTISE,
              _publisher);

        return true;
      }

      /// \brief Request discovery information about a topic.
      /// When using this method, the user might want to use
      /// SetConnectionsCb() and SetDisconnectionCb(), that registers callbacks
      /// that will be executed when the topic address is discovered or when the
      /// node providing the topic is disconnected.
      /// \sa SetConnectionsCb.
      /// \sa SetDisconnectionsCb.
      /// \param[in] _topic Topic name requested.
      /// \return True if the method succeeded or false otherwise
      /// (e.g. if the discovery has not been started).
      public: bool Discover(const std::string &_topic) const
      {
        DiscoveryCallback<Pub> cb;
        bool found;
        Addresses_M<Pub> addresses;

        {
          std::lock_guard<std::mutex> lock(this->mutex);

          if (!this->enabled)
            return false;

          cb = this->connectionCb;
        }

        Pub pub;
        pub.SetTopic(_topic);
        pub.SetPUuid(this->pUuid);

        // Send a discovery request.
        this->SendMsg(DestinationType::ALL, msgs::Discovery::SUBSCRIBE, pub);

        {
          std::lock_guard<std::mutex> lock(this->mutex);
          found = this->info.Publishers(_topic, addresses);
        }

        if (found)
        {
          // I already have information about this topic.
          for (const auto &proc : addresses)
          {
            for (const auto &node : proc.second)
            {
              if (cb)
              {
                // Execute the user's callback for a service request. Notice
                // that we only execute one callback for preventing receive
                //  multiple service responses for a single request.
                cb(node);
              }
            }
          }
        }

        return true;
      }

      /// \brief Register a node from this process as a remote subscriber.
      /// \param[in] _pub Contains information about the subscriber.
      public: void Register(const MessagePublisher &_pub) const
      {
        this->SendMsg(
          DestinationType::ALL, msgs::Discovery::NEW_CONNECTION, _pub);
      }

      /// \brief Unregister a node from this process as a remote subscriber.
      /// \param[in] _pub Contains information about the subscriber.
      public: void Unregister(const MessagePublisher &_pub) const
      {
        this->SendMsg(
          DestinationType::ALL, msgs::Discovery::END_CONNECTION, _pub);
      }

      /// \brief Get the discovery information.
      /// \return Reference to the discovery information object.
      public: const TopicStorage<Pub> &Info() const
      {
        std::lock_guard<std::mutex> lock(this->mutex);
        return this->info;
      }

      /// \brief Get all the publishers' information known for a given topic.
      /// \param[in] _topic Topic name.
      /// \param[out] _publishers Publishers requested.
      /// \return True if the topic is found and there is at least one publisher
      public: bool Publishers(const std::string &_topic,
                              Addresses_M<Pub> &_publishers) const
      {
        std::lock_guard<std::mutex> lock(this->mutex);
        return this->info.Publishers(_topic, _publishers);
      }

      /// \brief Unadvertise a new message. Broadcast a discovery
      /// message that will cancel all the discovery information for the topic
      /// advertised by a specific node.
      /// \param[in] _topic Topic name to be unadvertised.
      /// \param[in] _nUuid Node UUID.
      /// \return True if the method succeeded or false otherwise
      /// (e.g. if the discovery has not been started).
      public: bool Unadvertise(const std::string &_topic,
                               const std::string &_nUuid)
      {
        Pub inf;
        {
          std::lock_guard<std::mutex> lock(this->mutex);

          if (!this->enabled)
            return false;

          // Don't do anything if the topic is not advertised by any of my nodes
          if (!this->info.Publisher(_topic, this->pUuid, _nUuid, inf))
            return true;

          // Remove the topic information.
          this->info.DelPublisherByNode(_topic, this->pUuid, _nUuid);
        }

        // Only unadvertise a message outside this process if the scope
        // is not 'Process'.
        if (inf.Options().Scope() != Scope_t::PROCESS)
        {
          this->SendMsg(DestinationType::ALL,
              msgs::Discovery::UNADVERTISE, inf);
        }

        return true;
      }

      /// \brief Get the IP address of this host.
      /// \return A string with this host's IP address.
      public: std::string HostAddr() const
      {
        std::lock_guard<std::mutex> lock(this->mutex);
        return this->hostAddr;
      }

      /// \brief The discovery checks the validity of the topic information
      /// every 'activity interval' milliseconds.
      /// \sa SetActivityInterval.
      /// \return The value in milliseconds.
      public: unsigned int ActivityInterval() const
      {
        std::lock_guard<std::mutex> lock(this->mutex);
        return this->activityInterval;
      }

      /// \brief Each node broadcasts periodic heartbeats to keep its topic
      /// information alive in other nodes. A heartbeat message is sent after
      /// 'heartbeat interval' milliseconds.
      /// \sa SetHeartbeatInterval.
      /// \return The value in milliseconds.
      public: unsigned int HeartbeatInterval() const
      {
        std::lock_guard<std::mutex> lock(this->mutex);
        return this->heartbeatInterval;
      }

      /// \brief Get the maximum time allowed without receiving any discovery
      /// information from a node before canceling its entries.
      /// \sa SetSilenceInterval.
      /// \return The value in milliseconds.
      public: unsigned int SilenceInterval() const
      {
        std::lock_guard<std::mutex> lock(this->mutex);
        return this->silenceInterval;
      }

      /// \brief Set the activity interval.
      /// \sa ActivityInterval.
      /// \param[in] _ms New value in milliseconds.
      public: void SetActivityInterval(const unsigned int _ms)
      {
        std::lock_guard<std::mutex> lock(this->mutex);
        this->activityInterval = _ms;
      }

      /// \brief Set the heartbeat interval.
      /// \sa HeartbeatInterval.
      /// \param[in] _ms New value in milliseconds.
      public: void SetHeartbeatInterval(const unsigned int _ms)
      {
        std::lock_guard<std::mutex> lock(this->mutex);
        this->heartbeatInterval = _ms;
      }

      /// \brief Set the maximum silence interval.
      /// \sa SilenceInterval.
      /// \param[in] _ms New value in milliseconds.
      public: void SetSilenceInterval(const unsigned int _ms)
      {
        std::lock_guard<std::mutex> lock(this->mutex);
        this->silenceInterval = _ms;
      }

      /// \brief Register a callback to receive discovery connection events.
      /// Each time a new topic is connected, the callback will be executed.
      /// This version uses a free function as callback.
      /// \param[in] _cb Function callback.
      public: void ConnectionsCb(const DiscoveryCallback<Pub> &_cb)
      {
        std::lock_guard<std::mutex> lock(this->mutex);
        this->connectionCb = _cb;
      }

      /// \brief Register a callback to receive discovery disconnection events.
      /// Each time a topic is no longer active, the callback will be executed.
      /// This version uses a free function as callback.
      /// \param[in] _cb Function callback.
      public: void DisconnectionsCb(const DiscoveryCallback<Pub> &_cb)
      {
        std::lock_guard<std::mutex> lock(this->mutex);
        this->disconnectionCb = _cb;
      }

      /// \brief Register a callback to receive an event when a new remote
      /// node subscribes to a topic within this process.
      /// \param[in] _cb Function callback.
      public: void RegistrationsCb(const DiscoveryCallback<Pub> &_cb)
      {
        std::lock_guard<std::mutex> lock(this->mutex);
        this->registrationCb = _cb;
      }

      /// \brief Register a callback to receive an event when a remote
      /// node unsubscribes to a topic within this process.
      /// \param[in] _cb Function callback.
      public: void UnregistrationsCb(const DiscoveryCallback<Pub> &_cb)
      {
        std::lock_guard<std::mutex> lock(this->mutex);
        this->unregistrationCb = _cb;
      }

      /// \brief Print the current discovery state.
      public: void PrintCurrentState() const
      {
        std::lock_guard<std::mutex> lock(this->mutex);

        std::cout << "---------------" << std::endl;
        std::cout << std::boolalpha << "Enabled: "
                  << this->enabled << std::endl;
        std::cout << "Discovery state" << std::endl;
        std::cout << "\tUUID: " << this->pUuid << std::endl;
        std::cout << "Settings" << std::endl;
        std::cout << "\tActivity: " << this->activityInterval
                  << " ms." << std::endl;
        std::cout << "\tHeartbeat: " << this->heartbeatInterval
                  << "ms." << std::endl;
        std::cout << "\tSilence: " << this->silenceInterval
                  << " ms." << std::endl;
        std::cout << "Known information:" << std::endl;
        this->info.Print();

        // Used to calculate the elapsed time.
        Timestamp now = std::chrono::steady_clock::now();

        std::cout << "Activity" << std::endl;
        if (this->activity.empty())
          std::cout << "\t<empty>" << std::endl;
        else
        {
          for (auto &proc : this->activity)
          {
            // Elapsed time since the last update from this publisher.
            std::chrono::duration<double> elapsed = now - proc.second;

            std::cout << "\t" << proc.first << std::endl;
            std::cout << "\t\t" << "Since: " << std::chrono::duration_cast<
              std::chrono::milliseconds>(elapsed).count() << " ms. ago. "
              << std::endl;
          }
        }
        std::cout << "---------------" << std::endl;
      }

      /// \brief Get the list of topics currently advertised in the network.
      /// \param[out] _topics List of advertised topics.
      public: void TopicList(std::vector<std::string> &_topics) const
      {
        this->WaitForInit();
        std::lock_guard<std::mutex> lock(this->mutex);
        this->info.TopicList(_topics);
      }

      /// \brief Check if ready/initialized. If not, then wait on the
      /// initializedCv condition variable.
      public: void WaitForInit() const
      {
        std::unique_lock<std::mutex> lk(this->mutex);

        if (!this->initialized)
        {
          this->initializedCv.wait(lk, [this]{return this->initialized;});
        }
      }

      /// \brief Check the validity of the topic information. Each topic update
      /// has its own timestamp. This method iterates over the list of topics
      /// and invalids the old topics.
      private: void UpdateActivity()
      {
        // The UUIDs of the processes that have expired.
        std::vector<std::string> uuids;

        // A copy of the disconnection callback.
        DiscoveryCallback<Pub> disconnectCb;

        Timestamp now = std::chrono::steady_clock::now();

        {
          std::lock_guard<std::mutex> lock(this->mutex);

          if (now < this->timeNextActivity)
            return;

          disconnectCb = this->disconnectionCb;

          for (auto it = this->activity.cbegin(); it != this->activity.cend();)
          {
            // Elapsed time since the last update from this publisher.
            auto elapsed = now - it->second;

            // This publisher has expired.
            if (std::chrono::duration_cast<std::chrono::milliseconds>
                 (elapsed).count() > this->silenceInterval)
            {
              // Remove all the info entries for this process UUID.
              this->info.DelPublishersByProc(it->first);

              uuids.push_back(it->first);

              // Remove the activity entry.
              this->activity.erase(it++);
            }
            else
              ++it;
          }

          this->timeNextActivity = std::chrono::steady_clock::now() +
            std::chrono::milliseconds(this->activityInterval);
        }

        if (!disconnectCb)
          return;

        // Notify without topic information. This is useful to inform the
        // client that a remote node is gone, even if we were not
        // interested in its topics.
        for (auto const &uuid : uuids)
        {
          Pub publisher;
          publisher.SetPUuid(uuid);
          disconnectCb(publisher);
        }
      }

      /// \brief Broadcast periodic heartbeats.
      private: void UpdateHeartbeat()
      {
        Timestamp now = std::chrono::steady_clock::now();

        {
          std::lock_guard<std::mutex> lock(this->mutex);

          if (now < this->timeNextHeartbeat)
            return;
        }

        Publisher pub("", "", this->pUuid, "", AdvertiseOptions());
        this->SendMsg(DestinationType::ALL, msgs::Discovery::HEARTBEAT, pub);

        std::map<std::string, std::vector<Pub>> nodes;
        {
          std::lock_guard<std::mutex> lock(this->mutex);

          // Re-advertise topics that are advertised inside this process.
          this->info.PublishersByProc(this->pUuid, nodes);
        }

        for (const auto &topic : nodes)
        {
          for (const auto &node : topic.second)
          {
            this->SendMsg(DestinationType::ALL,
                msgs::Discovery::ADVERTISE, node);
          }
        }

        {
          std::lock_guard<std::mutex> lock(this->mutex);
          if (!this->initialized)
          {
            ++this->numHeartbeatsUninitialized;
            if (this->numHeartbeatsUninitialized == 2)
            {
              // We consider the discovery initialized after two cycles of
              // heartbeats sent.
              this->initialized = true;

              // Notify anyone waiting for the initialization phase to finish.
              this->initializedCv.notify_all();
            }
          }

          this->timeNextHeartbeat = std::chrono::steady_clock::now() +
            std::chrono::milliseconds(this->heartbeatInterval);
        }
      }

      /// \brief Calculate the next timeout. There are three main activities to
      /// perform by the discovery component:
      /// 1. Receive discovery messages.
      /// 2. Send heartbeats.
      /// 3. Maintain the discovery information up to date.
      ///
      /// Tasks (2) and (3) need to be checked at fixed intervals. This function
      /// calculates the next timeout to satisfy (2) and (3).
      /// \return A timeout (milliseconds).
      private: int NextTimeout() const
      {
        auto now = std::chrono::steady_clock::now();
        auto timeUntilNextHeartbeat = this->timeNextHeartbeat - now;
        auto timeUntilNextActivity = this->timeNextActivity - now;

        int t = static_cast<int>(
          std::chrono::duration_cast<std::chrono::milliseconds>
            (std::min(timeUntilNextHeartbeat, timeUntilNextActivity)).count());
        int t2 = std::min(t, this->kTimeout);
        return std::max(t2, 0);
      }

      /// \brief Receive discovery messages.
      private: void RecvMessages()
      {
        bool timeToExit = false;
        while (!timeToExit)
        {
          // Calculate the timeout.
          int timeout = this->NextTimeout();

          if (pollSockets(this->sockets, timeout))
          {
            this->RecvDiscoveryUpdate();

            if (this->verbose)
              this->PrintCurrentState();
          }

          this->UpdateHeartbeat();
          this->UpdateActivity();

          // Is it time to exit?
          {
            std::lock_guard<std::mutex> lock(this->exitMutex);
            if (this->exit)
              timeToExit = true;
          }
        }
      }

      /// \brief Method in charge of receiving the discovery updates.
      private: void RecvDiscoveryUpdate()
      {
        char rcvStr[Discovery::kMaxRcvStr];
        sockaddr_in clntAddr;
        socklen_t addrLen = sizeof(clntAddr);

        uint16_t received = recvfrom(this->sockets.at(0),
              reinterpret_cast<raw_type *>(rcvStr),
              this->kMaxRcvStr, 0,
              reinterpret_cast<sockaddr *>(&clntAddr),
              reinterpret_cast<socklen_t *>(&addrLen));
        if (received > 0)
        {
          uint16_t len = 0;
          memcpy(&len, &rcvStr[0], sizeof(len));

          // Ignition Transport delimits each discovery message with a
          // frame_delimiter that contains byte size information.
          // A discovery message has the form:
          //
          // <frame_delimiter><frame_body>
          //
          // Ignition Transport version < 8 sends a frame delimiter that
          // contains the value of sizeof(frame_delimiter)
          // + sizeof(frame_body). In other words, the frame_delimiter
          // contains a value that represents the total size of the
          // frame_body and frame_delimiter in bytes.
          //
          // Ignition Transport version >= 8 sends a frame_delimiter
          // that contains the value of sizeof(frame_body). In other
          // words, the frame_delimiter contains a value that represents
          // the total size of only the frame_body.
          //
          // It is possible that two incompatible versions of Ignition
          // Transport exist on the same network. If we receive an
          // unexpected size, then we ignore the message.

          // If-condition for version 8+
          if (len + sizeof(len) == received)
          {
            std::string srcAddr = inet_ntoa(clntAddr.sin_addr);
            uint16_t srcPort = ntohs(clntAddr.sin_port);

            if (this->verbose)
            {
              std::cout << "\nReceived discovery update from "
                << srcAddr << ": " << srcPort << std::endl;
            }

            this->DispatchDiscoveryMsg(srcAddr, rcvStr + sizeof(len), len);
          }
        }
        else if (received < 0)
        {
          std::cerr << "Discovery::RecvDiscoveryUpdate() recvfrom error"
            << std::endl;
        }
      }

      /// \brief Parse a discovery message received via the UDP socket
      /// \param[in] _fromIp IP address of the message sender.
      /// \param[in] _msg Received message.
      /// \param[in] _len Entire length of the package in octets.
      private: void DispatchDiscoveryMsg(const std::string &_fromIp,
                                         char *_msg, uint16_t _len)
      {
        ignition::msgs::Discovery msg;

        // Parse the message, and return if parsing failed. Parsing could
        // fail when another discovery node is publishing messages using an
        // older (or newer) format.
        if (!msg.ParseFromArray(_msg, _len))
          return;

        // Discard the message if the wire protocol is different than mine.
        if (this->Version() != msg.version())
          return;

        std::string recvPUuid = msg.process_uuid();

        // Discard our own discovery messages.
        if (recvPUuid == this->pUuid)
          return;

        // Forwarding summary:
        //   - From a unicast peer  -> to multicast group (with NO_RELAY flag).
        //   - From multicast group -> to unicast peers (with RELAY flag).

        // If the RELAY flag is set, this discovery message is coming via a
        // unicast transmission. In this case, we don't process it, we just
        // forward it to the multicast group, and it will be dispatched once
        // received there. Note that we also unset the RELAY flag and set the
        // NO_RELAY flag, to avoid forwarding the message anymore.
        if (msg.has_flags() && msg.flags().relay())
        {
          // Unset the RELAY flag in the header and set the NO_RELAY.
          msg.mutable_flags()->set_relay(false);
          msg.mutable_flags()->set_no_relay(true);
          this->SendMulticast(msg);

          // A unicast peer contacted me. I need to save its address for
          // sending future messages in the future.
          this->AddRelayAddress(_fromIp);
          return;
        }
        // If we are receiving this discovery message via the multicast channel
        // and the NO_RELAY flag is not set, we forward this message via unicast
        // to all our relays. Note that this is the most common case, where we
        // receive a regular multicast message and we forward it to any remote
        // relays.
        else if (!msg.has_flags() || !msg.flags().no_relay())
        {
          msg.mutable_flags()->set_relay(true);
          this->SendUnicast(msg);
        }

        bool isSenderLocal = (std::find(this->hostInterfaces.begin(),
          this->hostInterfaces.end(), _fromIp) != this->hostInterfaces.end()) ||
          (_fromIp.find("127.") == 0);

        // Update timestamp and cache the callbacks.
        DiscoveryCallback<Pub> connectCb;
        DiscoveryCallback<Pub> disconnectCb;
        DiscoveryCallback<Pub> registerCb;
        DiscoveryCallback<Pub> unregisterCb;
        {
          std::lock_guard<std::mutex> lock(this->mutex);
          this->activity[recvPUuid] = std::chrono::steady_clock::now();
          connectCb = this->connectionCb;
          disconnectCb = this->disconnectionCb;
          registerCb = this->registrationCb;
          unregisterCb = this->unregistrationCb;
        }

        switch (msg.type())
        {
          case msgs::Discovery::ADVERTISE:
          {
            // Read the rest of the fields.
            Pub publisher;
            publisher.SetFromDiscovery(msg);

            // Check scope of the topic.
            if ((publisher.Options().Scope() == Scope_t::PROCESS) ||
                (publisher.Options().Scope() == Scope_t::HOST &&
                 !isSenderLocal))
            {
              return;
            }

            // Register an advertised address for the topic.
            bool added;
            {
              std::lock_guard<std::mutex> lock(this->mutex);
              added = this->info.AddPublisher(publisher);
            }

            if (added && connectCb)
            {
              // Execute the client's callback.
              connectCb(publisher);
            }

            break;
          }
          case msgs::Discovery::SUBSCRIBE:
          {
            std::string recvTopic;
            // Read the topic information.
            if (msg.has_sub())
            {
              recvTopic = msg.sub().topic();
            }
            else
            {
              std::cerr << "Subscription discovery message is missing "
                << "Subscriber information.\n";
              break;
            }

            // Check if at least one of my nodes advertises the topic requested.
            Addresses_M<Pub> addresses;
            {
              std::lock_guard<std::mutex> lock(this->mutex);
              if (!this->info.HasAnyPublishers(recvTopic, this->pUuid))
              {
                break;
              }

              if (!this->info.Publishers(recvTopic, addresses))
                break;
            }

            for (const auto &nodeInfo : addresses[this->pUuid])
            {
              // Check scope of the topic.
              if ((nodeInfo.Options().Scope() == Scope_t::PROCESS) ||
                  (nodeInfo.Options().Scope() == Scope_t::HOST &&
                   !isSenderLocal))
              {
                continue;
              }

              // Answer an ADVERTISE message.
              this->SendMsg(DestinationType::ALL,
                  msgs::Discovery::ADVERTISE, nodeInfo);
            }

            break;
          }
          case msgs::Discovery::NEW_CONNECTION:
          {
            // Read the rest of the fields.
            Pub publisher;
            publisher.SetFromDiscovery(msg);

            if (registerCb)
              registerCb(publisher);

            break;
          }
          case msgs::Discovery::END_CONNECTION:
          {
            // Read the rest of the fields.
            Pub publisher;
            publisher.SetFromDiscovery(msg);

            if (unregisterCb)
              unregisterCb(publisher);

            break;
          }
          case msgs::Discovery::HEARTBEAT:
          {
            // The timestamp has already been updated.
            break;
          }
          case msgs::Discovery::BYE:
          {
            // Remove the activity entry for this publisher.
            {
              std::lock_guard<std::mutex> lock(this->mutex);
              this->activity.erase(recvPUuid);
            }

            if (disconnectCb)
            {
              Pub pub;
              pub.SetPUuid(recvPUuid);
              // Notify the new disconnection.
              disconnectCb(pub);
            }

            // Remove the address entry for this topic.
            {
              std::lock_guard<std::mutex> lock(this->mutex);
              this->info.DelPublishersByProc(recvPUuid);
            }

            break;
          }
          case msgs::Discovery::UNADVERTISE:
          {
            // Read the address.
            Pub publisher;
            publisher.SetFromDiscovery(msg);

            // Check scope of the topic.
            if ((publisher.Options().Scope() == Scope_t::PROCESS) ||
                (publisher.Options().Scope() == Scope_t::HOST &&
                 !isSenderLocal))
            {
              return;
            }

            if (disconnectCb)
            {
              // Notify the new disconnection.
              disconnectCb(publisher);
            }

            // Remove the address entry for this topic.
            {
              std::lock_guard<std::mutex> lock(this->mutex);
              this->info.DelPublisherByNode(publisher.Topic(),
                publisher.PUuid(), publisher.NUuid());
            }

            break;
          }
          default:
          {
            std::cerr << "Unknown message type [" << msg.type() << "].\n";
            break;
          }
        }
      }

      /// \brief Broadcast a discovery message.
      /// \param[in] _type Message type.
      /// \param[in] _pub Publishers's information to send.
      /// \param[in] _flags Optional flags. Currently, the flags are not used
      /// but they will in the future for specifying things like compression,
      /// or encryption.
      private: template<typename T>
      void SendMsg(const DestinationType &_destType,
                   const msgs::Discovery::Type _type,
                   const T &_pub) const
      {
        ignition::msgs::Discovery discoveryMsg;
        discoveryMsg.set_version(this->Version());
        discoveryMsg.set_type(_type);
        discoveryMsg.set_process_uuid(this->pUuid);

        switch (_type)
        {
          case msgs::Discovery::ADVERTISE:
          case msgs::Discovery::UNADVERTISE:
          case msgs::Discovery::NEW_CONNECTION:
          case msgs::Discovery::END_CONNECTION:
          {
            _pub.FillDiscovery(discoveryMsg);
            break;
          }
          case msgs::Discovery::SUBSCRIBE:
          {
            discoveryMsg.mutable_sub()->set_topic(_pub.Topic());
            break;
          }
          case msgs::Discovery::HEARTBEAT:
          case msgs::Discovery::BYE:
            break;
          default:
            std::cerr << "Discovery::SendMsg() error: Unrecognized message"
                      << " type [" << _type << "]" << std::endl;
            return;
        }

        if (_destType == DestinationType::MULTICAST ||
            _destType == DestinationType::ALL)
        {
          this->SendMulticast(discoveryMsg);
        }

        // Send the discovery message to the unicast relays.
        if (_destType == DestinationType::UNICAST ||
            _destType == DestinationType::ALL)
        {
          // Set the RELAY flag in the header.
          discoveryMsg.mutable_flags()->set_relay(true);
          this->SendUnicast(discoveryMsg);
        }

        if (this->verbose)
        {
          std::cout << "\t* Sending " << msgs::ToString(_type)
                    << " msg [" << _pub.Topic() << "]" << std::endl;
        }
      }

      /// \brief Send a discovery message through all unicast relays.
      /// \param[in] _msg Discovery message.
      private: void SendUnicast(const msgs::Discovery &_msg) const
      {
        uint16_t msgSize;

#if GOOGLE_PROTOBUF_VERSION >= 3004000
        size_t msgSizeFull = _msg.ByteSizeLong();
#else
        int msgSizeFull = _msg.ByteSize();
#endif
        if (msgSizeFull + sizeof(msgSize) > this->kMaxRcvStr)
        {
          std::cerr << "Discovery message too large to send. Discovery won't "
            << "work. This shouldn't happen.\n";
          return;
        }
        msgSize = msgSizeFull;

        uint16_t totalSize = sizeof(msgSize) + msgSize;
        char *buffer = static_cast<char *>(new char[totalSize]);
        memcpy(&buffer[0], &msgSize, sizeof(msgSize));

        if (_msg.SerializeToArray(buffer + sizeof(msgSize), msgSize))
        {
          // Send the discovery message to the unicast relays.
          for (const auto &sockAddr : this->relayAddrs)
          {
            errno = 0;
            auto sent = sendto(this->sockets.at(0),
              reinterpret_cast<const raw_type *>(
                reinterpret_cast<const unsigned char*>(buffer)),
              totalSize, 0,
              reinterpret_cast<const sockaddr *>(&sockAddr),
              sizeof(sockAddr));

            if (sent != totalSize)
            {
              std::cerr << "Exception sending a unicast message:" << std::endl;
              std::cerr << "  Return value: " << sent << std::endl;
              std::cerr << "  Error code: " << strerror(errno) << std::endl;
              break;
            }
          }
        }
        else
        {
          std::cerr << "Discovery::SendUnicast: Error serializing data."
            << std::endl;
        }

        delete [] buffer;
      }

      /// \brief Send a discovery message through the multicast group.
      /// \param[in] _msg Discovery message.
      private: void SendMulticast(const msgs::Discovery &_msg) const
      {
        uint16_t msgSize;

#if GOOGLE_PROTOBUF_VERSION >= 3004000
        size_t msgSizeFull = _msg.ByteSizeLong();
#else
        int msgSizeFull = _msg.ByteSize();
#endif
        if (msgSizeFull + sizeof(msgSize) > this->kMaxRcvStr)
        {
          std::cerr << "Discovery message too large to send. Discovery won't "
            << "work. This shouldn't happen.\n";
          return;
        }

        msgSize = msgSizeFull;
        uint16_t totalSize = sizeof(msgSize) + msgSize;
        char *buffer = static_cast<char *>(new char[totalSize]);
        memcpy(&buffer[0], &msgSize, sizeof(msgSize));

        if (_msg.SerializeToArray(buffer + sizeof(msgSize), msgSize))
        {
          // Send the discovery message to the multicast group through all the
          // sockets.
          for (const auto &sock : this->Sockets())
          {
            errno = 0;
            if (sendto(sock, reinterpret_cast<const raw_type *>(
              reinterpret_cast<const unsigned char*>(buffer)),
              totalSize, 0,
              reinterpret_cast<const sockaddr *>(this->MulticastAddr()),
              sizeof(*(this->MulticastAddr()))) != totalSize)
            {
              // Ignore EPERM and ENOBUFS errors.
              //
              // See issue #106
              //
              // Rationale drawn from:
              //
              // * https://groups.google.com/forum/#!topic/comp.protocols.tcp-ip/Qou9Sfgr77E
              // * https://stackoverflow.com/questions/16555101/sendto-dgrams-do-not-block-for-enobufs-on-osx
              if (errno != EPERM && errno != ENOBUFS)
              {
                std::cerr << "Exception sending a multicast message:"
                  << strerror(errno) << std::endl;
              }
              break;
            }
          }
        }
        else
        {
          std::cerr << "Discovery::SendMulticast: Error serializing data."
            << std::endl;
        }

        delete [] buffer;
      }

      /// \brief Get the list of sockets used for discovery.
      /// \return The list of sockets.
      private: const std::vector<int> &Sockets() const
      {
        return this->sockets;
      }

      /// \brief Get the data structure used for multicast communication.
      /// \return The data structure containing the multicast information.
      private: const sockaddr_in *MulticastAddr() const
      {
        return &this->mcastAddr;
      }

      /// \brief Get the discovery protocol version.
      /// \return The discovery version.
      private: uint8_t Version() const
      {
        static std::string ignStats;
        static int topicStats =
          (env("IGN_TRANSPORT_TOPIC_STATISTICS", ignStats) && ignStats == "1");
        return this->kWireVersion + (topicStats * 100);
      }

      /// \brief Register a new network interface in the discovery system.
      /// \param[in] _ip IP address to register.
      /// \return True when the interface was successfully registered or false
      /// otherwise (e.g.: invalid IP address).
      private: bool RegisterNetIface(const std::string &_ip)
      {
        // Make a new socket for sending discovery information.
        int sock = static_cast<int>(socket(PF_INET, SOCK_DGRAM, IPPROTO_UDP));
        if (sock < 0)
        {
          std::cerr << "Socket creation failed." << std::endl;
          return false;
        }

        // Socket option: IP_MULTICAST_IF.
        // This socket option needs to be applied to each socket used to send
        // data. This option selects the source interface for outgoing messages.
        struct in_addr ifAddr;
        ifAddr.s_addr = inet_addr(_ip.c_str());
        if (setsockopt(sock, IPPROTO_IP, IP_MULTICAST_IF,
          reinterpret_cast<const char*>(&ifAddr), sizeof(ifAddr)) != 0)
        {
          std::cerr << "Error setting socket option (IP_MULTICAST_IF)."
                    << std::endl;
          return false;
        }

        this->sockets.push_back(sock);

        // Join the multicast group. We have to do it for each network interface
        // but we can do it on the same socket. We will use the socket at
        // position 0 for receiving multicast information.
        struct ip_mreq group;
        group.imr_multiaddr.s_addr =
          inet_addr(this->multicastGroup.c_str());
        group.imr_interface.s_addr = inet_addr(_ip.c_str());
        if (setsockopt(this->sockets.at(0), IPPROTO_IP, IP_ADD_MEMBERSHIP,
          reinterpret_cast<const char*>(&group), sizeof(group)) != 0)
        {
          std::cerr << "Error setting socket option (IP_ADD_MEMBERSHIP)."
                    << std::endl;
          return false;
        }

        return true;
      }

      /// \brief Register a new relay address.
      /// \param[in] _ip New IP address.
      private: void AddRelayAddress(const std::string &_ip)
      {
        // Sanity check: Make sure that this IP address is not already saved.
        for (auto const &addr : this->relayAddrs)
        {
          if (addr.sin_addr.s_addr == inet_addr(_ip.c_str()))
            return;
        }

        sockaddr_in addr;
        memset(&addr, 0, sizeof(addr));
        addr.sin_family = AF_INET;
        addr.sin_addr.s_addr = inet_addr(_ip.c_str());
        addr.sin_port = htons(static_cast<u_short>(this->port));

        this->relayAddrs.push_back(addr);
      }

      /// \brief Default activity interval value (ms.).
      /// \sa ActivityInterval.
      /// \sa SetActivityInterval.
      private: static const unsigned int kDefActivityInterval = 100;

      /// \brief Default heartbeat interval value (ms.).
      /// \sa HeartbeatInterval.
      /// \sa SetHeartbeatInterval.
      private: static const unsigned int kDefHeartbeatInterval = 1000;

      /// \brief Default silence interval value (ms.).
      /// \sa MaxSilenceInterval.
      /// \sa SetMaxSilenceInterval.
      private: static const unsigned int kDefSilenceInterval = 3000;

      /// \brief IP Address used for multicast.
      private: std::string multicastGroup;

      /// \brief Timeout used for receiving messages (ms.).
      private: const int kTimeout = 250;

      /// \brief Longest string to receive.
      private: static const uint16_t kMaxRcvStr =
               std::numeric_limits<uint16_t>::max();

      /// \brief Wire protocol version. Bump up the version number if you modify
      /// the wire protocol (for discovery or message/service exchange).
      private: static const uint8_t kWireVersion = 10;

      /// \brief Port used to broadcast the discovery messages.
      private: int port;

      /// \brief Host IP address.
      private: std::string hostAddr;

      /// \brief List of host network interfaces.
      private: std::vector<std::string> hostInterfaces;

      /// \brief Process UUID.
      private: std::string pUuid;

      /// \brief Silence interval value (ms.).
      /// \sa MaxSilenceInterval.
      /// \sa SetMaxSilenceInterval.
      private: unsigned int silenceInterval;

      /// \brief Activity interval value (ms.).
      /// \sa ActivityInterval.
      /// \sa SetActivityInterval.
      private: unsigned int activityInterval;

      /// \brief Heartbeat interval value (ms.).
      /// \sa HeartbeatInterval.
      /// \sa SetHeartbeatInterval.
      private: unsigned int heartbeatInterval;

      /// \brief Callback executed when new topics are discovered.
      private: DiscoveryCallback<Pub> connectionCb;

      /// \brief Callback executed when new topics are invalid.
      private: DiscoveryCallback<Pub> disconnectionCb;

      /// \brief Callback executed when a new remote subscriber is registered.
      private: DiscoveryCallback<Pub> registrationCb;

      /// \brief Callback executed when a new remote subscriber is unregistered.
      private: DiscoveryCallback<Pub> unregistrationCb;

      /// \brief Addressing information.
      private: TopicStorage<Pub> info;

      /// \brief Activity information. Every time there is a message from a
      /// remote node, its activity information is updated. If we do not hear
      /// from a node in a while, its entries in 'info' will be invalided. The
      /// key is the process uuid.
      protected: std::map<std::string, Timestamp> activity;

      /// \brief Print discovery information to stdout.
      private: bool verbose;

      /// \brief UDP socket used for sending/receiving discovery messages.
      private: std::vector<int> sockets;

      /// \brief Internet socket address for sending to the multicast group.
      private: sockaddr_in mcastAddr;

      /// \brief Collection of socket addresses used as remote relays.
      private: std::vector<sockaddr_in> relayAddrs;

      /// \brief Mutex to guarantee exclusive access between the threads.
      private: mutable std::mutex mutex;

      /// \brief Thread in charge of receiving and handling incoming messages.
      private: std::thread threadReception;

      /// \brief Time at which the next heartbeat cycle will be sent.
      private: Timestamp timeNextHeartbeat;

      /// \brief Time at which the next activity check will be done.
      private: Timestamp timeNextActivity;

      /// \brief Mutex to guarantee exclusive access to the exit variable.
      private: std::mutex exitMutex;

      /// \brief Once the discovery starts, it can take up to
      /// HeartbeatInterval milliseconds to discover the existing nodes on the
      /// network. This variable is 'false' during the first HeartbeatInterval
      /// period and is set to 'true' after that.
      private: bool initialized;

      /// \brief Number of heartbeats sent while discovery is uninitialized.
      private: unsigned int numHeartbeatsUninitialized;

      /// \brief Used to block/unblock until the initialization phase finishes.
      private: mutable std::condition_variable initializedCv;

      /// \brief When true, the service thread will finish.
      private: bool exit;

      /// \brief When true, the service is enabled.
      private: bool enabled;
    };

    /// \def MsgDiscovery
    /// \brief A discovery object for topics.
    using MsgDiscovery = Discovery<MessagePublisher>;

    /// \def SrvDiscovery
    /// \brief A discovery object for services.
    using SrvDiscovery = Discovery<ServicePublisher>;
    }
  }
}

#endif
=======
#include <gz/transport/Discovery.hh>
#include <ignition/transport/config.hh>
>>>>>>> 9c192aeb
<|MERGE_RESOLUTION|>--- conflicted
+++ resolved
@@ -15,1480 +15,5 @@
  *
  */
 
-<<<<<<< HEAD
-#ifndef IGNITION_TRANSPORT_DISCOVERY_HH_
-#define IGNITION_TRANSPORT_DISCOVERY_HH_
-#include <errno.h>
-#include <string.h>
-
-#ifdef _WIN32
-  // For socket(), connect(), send(), and recv().
-  #include <Winsock2.h>
-  #include <Ws2def.h>
-  #include <Ws2ipdef.h>
-  #include <Ws2tcpip.h>
-  // Type used for raw data on this platform.
-  using raw_type = char;
-#else
-  // For data types
-  #include <sys/types.h>
-  // For socket(), connect(), send(), and recv()
-  #include <sys/socket.h>
-  // For gethostbyname()
-  #include <netdb.h>
-  // For inet_addr()
-  #include <arpa/inet.h>
-  // For close()
-  #include <unistd.h>
-  // For sockaddr_in
-  #include <netinet/in.h>
-  // Type used for raw data on this platform
-  using raw_type = void;
-#endif
-
-#ifdef _WIN32
-  #pragma warning(push, 0)
-#endif
-#ifdef _WIN32
-  #pragma warning(pop)
-  // Suppress "decorated name length exceed" warning in STL.
-  #pragma warning(disable: 4503)
-  // Suppress "depreted API warnings" in WINSOCK.
-  #pragma warning(disable: 4996)
-#endif
-
-#include <ignition/msgs/discovery.pb.h>
-
-#include <algorithm>
-#include <condition_variable>
-#include <limits>
-#include <map>
-#include <memory>
-#include <mutex>
-#include <string>
-#include <thread>
-#include <vector>
-
-#include <ignition/msgs/Utility.hh>
-
-#include "ignition/transport/config.hh"
-#include "ignition/transport/Export.hh"
-#include "ignition/transport/Helpers.hh"
-#include "ignition/transport/NetUtils.hh"
-#include "ignition/transport/Publisher.hh"
-#include "ignition/transport/TopicStorage.hh"
-#include "ignition/transport/TransportTypes.hh"
-
-namespace ignition
-{
-  namespace transport
-  {
-    // Inline bracket to help doxygen filtering.
-    inline namespace IGNITION_TRANSPORT_VERSION_NAMESPACE {
-    /// \brief Options for sending discovery messages.
-    enum class DestinationType
-    {
-      /// \brief Send data via unicast only.
-      UNICAST,
-      /// \brief Send data via multicast only.
-      MULTICAST,
-      /// \brief Send data via unicast and multicast.
-      ALL
-    };
-
-    //
-    /// \internal
-    /// \brief Discovery helper function to poll sockets.
-    /// \param[in] _sockets Sockets on which to listen.
-    /// \param[in] _timeout Length of time to poll (milliseconds).
-    /// \return True if the sockets received a reply.
-    bool IGNITION_TRANSPORT_VISIBLE pollSockets(
-      const std::vector<int> &_sockets,
-      const int _timeout);
-
-    /// \class Discovery Discovery.hh ignition/transport/Discovery.hh
-    /// \brief A discovery class that implements a distributed topic discovery
-    /// protocol. It uses UDP multicast for sending/receiving messages and
-    /// stores updated topic information. The discovery clients can request
-    /// the discovery of a topic or the advertisement of a local topic. The
-    /// discovery uses heartbeats to track the state of other peers in the
-    /// network. The discovery clients can register callbacks to detect when
-    /// new topics are discovered or topics are no longer available.
-    template<typename Pub>
-    class Discovery
-    {
-      /// \brief Constructor.
-      /// \param[in] _pUuid This discovery instance will run inside a
-      /// transport process. This parameter is the transport process' UUID.
-      /// \param[in] _ip IP address used for discovery traffic.
-      /// \param[in] _port UDP port used for discovery traffic.
-      /// \param[in] _verbose true for enabling verbose mode.
-      public: Discovery(const std::string &_pUuid,
-                        const std::string &_ip,
-                        const int _port,
-                        const bool _verbose = false)
-        : multicastGroup(_ip),
-          port(_port),
-          hostAddr(determineHost()),
-          pUuid(_pUuid),
-          silenceInterval(kDefSilenceInterval),
-          activityInterval(kDefActivityInterval),
-          heartbeatInterval(kDefHeartbeatInterval),
-          connectionCb(nullptr),
-          disconnectionCb(nullptr),
-          verbose(_verbose),
-          initialized(false),
-          numHeartbeatsUninitialized(0),
-          exit(false),
-          enabled(false)
-      {
-        std::string ignIp;
-        if (env("IGN_IP", ignIp) && !ignIp.empty())
-          this->hostInterfaces = {ignIp};
-        else
-        {
-          // Get the list of network interfaces in this host.
-          this->hostInterfaces = determineInterfaces();
-        }
-
-#ifdef _WIN32
-        WORD wVersionRequested;
-        WSADATA wsaData;
-
-        // Request WinSock v2.2.
-        wVersionRequested = MAKEWORD(2, 2);
-        // Load WinSock DLL.
-        if (WSAStartup(wVersionRequested, &wsaData) != 0)
-        {
-          std::cerr << "Unable to load WinSock DLL" << std::endl;
-          return;
-        }
-#endif
-        for (const auto &netIface : this->hostInterfaces)
-        {
-          auto succeed = this->RegisterNetIface(netIface);
-
-          // If the IP address that we're selecting as the main IP address of
-          // the host is invalid, we change it to 127.0.0.1 .
-          // This is probably because IGN_IP is set to a wrong value.
-          if (netIface == this->hostAddr && !succeed)
-          {
-            this->RegisterNetIface("127.0.0.1");
-            std::cerr << "Did you set the environment variable IGN_IP with a "
-                      << "correct IP address? " << std::endl
-                      << "  [" << netIface << "] seems an invalid local IP "
-                      << "address." << std::endl
-                      << "  Using 127.0.0.1 as hostname." << std::endl;
-            this->hostAddr = "127.0.0.1";
-          }
-        }
-
-        // Socket option: SO_REUSEADDR. This options is used only for receiving
-        // data. We can reuse the same socket for receiving multicast data from
-        // multiple interfaces. We will use the socket at position 0 for
-        // receiving data.
-        int reuseAddr = 1;
-        if (setsockopt(this->sockets.at(0), SOL_SOCKET, SO_REUSEADDR,
-            reinterpret_cast<const char *>(&reuseAddr), sizeof(reuseAddr)) != 0)
-        {
-          std::cerr << "Error setting socket option (SO_REUSEADDR)."
-                    << std::endl;
-          return;
-        }
-
-#ifdef SO_REUSEPORT
-        // Socket option: SO_REUSEPORT. This options is used only for receiving
-        // data. We can reuse the same socket for receiving multicast data from
-        // multiple interfaces. We will use the socket at position 0 for
-        // receiving data.
-        int reusePort = 1;
-        // cppcheck-suppress ConfigurationNotChecked
-        if (setsockopt(this->sockets.at(0), SOL_SOCKET, SO_REUSEPORT,
-            reinterpret_cast<const char *>(&reusePort), sizeof(reusePort)) != 0)
-        {
-          std::cerr << "Error setting socket option (SO_REUSEPORT)."
-                    << std::endl;
-          return;
-        }
-#endif
-        // Bind the first socket to the discovery port.
-        sockaddr_in localAddr;
-        memset(&localAddr, 0, sizeof(localAddr));
-        localAddr.sin_family = AF_INET;
-        localAddr.sin_addr.s_addr = htonl(INADDR_ANY);
-        localAddr.sin_port = htons(static_cast<u_short>(this->port));
-
-        if (bind(this->sockets.at(0),
-          reinterpret_cast<sockaddr *>(&localAddr), sizeof(sockaddr_in)) < 0)
-        {
-          std::cerr << "Binding to a local port failed." << std::endl;
-          return;
-        }
-
-        // Set 'mcastAddr' to the multicast discovery group.
-        memset(&this->mcastAddr, 0, sizeof(this->mcastAddr));
-        this->mcastAddr.sin_family = AF_INET;
-        this->mcastAddr.sin_addr.s_addr =
-          inet_addr(this->multicastGroup.c_str());
-        this->mcastAddr.sin_port = htons(static_cast<u_short>(this->port));
-
-        std::vector<std::string> relays;
-        std::string ignRelay = "";
-        if (env("IGN_RELAY", ignRelay) && !ignRelay.empty())
-        {
-          relays = transport::split(ignRelay, ':');
-        }
-
-        // Register all unicast relays.
-        for (auto const &relayAddr : relays)
-          this->AddRelayAddress(relayAddr);
-
-        if (this->verbose)
-          this->PrintCurrentState();
-      }
-
-      /// \brief Destructor.
-      public: virtual ~Discovery()
-      {
-        // Tell the service thread to terminate.
-        this->exitMutex.lock();
-        this->exit = true;
-        this->exitMutex.unlock();
-
-        // Wait for the service threads to finish before exit.
-        if (this->threadReception.joinable())
-          this->threadReception.join();
-
-        // Broadcast a BYE message to trigger the remote cancellation of
-        // all our advertised topics.
-        this->SendMsg(DestinationType::ALL, msgs::Discovery::BYE,
-          Publisher("", "", this->pUuid, "", AdvertiseOptions()));
-
-        // Close sockets.
-        for (const auto &sock : this->sockets)
-        {
-#ifdef _WIN32
-          closesocket(sock);
-          WSACleanup();
-#else
-          close(sock);
-#endif
-        }
-      }
-
-      /// \brief Start the discovery service. You probably want to register the
-      /// callbacks for receiving discovery notifications before starting the
-      /// service.
-      public: void Start()
-      {
-        {
-          std::lock_guard<std::mutex> lock(this->mutex);
-
-          // The service is already running.
-          if (this->enabled)
-            return;
-
-          this->enabled = true;
-        }
-
-        auto now = std::chrono::steady_clock::now();
-        this->timeNextHeartbeat = now;
-        this->timeNextActivity = now;
-
-        // Start the thread that receives discovery information.
-        this->threadReception = std::thread(&Discovery::RecvMessages, this);
-      }
-
-      /// \brief Advertise a new message.
-      /// \param[in] _publisher Publisher's information to advertise.
-      /// \return True if the method succeed or false otherwise
-      /// (e.g. if the discovery has not been started).
-      public: bool Advertise(const Pub &_publisher)
-      {
-        {
-          std::lock_guard<std::mutex> lock(this->mutex);
-
-          if (!this->enabled)
-            return false;
-
-          // Add the addressing information (local publisher).
-          if (!this->info.AddPublisher(_publisher))
-            return false;
-        }
-
-        // Only advertise a message outside this process if the scope
-        // is not 'Process'
-        if (_publisher.Options().Scope() != Scope_t::PROCESS)
-          this->SendMsg(DestinationType::ALL, msgs::Discovery::ADVERTISE,
-              _publisher);
-
-        return true;
-      }
-
-      /// \brief Request discovery information about a topic.
-      /// When using this method, the user might want to use
-      /// SetConnectionsCb() and SetDisconnectionCb(), that registers callbacks
-      /// that will be executed when the topic address is discovered or when the
-      /// node providing the topic is disconnected.
-      /// \sa SetConnectionsCb.
-      /// \sa SetDisconnectionsCb.
-      /// \param[in] _topic Topic name requested.
-      /// \return True if the method succeeded or false otherwise
-      /// (e.g. if the discovery has not been started).
-      public: bool Discover(const std::string &_topic) const
-      {
-        DiscoveryCallback<Pub> cb;
-        bool found;
-        Addresses_M<Pub> addresses;
-
-        {
-          std::lock_guard<std::mutex> lock(this->mutex);
-
-          if (!this->enabled)
-            return false;
-
-          cb = this->connectionCb;
-        }
-
-        Pub pub;
-        pub.SetTopic(_topic);
-        pub.SetPUuid(this->pUuid);
-
-        // Send a discovery request.
-        this->SendMsg(DestinationType::ALL, msgs::Discovery::SUBSCRIBE, pub);
-
-        {
-          std::lock_guard<std::mutex> lock(this->mutex);
-          found = this->info.Publishers(_topic, addresses);
-        }
-
-        if (found)
-        {
-          // I already have information about this topic.
-          for (const auto &proc : addresses)
-          {
-            for (const auto &node : proc.second)
-            {
-              if (cb)
-              {
-                // Execute the user's callback for a service request. Notice
-                // that we only execute one callback for preventing receive
-                //  multiple service responses for a single request.
-                cb(node);
-              }
-            }
-          }
-        }
-
-        return true;
-      }
-
-      /// \brief Register a node from this process as a remote subscriber.
-      /// \param[in] _pub Contains information about the subscriber.
-      public: void Register(const MessagePublisher &_pub) const
-      {
-        this->SendMsg(
-          DestinationType::ALL, msgs::Discovery::NEW_CONNECTION, _pub);
-      }
-
-      /// \brief Unregister a node from this process as a remote subscriber.
-      /// \param[in] _pub Contains information about the subscriber.
-      public: void Unregister(const MessagePublisher &_pub) const
-      {
-        this->SendMsg(
-          DestinationType::ALL, msgs::Discovery::END_CONNECTION, _pub);
-      }
-
-      /// \brief Get the discovery information.
-      /// \return Reference to the discovery information object.
-      public: const TopicStorage<Pub> &Info() const
-      {
-        std::lock_guard<std::mutex> lock(this->mutex);
-        return this->info;
-      }
-
-      /// \brief Get all the publishers' information known for a given topic.
-      /// \param[in] _topic Topic name.
-      /// \param[out] _publishers Publishers requested.
-      /// \return True if the topic is found and there is at least one publisher
-      public: bool Publishers(const std::string &_topic,
-                              Addresses_M<Pub> &_publishers) const
-      {
-        std::lock_guard<std::mutex> lock(this->mutex);
-        return this->info.Publishers(_topic, _publishers);
-      }
-
-      /// \brief Unadvertise a new message. Broadcast a discovery
-      /// message that will cancel all the discovery information for the topic
-      /// advertised by a specific node.
-      /// \param[in] _topic Topic name to be unadvertised.
-      /// \param[in] _nUuid Node UUID.
-      /// \return True if the method succeeded or false otherwise
-      /// (e.g. if the discovery has not been started).
-      public: bool Unadvertise(const std::string &_topic,
-                               const std::string &_nUuid)
-      {
-        Pub inf;
-        {
-          std::lock_guard<std::mutex> lock(this->mutex);
-
-          if (!this->enabled)
-            return false;
-
-          // Don't do anything if the topic is not advertised by any of my nodes
-          if (!this->info.Publisher(_topic, this->pUuid, _nUuid, inf))
-            return true;
-
-          // Remove the topic information.
-          this->info.DelPublisherByNode(_topic, this->pUuid, _nUuid);
-        }
-
-        // Only unadvertise a message outside this process if the scope
-        // is not 'Process'.
-        if (inf.Options().Scope() != Scope_t::PROCESS)
-        {
-          this->SendMsg(DestinationType::ALL,
-              msgs::Discovery::UNADVERTISE, inf);
-        }
-
-        return true;
-      }
-
-      /// \brief Get the IP address of this host.
-      /// \return A string with this host's IP address.
-      public: std::string HostAddr() const
-      {
-        std::lock_guard<std::mutex> lock(this->mutex);
-        return this->hostAddr;
-      }
-
-      /// \brief The discovery checks the validity of the topic information
-      /// every 'activity interval' milliseconds.
-      /// \sa SetActivityInterval.
-      /// \return The value in milliseconds.
-      public: unsigned int ActivityInterval() const
-      {
-        std::lock_guard<std::mutex> lock(this->mutex);
-        return this->activityInterval;
-      }
-
-      /// \brief Each node broadcasts periodic heartbeats to keep its topic
-      /// information alive in other nodes. A heartbeat message is sent after
-      /// 'heartbeat interval' milliseconds.
-      /// \sa SetHeartbeatInterval.
-      /// \return The value in milliseconds.
-      public: unsigned int HeartbeatInterval() const
-      {
-        std::lock_guard<std::mutex> lock(this->mutex);
-        return this->heartbeatInterval;
-      }
-
-      /// \brief Get the maximum time allowed without receiving any discovery
-      /// information from a node before canceling its entries.
-      /// \sa SetSilenceInterval.
-      /// \return The value in milliseconds.
-      public: unsigned int SilenceInterval() const
-      {
-        std::lock_guard<std::mutex> lock(this->mutex);
-        return this->silenceInterval;
-      }
-
-      /// \brief Set the activity interval.
-      /// \sa ActivityInterval.
-      /// \param[in] _ms New value in milliseconds.
-      public: void SetActivityInterval(const unsigned int _ms)
-      {
-        std::lock_guard<std::mutex> lock(this->mutex);
-        this->activityInterval = _ms;
-      }
-
-      /// \brief Set the heartbeat interval.
-      /// \sa HeartbeatInterval.
-      /// \param[in] _ms New value in milliseconds.
-      public: void SetHeartbeatInterval(const unsigned int _ms)
-      {
-        std::lock_guard<std::mutex> lock(this->mutex);
-        this->heartbeatInterval = _ms;
-      }
-
-      /// \brief Set the maximum silence interval.
-      /// \sa SilenceInterval.
-      /// \param[in] _ms New value in milliseconds.
-      public: void SetSilenceInterval(const unsigned int _ms)
-      {
-        std::lock_guard<std::mutex> lock(this->mutex);
-        this->silenceInterval = _ms;
-      }
-
-      /// \brief Register a callback to receive discovery connection events.
-      /// Each time a new topic is connected, the callback will be executed.
-      /// This version uses a free function as callback.
-      /// \param[in] _cb Function callback.
-      public: void ConnectionsCb(const DiscoveryCallback<Pub> &_cb)
-      {
-        std::lock_guard<std::mutex> lock(this->mutex);
-        this->connectionCb = _cb;
-      }
-
-      /// \brief Register a callback to receive discovery disconnection events.
-      /// Each time a topic is no longer active, the callback will be executed.
-      /// This version uses a free function as callback.
-      /// \param[in] _cb Function callback.
-      public: void DisconnectionsCb(const DiscoveryCallback<Pub> &_cb)
-      {
-        std::lock_guard<std::mutex> lock(this->mutex);
-        this->disconnectionCb = _cb;
-      }
-
-      /// \brief Register a callback to receive an event when a new remote
-      /// node subscribes to a topic within this process.
-      /// \param[in] _cb Function callback.
-      public: void RegistrationsCb(const DiscoveryCallback<Pub> &_cb)
-      {
-        std::lock_guard<std::mutex> lock(this->mutex);
-        this->registrationCb = _cb;
-      }
-
-      /// \brief Register a callback to receive an event when a remote
-      /// node unsubscribes to a topic within this process.
-      /// \param[in] _cb Function callback.
-      public: void UnregistrationsCb(const DiscoveryCallback<Pub> &_cb)
-      {
-        std::lock_guard<std::mutex> lock(this->mutex);
-        this->unregistrationCb = _cb;
-      }
-
-      /// \brief Print the current discovery state.
-      public: void PrintCurrentState() const
-      {
-        std::lock_guard<std::mutex> lock(this->mutex);
-
-        std::cout << "---------------" << std::endl;
-        std::cout << std::boolalpha << "Enabled: "
-                  << this->enabled << std::endl;
-        std::cout << "Discovery state" << std::endl;
-        std::cout << "\tUUID: " << this->pUuid << std::endl;
-        std::cout << "Settings" << std::endl;
-        std::cout << "\tActivity: " << this->activityInterval
-                  << " ms." << std::endl;
-        std::cout << "\tHeartbeat: " << this->heartbeatInterval
-                  << "ms." << std::endl;
-        std::cout << "\tSilence: " << this->silenceInterval
-                  << " ms." << std::endl;
-        std::cout << "Known information:" << std::endl;
-        this->info.Print();
-
-        // Used to calculate the elapsed time.
-        Timestamp now = std::chrono::steady_clock::now();
-
-        std::cout << "Activity" << std::endl;
-        if (this->activity.empty())
-          std::cout << "\t<empty>" << std::endl;
-        else
-        {
-          for (auto &proc : this->activity)
-          {
-            // Elapsed time since the last update from this publisher.
-            std::chrono::duration<double> elapsed = now - proc.second;
-
-            std::cout << "\t" << proc.first << std::endl;
-            std::cout << "\t\t" << "Since: " << std::chrono::duration_cast<
-              std::chrono::milliseconds>(elapsed).count() << " ms. ago. "
-              << std::endl;
-          }
-        }
-        std::cout << "---------------" << std::endl;
-      }
-
-      /// \brief Get the list of topics currently advertised in the network.
-      /// \param[out] _topics List of advertised topics.
-      public: void TopicList(std::vector<std::string> &_topics) const
-      {
-        this->WaitForInit();
-        std::lock_guard<std::mutex> lock(this->mutex);
-        this->info.TopicList(_topics);
-      }
-
-      /// \brief Check if ready/initialized. If not, then wait on the
-      /// initializedCv condition variable.
-      public: void WaitForInit() const
-      {
-        std::unique_lock<std::mutex> lk(this->mutex);
-
-        if (!this->initialized)
-        {
-          this->initializedCv.wait(lk, [this]{return this->initialized;});
-        }
-      }
-
-      /// \brief Check the validity of the topic information. Each topic update
-      /// has its own timestamp. This method iterates over the list of topics
-      /// and invalids the old topics.
-      private: void UpdateActivity()
-      {
-        // The UUIDs of the processes that have expired.
-        std::vector<std::string> uuids;
-
-        // A copy of the disconnection callback.
-        DiscoveryCallback<Pub> disconnectCb;
-
-        Timestamp now = std::chrono::steady_clock::now();
-
-        {
-          std::lock_guard<std::mutex> lock(this->mutex);
-
-          if (now < this->timeNextActivity)
-            return;
-
-          disconnectCb = this->disconnectionCb;
-
-          for (auto it = this->activity.cbegin(); it != this->activity.cend();)
-          {
-            // Elapsed time since the last update from this publisher.
-            auto elapsed = now - it->second;
-
-            // This publisher has expired.
-            if (std::chrono::duration_cast<std::chrono::milliseconds>
-                 (elapsed).count() > this->silenceInterval)
-            {
-              // Remove all the info entries for this process UUID.
-              this->info.DelPublishersByProc(it->first);
-
-              uuids.push_back(it->first);
-
-              // Remove the activity entry.
-              this->activity.erase(it++);
-            }
-            else
-              ++it;
-          }
-
-          this->timeNextActivity = std::chrono::steady_clock::now() +
-            std::chrono::milliseconds(this->activityInterval);
-        }
-
-        if (!disconnectCb)
-          return;
-
-        // Notify without topic information. This is useful to inform the
-        // client that a remote node is gone, even if we were not
-        // interested in its topics.
-        for (auto const &uuid : uuids)
-        {
-          Pub publisher;
-          publisher.SetPUuid(uuid);
-          disconnectCb(publisher);
-        }
-      }
-
-      /// \brief Broadcast periodic heartbeats.
-      private: void UpdateHeartbeat()
-      {
-        Timestamp now = std::chrono::steady_clock::now();
-
-        {
-          std::lock_guard<std::mutex> lock(this->mutex);
-
-          if (now < this->timeNextHeartbeat)
-            return;
-        }
-
-        Publisher pub("", "", this->pUuid, "", AdvertiseOptions());
-        this->SendMsg(DestinationType::ALL, msgs::Discovery::HEARTBEAT, pub);
-
-        std::map<std::string, std::vector<Pub>> nodes;
-        {
-          std::lock_guard<std::mutex> lock(this->mutex);
-
-          // Re-advertise topics that are advertised inside this process.
-          this->info.PublishersByProc(this->pUuid, nodes);
-        }
-
-        for (const auto &topic : nodes)
-        {
-          for (const auto &node : topic.second)
-          {
-            this->SendMsg(DestinationType::ALL,
-                msgs::Discovery::ADVERTISE, node);
-          }
-        }
-
-        {
-          std::lock_guard<std::mutex> lock(this->mutex);
-          if (!this->initialized)
-          {
-            ++this->numHeartbeatsUninitialized;
-            if (this->numHeartbeatsUninitialized == 2)
-            {
-              // We consider the discovery initialized after two cycles of
-              // heartbeats sent.
-              this->initialized = true;
-
-              // Notify anyone waiting for the initialization phase to finish.
-              this->initializedCv.notify_all();
-            }
-          }
-
-          this->timeNextHeartbeat = std::chrono::steady_clock::now() +
-            std::chrono::milliseconds(this->heartbeatInterval);
-        }
-      }
-
-      /// \brief Calculate the next timeout. There are three main activities to
-      /// perform by the discovery component:
-      /// 1. Receive discovery messages.
-      /// 2. Send heartbeats.
-      /// 3. Maintain the discovery information up to date.
-      ///
-      /// Tasks (2) and (3) need to be checked at fixed intervals. This function
-      /// calculates the next timeout to satisfy (2) and (3).
-      /// \return A timeout (milliseconds).
-      private: int NextTimeout() const
-      {
-        auto now = std::chrono::steady_clock::now();
-        auto timeUntilNextHeartbeat = this->timeNextHeartbeat - now;
-        auto timeUntilNextActivity = this->timeNextActivity - now;
-
-        int t = static_cast<int>(
-          std::chrono::duration_cast<std::chrono::milliseconds>
-            (std::min(timeUntilNextHeartbeat, timeUntilNextActivity)).count());
-        int t2 = std::min(t, this->kTimeout);
-        return std::max(t2, 0);
-      }
-
-      /// \brief Receive discovery messages.
-      private: void RecvMessages()
-      {
-        bool timeToExit = false;
-        while (!timeToExit)
-        {
-          // Calculate the timeout.
-          int timeout = this->NextTimeout();
-
-          if (pollSockets(this->sockets, timeout))
-          {
-            this->RecvDiscoveryUpdate();
-
-            if (this->verbose)
-              this->PrintCurrentState();
-          }
-
-          this->UpdateHeartbeat();
-          this->UpdateActivity();
-
-          // Is it time to exit?
-          {
-            std::lock_guard<std::mutex> lock(this->exitMutex);
-            if (this->exit)
-              timeToExit = true;
-          }
-        }
-      }
-
-      /// \brief Method in charge of receiving the discovery updates.
-      private: void RecvDiscoveryUpdate()
-      {
-        char rcvStr[Discovery::kMaxRcvStr];
-        sockaddr_in clntAddr;
-        socklen_t addrLen = sizeof(clntAddr);
-
-        uint16_t received = recvfrom(this->sockets.at(0),
-              reinterpret_cast<raw_type *>(rcvStr),
-              this->kMaxRcvStr, 0,
-              reinterpret_cast<sockaddr *>(&clntAddr),
-              reinterpret_cast<socklen_t *>(&addrLen));
-        if (received > 0)
-        {
-          uint16_t len = 0;
-          memcpy(&len, &rcvStr[0], sizeof(len));
-
-          // Ignition Transport delimits each discovery message with a
-          // frame_delimiter that contains byte size information.
-          // A discovery message has the form:
-          //
-          // <frame_delimiter><frame_body>
-          //
-          // Ignition Transport version < 8 sends a frame delimiter that
-          // contains the value of sizeof(frame_delimiter)
-          // + sizeof(frame_body). In other words, the frame_delimiter
-          // contains a value that represents the total size of the
-          // frame_body and frame_delimiter in bytes.
-          //
-          // Ignition Transport version >= 8 sends a frame_delimiter
-          // that contains the value of sizeof(frame_body). In other
-          // words, the frame_delimiter contains a value that represents
-          // the total size of only the frame_body.
-          //
-          // It is possible that two incompatible versions of Ignition
-          // Transport exist on the same network. If we receive an
-          // unexpected size, then we ignore the message.
-
-          // If-condition for version 8+
-          if (len + sizeof(len) == received)
-          {
-            std::string srcAddr = inet_ntoa(clntAddr.sin_addr);
-            uint16_t srcPort = ntohs(clntAddr.sin_port);
-
-            if (this->verbose)
-            {
-              std::cout << "\nReceived discovery update from "
-                << srcAddr << ": " << srcPort << std::endl;
-            }
-
-            this->DispatchDiscoveryMsg(srcAddr, rcvStr + sizeof(len), len);
-          }
-        }
-        else if (received < 0)
-        {
-          std::cerr << "Discovery::RecvDiscoveryUpdate() recvfrom error"
-            << std::endl;
-        }
-      }
-
-      /// \brief Parse a discovery message received via the UDP socket
-      /// \param[in] _fromIp IP address of the message sender.
-      /// \param[in] _msg Received message.
-      /// \param[in] _len Entire length of the package in octets.
-      private: void DispatchDiscoveryMsg(const std::string &_fromIp,
-                                         char *_msg, uint16_t _len)
-      {
-        ignition::msgs::Discovery msg;
-
-        // Parse the message, and return if parsing failed. Parsing could
-        // fail when another discovery node is publishing messages using an
-        // older (or newer) format.
-        if (!msg.ParseFromArray(_msg, _len))
-          return;
-
-        // Discard the message if the wire protocol is different than mine.
-        if (this->Version() != msg.version())
-          return;
-
-        std::string recvPUuid = msg.process_uuid();
-
-        // Discard our own discovery messages.
-        if (recvPUuid == this->pUuid)
-          return;
-
-        // Forwarding summary:
-        //   - From a unicast peer  -> to multicast group (with NO_RELAY flag).
-        //   - From multicast group -> to unicast peers (with RELAY flag).
-
-        // If the RELAY flag is set, this discovery message is coming via a
-        // unicast transmission. In this case, we don't process it, we just
-        // forward it to the multicast group, and it will be dispatched once
-        // received there. Note that we also unset the RELAY flag and set the
-        // NO_RELAY flag, to avoid forwarding the message anymore.
-        if (msg.has_flags() && msg.flags().relay())
-        {
-          // Unset the RELAY flag in the header and set the NO_RELAY.
-          msg.mutable_flags()->set_relay(false);
-          msg.mutable_flags()->set_no_relay(true);
-          this->SendMulticast(msg);
-
-          // A unicast peer contacted me. I need to save its address for
-          // sending future messages in the future.
-          this->AddRelayAddress(_fromIp);
-          return;
-        }
-        // If we are receiving this discovery message via the multicast channel
-        // and the NO_RELAY flag is not set, we forward this message via unicast
-        // to all our relays. Note that this is the most common case, where we
-        // receive a regular multicast message and we forward it to any remote
-        // relays.
-        else if (!msg.has_flags() || !msg.flags().no_relay())
-        {
-          msg.mutable_flags()->set_relay(true);
-          this->SendUnicast(msg);
-        }
-
-        bool isSenderLocal = (std::find(this->hostInterfaces.begin(),
-          this->hostInterfaces.end(), _fromIp) != this->hostInterfaces.end()) ||
-          (_fromIp.find("127.") == 0);
-
-        // Update timestamp and cache the callbacks.
-        DiscoveryCallback<Pub> connectCb;
-        DiscoveryCallback<Pub> disconnectCb;
-        DiscoveryCallback<Pub> registerCb;
-        DiscoveryCallback<Pub> unregisterCb;
-        {
-          std::lock_guard<std::mutex> lock(this->mutex);
-          this->activity[recvPUuid] = std::chrono::steady_clock::now();
-          connectCb = this->connectionCb;
-          disconnectCb = this->disconnectionCb;
-          registerCb = this->registrationCb;
-          unregisterCb = this->unregistrationCb;
-        }
-
-        switch (msg.type())
-        {
-          case msgs::Discovery::ADVERTISE:
-          {
-            // Read the rest of the fields.
-            Pub publisher;
-            publisher.SetFromDiscovery(msg);
-
-            // Check scope of the topic.
-            if ((publisher.Options().Scope() == Scope_t::PROCESS) ||
-                (publisher.Options().Scope() == Scope_t::HOST &&
-                 !isSenderLocal))
-            {
-              return;
-            }
-
-            // Register an advertised address for the topic.
-            bool added;
-            {
-              std::lock_guard<std::mutex> lock(this->mutex);
-              added = this->info.AddPublisher(publisher);
-            }
-
-            if (added && connectCb)
-            {
-              // Execute the client's callback.
-              connectCb(publisher);
-            }
-
-            break;
-          }
-          case msgs::Discovery::SUBSCRIBE:
-          {
-            std::string recvTopic;
-            // Read the topic information.
-            if (msg.has_sub())
-            {
-              recvTopic = msg.sub().topic();
-            }
-            else
-            {
-              std::cerr << "Subscription discovery message is missing "
-                << "Subscriber information.\n";
-              break;
-            }
-
-            // Check if at least one of my nodes advertises the topic requested.
-            Addresses_M<Pub> addresses;
-            {
-              std::lock_guard<std::mutex> lock(this->mutex);
-              if (!this->info.HasAnyPublishers(recvTopic, this->pUuid))
-              {
-                break;
-              }
-
-              if (!this->info.Publishers(recvTopic, addresses))
-                break;
-            }
-
-            for (const auto &nodeInfo : addresses[this->pUuid])
-            {
-              // Check scope of the topic.
-              if ((nodeInfo.Options().Scope() == Scope_t::PROCESS) ||
-                  (nodeInfo.Options().Scope() == Scope_t::HOST &&
-                   !isSenderLocal))
-              {
-                continue;
-              }
-
-              // Answer an ADVERTISE message.
-              this->SendMsg(DestinationType::ALL,
-                  msgs::Discovery::ADVERTISE, nodeInfo);
-            }
-
-            break;
-          }
-          case msgs::Discovery::NEW_CONNECTION:
-          {
-            // Read the rest of the fields.
-            Pub publisher;
-            publisher.SetFromDiscovery(msg);
-
-            if (registerCb)
-              registerCb(publisher);
-
-            break;
-          }
-          case msgs::Discovery::END_CONNECTION:
-          {
-            // Read the rest of the fields.
-            Pub publisher;
-            publisher.SetFromDiscovery(msg);
-
-            if (unregisterCb)
-              unregisterCb(publisher);
-
-            break;
-          }
-          case msgs::Discovery::HEARTBEAT:
-          {
-            // The timestamp has already been updated.
-            break;
-          }
-          case msgs::Discovery::BYE:
-          {
-            // Remove the activity entry for this publisher.
-            {
-              std::lock_guard<std::mutex> lock(this->mutex);
-              this->activity.erase(recvPUuid);
-            }
-
-            if (disconnectCb)
-            {
-              Pub pub;
-              pub.SetPUuid(recvPUuid);
-              // Notify the new disconnection.
-              disconnectCb(pub);
-            }
-
-            // Remove the address entry for this topic.
-            {
-              std::lock_guard<std::mutex> lock(this->mutex);
-              this->info.DelPublishersByProc(recvPUuid);
-            }
-
-            break;
-          }
-          case msgs::Discovery::UNADVERTISE:
-          {
-            // Read the address.
-            Pub publisher;
-            publisher.SetFromDiscovery(msg);
-
-            // Check scope of the topic.
-            if ((publisher.Options().Scope() == Scope_t::PROCESS) ||
-                (publisher.Options().Scope() == Scope_t::HOST &&
-                 !isSenderLocal))
-            {
-              return;
-            }
-
-            if (disconnectCb)
-            {
-              // Notify the new disconnection.
-              disconnectCb(publisher);
-            }
-
-            // Remove the address entry for this topic.
-            {
-              std::lock_guard<std::mutex> lock(this->mutex);
-              this->info.DelPublisherByNode(publisher.Topic(),
-                publisher.PUuid(), publisher.NUuid());
-            }
-
-            break;
-          }
-          default:
-          {
-            std::cerr << "Unknown message type [" << msg.type() << "].\n";
-            break;
-          }
-        }
-      }
-
-      /// \brief Broadcast a discovery message.
-      /// \param[in] _type Message type.
-      /// \param[in] _pub Publishers's information to send.
-      /// \param[in] _flags Optional flags. Currently, the flags are not used
-      /// but they will in the future for specifying things like compression,
-      /// or encryption.
-      private: template<typename T>
-      void SendMsg(const DestinationType &_destType,
-                   const msgs::Discovery::Type _type,
-                   const T &_pub) const
-      {
-        ignition::msgs::Discovery discoveryMsg;
-        discoveryMsg.set_version(this->Version());
-        discoveryMsg.set_type(_type);
-        discoveryMsg.set_process_uuid(this->pUuid);
-
-        switch (_type)
-        {
-          case msgs::Discovery::ADVERTISE:
-          case msgs::Discovery::UNADVERTISE:
-          case msgs::Discovery::NEW_CONNECTION:
-          case msgs::Discovery::END_CONNECTION:
-          {
-            _pub.FillDiscovery(discoveryMsg);
-            break;
-          }
-          case msgs::Discovery::SUBSCRIBE:
-          {
-            discoveryMsg.mutable_sub()->set_topic(_pub.Topic());
-            break;
-          }
-          case msgs::Discovery::HEARTBEAT:
-          case msgs::Discovery::BYE:
-            break;
-          default:
-            std::cerr << "Discovery::SendMsg() error: Unrecognized message"
-                      << " type [" << _type << "]" << std::endl;
-            return;
-        }
-
-        if (_destType == DestinationType::MULTICAST ||
-            _destType == DestinationType::ALL)
-        {
-          this->SendMulticast(discoveryMsg);
-        }
-
-        // Send the discovery message to the unicast relays.
-        if (_destType == DestinationType::UNICAST ||
-            _destType == DestinationType::ALL)
-        {
-          // Set the RELAY flag in the header.
-          discoveryMsg.mutable_flags()->set_relay(true);
-          this->SendUnicast(discoveryMsg);
-        }
-
-        if (this->verbose)
-        {
-          std::cout << "\t* Sending " << msgs::ToString(_type)
-                    << " msg [" << _pub.Topic() << "]" << std::endl;
-        }
-      }
-
-      /// \brief Send a discovery message through all unicast relays.
-      /// \param[in] _msg Discovery message.
-      private: void SendUnicast(const msgs::Discovery &_msg) const
-      {
-        uint16_t msgSize;
-
-#if GOOGLE_PROTOBUF_VERSION >= 3004000
-        size_t msgSizeFull = _msg.ByteSizeLong();
-#else
-        int msgSizeFull = _msg.ByteSize();
-#endif
-        if (msgSizeFull + sizeof(msgSize) > this->kMaxRcvStr)
-        {
-          std::cerr << "Discovery message too large to send. Discovery won't "
-            << "work. This shouldn't happen.\n";
-          return;
-        }
-        msgSize = msgSizeFull;
-
-        uint16_t totalSize = sizeof(msgSize) + msgSize;
-        char *buffer = static_cast<char *>(new char[totalSize]);
-        memcpy(&buffer[0], &msgSize, sizeof(msgSize));
-
-        if (_msg.SerializeToArray(buffer + sizeof(msgSize), msgSize))
-        {
-          // Send the discovery message to the unicast relays.
-          for (const auto &sockAddr : this->relayAddrs)
-          {
-            errno = 0;
-            auto sent = sendto(this->sockets.at(0),
-              reinterpret_cast<const raw_type *>(
-                reinterpret_cast<const unsigned char*>(buffer)),
-              totalSize, 0,
-              reinterpret_cast<const sockaddr *>(&sockAddr),
-              sizeof(sockAddr));
-
-            if (sent != totalSize)
-            {
-              std::cerr << "Exception sending a unicast message:" << std::endl;
-              std::cerr << "  Return value: " << sent << std::endl;
-              std::cerr << "  Error code: " << strerror(errno) << std::endl;
-              break;
-            }
-          }
-        }
-        else
-        {
-          std::cerr << "Discovery::SendUnicast: Error serializing data."
-            << std::endl;
-        }
-
-        delete [] buffer;
-      }
-
-      /// \brief Send a discovery message through the multicast group.
-      /// \param[in] _msg Discovery message.
-      private: void SendMulticast(const msgs::Discovery &_msg) const
-      {
-        uint16_t msgSize;
-
-#if GOOGLE_PROTOBUF_VERSION >= 3004000
-        size_t msgSizeFull = _msg.ByteSizeLong();
-#else
-        int msgSizeFull = _msg.ByteSize();
-#endif
-        if (msgSizeFull + sizeof(msgSize) > this->kMaxRcvStr)
-        {
-          std::cerr << "Discovery message too large to send. Discovery won't "
-            << "work. This shouldn't happen.\n";
-          return;
-        }
-
-        msgSize = msgSizeFull;
-        uint16_t totalSize = sizeof(msgSize) + msgSize;
-        char *buffer = static_cast<char *>(new char[totalSize]);
-        memcpy(&buffer[0], &msgSize, sizeof(msgSize));
-
-        if (_msg.SerializeToArray(buffer + sizeof(msgSize), msgSize))
-        {
-          // Send the discovery message to the multicast group through all the
-          // sockets.
-          for (const auto &sock : this->Sockets())
-          {
-            errno = 0;
-            if (sendto(sock, reinterpret_cast<const raw_type *>(
-              reinterpret_cast<const unsigned char*>(buffer)),
-              totalSize, 0,
-              reinterpret_cast<const sockaddr *>(this->MulticastAddr()),
-              sizeof(*(this->MulticastAddr()))) != totalSize)
-            {
-              // Ignore EPERM and ENOBUFS errors.
-              //
-              // See issue #106
-              //
-              // Rationale drawn from:
-              //
-              // * https://groups.google.com/forum/#!topic/comp.protocols.tcp-ip/Qou9Sfgr77E
-              // * https://stackoverflow.com/questions/16555101/sendto-dgrams-do-not-block-for-enobufs-on-osx
-              if (errno != EPERM && errno != ENOBUFS)
-              {
-                std::cerr << "Exception sending a multicast message:"
-                  << strerror(errno) << std::endl;
-              }
-              break;
-            }
-          }
-        }
-        else
-        {
-          std::cerr << "Discovery::SendMulticast: Error serializing data."
-            << std::endl;
-        }
-
-        delete [] buffer;
-      }
-
-      /// \brief Get the list of sockets used for discovery.
-      /// \return The list of sockets.
-      private: const std::vector<int> &Sockets() const
-      {
-        return this->sockets;
-      }
-
-      /// \brief Get the data structure used for multicast communication.
-      /// \return The data structure containing the multicast information.
-      private: const sockaddr_in *MulticastAddr() const
-      {
-        return &this->mcastAddr;
-      }
-
-      /// \brief Get the discovery protocol version.
-      /// \return The discovery version.
-      private: uint8_t Version() const
-      {
-        static std::string ignStats;
-        static int topicStats =
-          (env("IGN_TRANSPORT_TOPIC_STATISTICS", ignStats) && ignStats == "1");
-        return this->kWireVersion + (topicStats * 100);
-      }
-
-      /// \brief Register a new network interface in the discovery system.
-      /// \param[in] _ip IP address to register.
-      /// \return True when the interface was successfully registered or false
-      /// otherwise (e.g.: invalid IP address).
-      private: bool RegisterNetIface(const std::string &_ip)
-      {
-        // Make a new socket for sending discovery information.
-        int sock = static_cast<int>(socket(PF_INET, SOCK_DGRAM, IPPROTO_UDP));
-        if (sock < 0)
-        {
-          std::cerr << "Socket creation failed." << std::endl;
-          return false;
-        }
-
-        // Socket option: IP_MULTICAST_IF.
-        // This socket option needs to be applied to each socket used to send
-        // data. This option selects the source interface for outgoing messages.
-        struct in_addr ifAddr;
-        ifAddr.s_addr = inet_addr(_ip.c_str());
-        if (setsockopt(sock, IPPROTO_IP, IP_MULTICAST_IF,
-          reinterpret_cast<const char*>(&ifAddr), sizeof(ifAddr)) != 0)
-        {
-          std::cerr << "Error setting socket option (IP_MULTICAST_IF)."
-                    << std::endl;
-          return false;
-        }
-
-        this->sockets.push_back(sock);
-
-        // Join the multicast group. We have to do it for each network interface
-        // but we can do it on the same socket. We will use the socket at
-        // position 0 for receiving multicast information.
-        struct ip_mreq group;
-        group.imr_multiaddr.s_addr =
-          inet_addr(this->multicastGroup.c_str());
-        group.imr_interface.s_addr = inet_addr(_ip.c_str());
-        if (setsockopt(this->sockets.at(0), IPPROTO_IP, IP_ADD_MEMBERSHIP,
-          reinterpret_cast<const char*>(&group), sizeof(group)) != 0)
-        {
-          std::cerr << "Error setting socket option (IP_ADD_MEMBERSHIP)."
-                    << std::endl;
-          return false;
-        }
-
-        return true;
-      }
-
-      /// \brief Register a new relay address.
-      /// \param[in] _ip New IP address.
-      private: void AddRelayAddress(const std::string &_ip)
-      {
-        // Sanity check: Make sure that this IP address is not already saved.
-        for (auto const &addr : this->relayAddrs)
-        {
-          if (addr.sin_addr.s_addr == inet_addr(_ip.c_str()))
-            return;
-        }
-
-        sockaddr_in addr;
-        memset(&addr, 0, sizeof(addr));
-        addr.sin_family = AF_INET;
-        addr.sin_addr.s_addr = inet_addr(_ip.c_str());
-        addr.sin_port = htons(static_cast<u_short>(this->port));
-
-        this->relayAddrs.push_back(addr);
-      }
-
-      /// \brief Default activity interval value (ms.).
-      /// \sa ActivityInterval.
-      /// \sa SetActivityInterval.
-      private: static const unsigned int kDefActivityInterval = 100;
-
-      /// \brief Default heartbeat interval value (ms.).
-      /// \sa HeartbeatInterval.
-      /// \sa SetHeartbeatInterval.
-      private: static const unsigned int kDefHeartbeatInterval = 1000;
-
-      /// \brief Default silence interval value (ms.).
-      /// \sa MaxSilenceInterval.
-      /// \sa SetMaxSilenceInterval.
-      private: static const unsigned int kDefSilenceInterval = 3000;
-
-      /// \brief IP Address used for multicast.
-      private: std::string multicastGroup;
-
-      /// \brief Timeout used for receiving messages (ms.).
-      private: const int kTimeout = 250;
-
-      /// \brief Longest string to receive.
-      private: static const uint16_t kMaxRcvStr =
-               std::numeric_limits<uint16_t>::max();
-
-      /// \brief Wire protocol version. Bump up the version number if you modify
-      /// the wire protocol (for discovery or message/service exchange).
-      private: static const uint8_t kWireVersion = 10;
-
-      /// \brief Port used to broadcast the discovery messages.
-      private: int port;
-
-      /// \brief Host IP address.
-      private: std::string hostAddr;
-
-      /// \brief List of host network interfaces.
-      private: std::vector<std::string> hostInterfaces;
-
-      /// \brief Process UUID.
-      private: std::string pUuid;
-
-      /// \brief Silence interval value (ms.).
-      /// \sa MaxSilenceInterval.
-      /// \sa SetMaxSilenceInterval.
-      private: unsigned int silenceInterval;
-
-      /// \brief Activity interval value (ms.).
-      /// \sa ActivityInterval.
-      /// \sa SetActivityInterval.
-      private: unsigned int activityInterval;
-
-      /// \brief Heartbeat interval value (ms.).
-      /// \sa HeartbeatInterval.
-      /// \sa SetHeartbeatInterval.
-      private: unsigned int heartbeatInterval;
-
-      /// \brief Callback executed when new topics are discovered.
-      private: DiscoveryCallback<Pub> connectionCb;
-
-      /// \brief Callback executed when new topics are invalid.
-      private: DiscoveryCallback<Pub> disconnectionCb;
-
-      /// \brief Callback executed when a new remote subscriber is registered.
-      private: DiscoveryCallback<Pub> registrationCb;
-
-      /// \brief Callback executed when a new remote subscriber is unregistered.
-      private: DiscoveryCallback<Pub> unregistrationCb;
-
-      /// \brief Addressing information.
-      private: TopicStorage<Pub> info;
-
-      /// \brief Activity information. Every time there is a message from a
-      /// remote node, its activity information is updated. If we do not hear
-      /// from a node in a while, its entries in 'info' will be invalided. The
-      /// key is the process uuid.
-      protected: std::map<std::string, Timestamp> activity;
-
-      /// \brief Print discovery information to stdout.
-      private: bool verbose;
-
-      /// \brief UDP socket used for sending/receiving discovery messages.
-      private: std::vector<int> sockets;
-
-      /// \brief Internet socket address for sending to the multicast group.
-      private: sockaddr_in mcastAddr;
-
-      /// \brief Collection of socket addresses used as remote relays.
-      private: std::vector<sockaddr_in> relayAddrs;
-
-      /// \brief Mutex to guarantee exclusive access between the threads.
-      private: mutable std::mutex mutex;
-
-      /// \brief Thread in charge of receiving and handling incoming messages.
-      private: std::thread threadReception;
-
-      /// \brief Time at which the next heartbeat cycle will be sent.
-      private: Timestamp timeNextHeartbeat;
-
-      /// \brief Time at which the next activity check will be done.
-      private: Timestamp timeNextActivity;
-
-      /// \brief Mutex to guarantee exclusive access to the exit variable.
-      private: std::mutex exitMutex;
-
-      /// \brief Once the discovery starts, it can take up to
-      /// HeartbeatInterval milliseconds to discover the existing nodes on the
-      /// network. This variable is 'false' during the first HeartbeatInterval
-      /// period and is set to 'true' after that.
-      private: bool initialized;
-
-      /// \brief Number of heartbeats sent while discovery is uninitialized.
-      private: unsigned int numHeartbeatsUninitialized;
-
-      /// \brief Used to block/unblock until the initialization phase finishes.
-      private: mutable std::condition_variable initializedCv;
-
-      /// \brief When true, the service thread will finish.
-      private: bool exit;
-
-      /// \brief When true, the service is enabled.
-      private: bool enabled;
-    };
-
-    /// \def MsgDiscovery
-    /// \brief A discovery object for topics.
-    using MsgDiscovery = Discovery<MessagePublisher>;
-
-    /// \def SrvDiscovery
-    /// \brief A discovery object for services.
-    using SrvDiscovery = Discovery<ServicePublisher>;
-    }
-  }
-}
-
-#endif
-=======
 #include <gz/transport/Discovery.hh>
-#include <ignition/transport/config.hh>
->>>>>>> 9c192aeb
+#include <ignition/transport/config.hh>