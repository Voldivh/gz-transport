--- conflicted
+++ resolved
@@ -78,25 +78,34 @@
                                            const Scope_t &_scope = Scope_t::All)
       {
         std::string fullyQualifiedTopic;
-        if (!TopicUtils::GetFullyQualifiedName(this->dataPtr->partition,
-          this->dataPtr->ns, _topic, fullyQualifiedTopic))
-        {
-          std::cerr << "Topic [" << _topic << "] is not valid." << std::endl;
-          return false;
-        }
-
-        std::lock_guard<std::recursive_mutex> lk(this->dataPtr->shared->mutex);
+        if (!TopicUtils::GetFullyQualifiedName(this->Partition(),
+          this->NameSpace(), _topic, fullyQualifiedTopic))
+        {
+          std::cerr << "Topic [" << _topic << "] is not valid." << std::endl;
+          return false;
+        }
+
+        std::lock_guard<std::recursive_mutex> discLk(
+          this->Shared()->discovery->Mutex());
+        std::lock_guard<std::recursive_mutex> lk(this->Shared()->mutex);
 
         // Add the topic to the list of advertised topics (if it was not before)
-        this->dataPtr->topicsAdvertised.insert(fullyQualifiedTopic);
+        this->TopicsAdvertised().insert(fullyQualifiedTopic);
 
         // Notify the discovery service to register and advertise my topic.
         MessagePublisher publisher(fullyQualifiedTopic,
-          this->dataPtr->shared->myAddress,
-          this->dataPtr->shared->myControlAddress,
-          this->dataPtr->shared->pUuid, this->dataPtr->nUuid, _scope,
+          this->Shared()->myAddress,
+          this->Shared()->myControlAddress,
+          this->Shared()->pUuid, this->NodeUuid(), _scope,
           T().GetTypeName());
-        this->dataPtr->shared->discovery->AdvertiseMsg(publisher);
+
+        if (!this->Shared()->discovery->AdvertiseMsg(publisher))
+        {
+          std::cerr << "Node::Advertise(): Error advertising a topic. "
+                    << "Did you forget to start the discovery service?"
+                    << std::endl;
+          return false;
+        }
 
         return true;
       }
@@ -287,17 +296,10 @@
 
         // Notify the discovery service to register and advertise my responser.
         ServicePublisher publisher(fullyQualifiedTopic,
-<<<<<<< HEAD
-          this->dataPtr->shared->myReplierAddress,
-          this->dataPtr->shared->replierId.ToString(),
-          this->dataPtr->shared->pUuid, this->dataPtr->nUuid, _scope,
-          T1().GetTypeName(), T2().GetTypeName());
-        this->dataPtr->shared->discovery->AdvertiseSrv(publisher);
-=======
           this->Shared()->myReplierAddress,
           this->Shared()->replierId.ToString(),
-          this->Shared()->pUuid, this->NodeUuid(), _scope, "unused",
-          "unused");
+          this->Shared()->pUuid, this->NodeUuid(), _scope,
+          T1().GetTypeName(), T2().GetTypeName());
 
         if (!this->Shared()->discovery->AdvertiseSrv(publisher))
         {
@@ -306,7 +308,6 @@
                     << std::endl;
           return false;
         }
->>>>>>> dab420b3
 
         return true;
       }
@@ -364,17 +365,10 @@
 
         // Notify the discovery service to register and advertise my responser.
         ServicePublisher publisher(fullyQualifiedTopic,
-<<<<<<< HEAD
-          this->dataPtr->shared->myReplierAddress,
-          this->dataPtr->shared->replierId.ToString(),
-          this->dataPtr->shared->pUuid, this->dataPtr->nUuid, _scope,
-          T1().GetTypeName(), T2().GetTypeName());
-        this->dataPtr->shared->discovery->AdvertiseSrv(publisher);
-=======
           this->Shared()->myReplierAddress,
           this->Shared()->replierId.ToString(),
-          this->Shared()->pUuid, this->NodeUuid(), _scope, "unused",
-          "unused");
+          this->Shared()->pUuid, this->NodeUuid(), _scope,
+          T1().GetTypeName(), T2().GetTypeName());
 
         if (!this->Shared()->discovery->AdvertiseSrv(publisher))
         {
@@ -383,7 +377,6 @@
                     << std::endl;
           return false;
         }
->>>>>>> dab420b3
 
         return true;
       }
@@ -422,13 +415,8 @@
 
         // If the responser is within my process.
         IRepHandlerPtr repHandler;
-<<<<<<< HEAD
-        if (this->dataPtr->shared->repliers.GetFirstHandler(fullyQualifiedTopic,
+        if (this->Shared()->repliers.GetFirstHandler(fullyQualifiedTopic,
           T1().GetTypeName(), T2().GetTypeName(), repHandler))
-=======
-        if (this->Shared()->repliers.GetHandler(fullyQualifiedTopic,
-          repHandler))
->>>>>>> dab420b3
         {
           // There is a responser in my process, let's use it.
           T2 rep;
@@ -463,12 +451,8 @@
         if (this->Shared()->discovery->SrvPublishers(
           fullyQualifiedTopic, addresses))
         {
-<<<<<<< HEAD
-          this->dataPtr->shared->SendPendingRemoteReqs(fullyQualifiedTopic,
+          this->Shared()->SendPendingRemoteReqs(fullyQualifiedTopic,
             T1().GetTypeName(), T2().GetTypeName());
-=======
-          this->Shared()->SendPendingRemoteReqs(fullyQualifiedTopic);
->>>>>>> dab420b3
         }
         else
         {
@@ -518,13 +502,8 @@
 
         // If the responser is within my process.
         IRepHandlerPtr repHandler;
-<<<<<<< HEAD
-        if (this->dataPtr->shared->repliers.GetFirstHandler(fullyQualifiedTopic,
+        if (this->Shared()->repliers.GetFirstHandler(fullyQualifiedTopic,
           T1().GetTypeName(), T2().GetTypeName(), repHandler))
-=======
-        if (this->Shared()->repliers.GetHandler(fullyQualifiedTopic,
-          repHandler))
->>>>>>> dab420b3
         {
           // There is a responser in my process, let's use it.
           T2 rep;
@@ -561,12 +540,8 @@
         if (this->Shared()->discovery->SrvPublishers(
           fullyQualifiedTopic, addresses))
         {
-<<<<<<< HEAD
-          this->dataPtr->shared->SendPendingRemoteReqs(fullyQualifiedTopic,
+          this->Shared()->SendPendingRemoteReqs(fullyQualifiedTopic,
             T1().GetTypeName(), T2().GetTypeName());
-=======
-          this->Shared()->SendPendingRemoteReqs(fullyQualifiedTopic);
->>>>>>> dab420b3
         }
         else
         {
@@ -612,13 +587,8 @@
 
         // If the responser is within my process.
         IRepHandlerPtr repHandler;
-<<<<<<< HEAD
-        if (this->dataPtr->shared->repliers.GetFirstHandler(fullyQualifiedTopic,
+        if (this->Shared()->repliers.GetFirstHandler(fullyQualifiedTopic,
           T1().GetTypeName(), T2().GetTypeName(), repHandler))
-=======
-        if (this->Shared()->repliers.GetHandler(fullyQualifiedTopic,
-          repHandler))
->>>>>>> dab420b3
         {
           // There is a responser in my process, let's use it.
           repHandler->RunLocalCallback(fullyQualifiedTopic, _req, _rep,
@@ -643,12 +613,8 @@
         if (this->Shared()->discovery->SrvPublishers(
           fullyQualifiedTopic, addresses))
         {
-<<<<<<< HEAD
-          this->dataPtr->shared->SendPendingRemoteReqs(fullyQualifiedTopic,
+          this->Shared()->SendPendingRemoteReqs(fullyQualifiedTopic,
             T1().GetTypeName(), T2().GetTypeName());
-=======
-          this->Shared()->SendPendingRemoteReqs(fullyQualifiedTopic);
->>>>>>> dab420b3
         }
         else
         {
@@ -710,6 +676,10 @@
       /// \return The node UUID.
       private: const std::string& NodeUuid() const;
 
+      /// \brief Get the set of topics advertised by this node.
+      /// \return The set of advertised topics.
+      private: std::unordered_set<std::string>& TopicsAdvertised() const;
+
       /// \brief Get the set of topics subscribed by this node.
       /// \return The set of subscribed topics.
       private: std::unordered_set<std::string>& TopicsSubscribed() const;
