/*
 * Copyright (C) 2014 Open Source Robotics Foundation
 *
 * Licensed under the Apache License, Version 2.0 (the "License");
 * you may not use this file except in compliance with the License.
 * You may obtain a copy of the License at
 *
 *     http://www.apache.org/licenses/LICENSE-2.0
 *
 * Unless required by applicable law or agreed to in writing, software
 * distributed under the License is distributed on an "AS IS" BASIS,
 * WITHOUT WARRANTIES OR CONDITIONS OF ANY KIND, either express or implied.
 * See the License for the specific language governing permissions and
 * limitations under the License.
 *
*/

#ifndef __IGN_TRANSPORT_NODE_HH_INCLUDED__
#define __IGN_TRANSPORT_NODE_HH_INCLUDED__

#ifdef _MSC_VER
# pragma warning(push, 0)
#endif
#include <google/protobuf/message.h>
#include <algorithm>
#include <condition_variable>
#include <functional>
#include <map>
#include <memory>
#include <mutex>
#include <string>
#include <unordered_set>
#include <vector>
#ifdef _MSC_VER
# pragma warning(pop)
#endif
#include "ignition/transport/AdvertiseOptions.hh"
#include "ignition/transport/Helpers.hh"
#include "ignition/transport/NodeShared.hh"
#include "ignition/transport/Publisher.hh"
#include "ignition/transport/RepHandler.hh"
#include "ignition/transport/ReqHandler.hh"
#include "ignition/transport/SubscriptionHandler.hh"
#include "ignition/transport/TopicUtils.hh"
#include "ignition/transport/TransportTypes.hh"

namespace ignition
{
  namespace transport
  {
    class NodePrivate;

    /// \class Node Node.hh ignition/transport/Node.hh
    /// \brief A class that allows a client to communicate with other peers.
    /// There are two main communication modes: pub/sub messages and service
    /// calls.
    class IGNITION_VISIBLE Node
    {
      /// \brief Constructor.
      public: Node();

      /// \brief Constructor.
      /// \param[in] _partition Partition name used by this node.
      /// \param[in] _ns Default namespace used by this node. This might
      /// be a prefix that can be added to each advertise message if required.
      public: Node(const std::string &_partition,
                   const std::string &_ns);

      /// \brief Destructor.
      public: virtual ~Node();

      /// \brief Advertise a new topic.
      /// \param[in] _topic Topic name to be advertised.
      /// \param[in] _options Advertise options.
      /// \return true if the topic was succesfully advertised.
      /// \sa AdvertiseOptions.
      public: bool Advertise(const std::string &_topic,
                         const AdvertiseOptions &_options = AdvertiseOptions());

      /// \brief Get the list of topics advertised by this node.
      /// \return A vector containing all the topics advertised by this node.
      public: std::vector<std::string> AdvertisedTopics() const;

      /// \brief Unadvertise a topic.
      /// \param[in] _topic Topic name to be unadvertised.
      /// \return true if the topic was unadvertised.
      public: bool Unadvertise(const std::string &_topic);

      /// \brief Publish a message.
      /// \param[in] _topic Topic to be published.
      /// \param[in] _msg protobuf message.
      /// \return true when success.
      public: bool Publish(const std::string &_topic,
                           const ProtoMsg &_msg);

      /// \brief Subscribe to a topic registering a callback.
      /// In this version the callback is a free function.
      /// \param[in] _topic Topic to be subscribed.
      /// \param[in] _cb Pointer to the callback function with the following
      /// parameters:
      ///   \param[in] _msg Protobuf message containing a new topic update.
      /// \return true when successfully subscribed or false otherwise.
      public: template<typename T> bool Subscribe(
          const std::string &_topic,
          void(*_cb)(const T &_msg))
      {
        std::string fullyQualifiedTopic;
        if (!TopicUtils::GetFullyQualifiedName(this->Partition(),
          this->NameSpace(), _topic, fullyQualifiedTopic))
        {
          std::cerr << "Topic [" << _topic << "] is not valid." << std::endl;
          return false;
        }

        std::lock(this->Shared()->discovery->Mutex(), this->Shared()->mutex);
        std::lock_guard<std::recursive_mutex> discLk(
          this->Shared()->discovery->Mutex(), std::adopt_lock);
        std::lock_guard<std::recursive_mutex> lk(
          Shared()->mutex, std::adopt_lock);

        // Create a new subscription handler.
        std::shared_ptr<SubscriptionHandler<T>> subscrHandlerPtr(
            new SubscriptionHandler<T>(this->NodeUuid()));

        // Insert the callback into the handler.
        subscrHandlerPtr->Callback(_cb);

        // Store the subscription handler. Each subscription handler is
        // associated with a topic. When the receiving thread gets new data,
        // it will recover the subscription handler associated to the topic and
        // will invoke the callback.
        this->Shared()->localSubscriptions.AddHandler(
          fullyQualifiedTopic, this->NodeUuid(), subscrHandlerPtr);

        // Add the topic to the list of subscribed topics (if it was not before)
        this->TopicsSubscribed().insert(fullyQualifiedTopic);

        // Discover the list of nodes that publish on the topic.
        if (!this->Shared()->discovery->DiscoverMsg(fullyQualifiedTopic))
        {
          std::cerr << "Node::Subscribe(): Error discovering a topic. "
                    << "Did you forget to start the discovery service?"
                    << std::endl;
          return false;
        }

        return true;
      }

      /// \brief Subscribe to a topic registering a callback.
      /// In this version the callback is a member function.
      /// \param[in] _topic Topic to be subscribed.
      /// \param[in] _cb Pointer to the callback function with the following
      /// parameters:
      ///   \param[in] _msg Protobuf message containing a new topic update.
      /// \param[in] _obj Instance containing the member function.
      /// \return true when successfully subscribed or false otherwise.
      public: template<typename C, typename T> bool Subscribe(
          const std::string &_topic,
          void(C::*_cb)(const T &_msg),
          C *_obj)
      {
        std::string fullyQualifiedTopic;
        if (!TopicUtils::GetFullyQualifiedName(this->Partition(),
          this->NameSpace(), _topic, fullyQualifiedTopic))
        {
          std::cerr << "Topic [" << _topic << "] is not valid." << std::endl;
          return false;
        }

        std::lock(this->Shared()->discovery->Mutex(), this->Shared()->mutex);
        std::lock_guard<std::recursive_mutex> discLk(
          this->Shared()->discovery->Mutex(), std::adopt_lock);
        std::lock_guard<std::recursive_mutex> lk(
          this->Shared()->mutex, std::adopt_lock);

        // Create a new subscription handler.
        std::shared_ptr<SubscriptionHandler<T>> subscrHandlerPtr(
          new SubscriptionHandler<T>(this->NodeUuid()));

        // Insert the callback into the handler by creating a free function.
        subscrHandlerPtr->Callback(
          std::bind(_cb, _obj, std::placeholders::_1));

        // Store the subscription handler. Each subscription handler is
        // associated with a topic. When the receiving thread gets new data,
        // it will recover the subscription handler associated to the topic and
        // will invoke the callback.
        this->Shared()->localSubscriptions.AddHandler(
          fullyQualifiedTopic, this->NodeUuid(), subscrHandlerPtr);

        // Add the topic to the list of subscribed topics (if it was not before)
        this->TopicsSubscribed().insert(fullyQualifiedTopic);

        // Discover the list of nodes that publish on the topic.
        if (!this->Shared()->discovery->DiscoverMsg(fullyQualifiedTopic))
        {
          std::cerr << "Node::Subscribe(): Error discovering a topic. "
                    << "Did you forget to start the discovery service?"
                    << std::endl;
          return false;
        }

        return true;
      }

      /// \brief Get the list of topics subscribed by this node. Note that
      /// we might be interested in one topic but we still don't know the
      /// address of a publisher.
      /// \return A vector containing the subscribed topics (even if we do not
      /// have an address for a particular topic yet).
      public: std::vector<std::string> SubscribedTopics() const;

      /// \brief Unsubscribe from a topic.
      /// \param[in] _topic Topic name to be unsubscribed.
      /// \return true when successfully unsubscribed or false otherwise.
      public: bool Unsubscribe(const std::string &_topic);

      /// \brief Advertise a new service.
      /// In this version the callback is a free function.
      /// \param[in] _topic Topic name associated to the service.
      /// \param[in] _cb Callback to handle the service request with the
      /// following parameters:
      ///   \param[in] _req Protobuf message containing the request.
      ///   \param[out] _rep Protobuf message containing the response.
      ///   \param[out] _result Service call result.
      /// \param[in] _options Advertise options.
      /// \return true when the topic has been successfully advertised or
      /// false otherwise.
      /// \sa AdvertiseOptions.
      public: template<typename T1, typename T2> bool Advertise(
        const std::string &_topic,
<<<<<<< HEAD
        void(*_cb)(const std::string &_topic, const T1 &_req,
                   T2 &_rep, bool &_result),
        const AdvertiseOptions &_options = AdvertiseOptions())
=======
        void(*_cb)(const T1 &_req, T2 &_rep, bool &_result),
        const Scope_t &_scope = Scope_t::All)
>>>>>>> a40b356a
      {
        std::string fullyQualifiedTopic;
        if (!TopicUtils::GetFullyQualifiedName(this->Partition(),
          this->NameSpace(), _topic, fullyQualifiedTopic))
        {
          std::cerr << "Topic [" << _topic << "] is not valid." << std::endl;
          return false;
        }

        std::lock(this->Shared()->discovery->Mutex(), this->Shared()->mutex);
        std::lock_guard<std::recursive_mutex> discLk(
          this->Shared()->discovery->Mutex(), std::adopt_lock);
        std::lock_guard<std::recursive_mutex> lk(
          this->Shared()->mutex, std::adopt_lock);

        // Add the topic to the list of advertised services.
        this->SrvsAdvertised().insert(fullyQualifiedTopic);

        // Create a new service reply handler.
        std::shared_ptr<RepHandler<T1, T2>> repHandlerPtr(
          new RepHandler<T1, T2>());

        // Insert the callback into the handler.
        repHandlerPtr->Callback(_cb);

        // Store the replier handler. Each replier handler is
        // associated with a topic. When the receiving thread gets new requests,
        // it will recover the replier handler associated to the topic and
        // will invoke the service call.
        this->Shared()->repliers.AddHandler(
          fullyQualifiedTopic, this->NodeUuid(), repHandlerPtr);

        // Notify the discovery service to register and advertise my responser.
        ServicePublisher publisher(fullyQualifiedTopic,
          this->Shared()->myReplierAddress,
          this->Shared()->replierId.ToString(),
          this->Shared()->pUuid, this->NodeUuid(), _options.Scope(), "unused",
          "unused");

        if (!this->Shared()->discovery->AdvertiseSrv(publisher))
        {
          std::cerr << "Node::Advertise(): Error advertising a service. "
                    << "Did you forget to start the discovery service?"
                    << std::endl;
          return false;
        }

        return true;
      }

      /// \brief Advertise a new service.
      /// In this version the callback is a member function.
      /// \param[in] _topic Topic name associated to the service.
      /// \param[in] _cb Callback to handle the service request with the
      /// following parameters:
      ///   \param[in] _req Protobuf message containing the request.
      ///   \param[out] _rep Protobuf message containing the response.
      ///   \param[out] _result Service call result.
      /// \param[in] _obj Instance containing the member function.
      /// \param[in] _options Advertise options.
      /// \return true when the topic has been successfully advertised or
      /// false otherwise.
      /// \sa AdvertiseOptions.
      public: template<typename C, typename T1, typename T2> bool Advertise(
        const std::string &_topic,
        void(C::*_cb)(const T1 &_req, T2 &_rep, bool &_result),
        C *_obj,
        const AdvertiseOptions &_options = AdvertiseOptions())
      {
        std::string fullyQualifiedTopic;
        if (!TopicUtils::GetFullyQualifiedName(this->Partition(),
          this->NameSpace(), _topic, fullyQualifiedTopic))
        {
          std::cerr << "Topic [" << _topic << "] is not valid." << std::endl;
          return false;
        }

        std::lock(this->Shared()->discovery->Mutex(), this->Shared()->mutex);
        std::lock_guard<std::recursive_mutex> discLk(
          this->Shared()->discovery->Mutex(), std::adopt_lock);
        std::lock_guard<std::recursive_mutex> lk(
          this->Shared()->mutex, std::adopt_lock);

        // Add the topic to the list of advertised services.
        this->SrvsAdvertised().insert(fullyQualifiedTopic);

        // Create a new service reply handler.
        std::shared_ptr<RepHandler<T1, T2>> repHandlerPtr(
          new RepHandler<T1, T2>());

        // Insert the callback into the handler.
        repHandlerPtr->Callback(
          std::bind(_cb, _obj, std::placeholders::_1, std::placeholders::_2,
            std::placeholders::_3));

        // Store the replier handler. Each replier handler is
        // associated with a topic. When the receiving thread gets new requests,
        // it will recover the replier handler associated to the topic and
        // will invoke the service call.
        this->Shared()->repliers.AddHandler(
          fullyQualifiedTopic, this->NodeUuid(), repHandlerPtr);

        // Notify the discovery service to register and advertise my responser.
        ServicePublisher publisher(fullyQualifiedTopic,
          this->Shared()->myReplierAddress,
          this->Shared()->replierId.ToString(),
          this->Shared()->pUuid, this->NodeUuid(), _options.Scope(), "unused",
          "unused");

        if (!this->Shared()->discovery->AdvertiseSrv(publisher))
        {
          std::cerr << "Node::Advertise(): Error advertising a service. "
                    << "Did you forget to start the discovery service?"
                    << std::endl;
          return false;
        }

        return true;
      }

      /// \brief Get the list of services advertised by this node.
      /// \return A vector containing all services advertised by this node.
      public: std::vector<std::string> AdvertisedServices() const;

      /// \brief Request a new service using a non-blocking call.
      /// In this version the callback is a free function.
      /// \param[in] _topic Topic requested.
      /// \param[in] _req Protobuf message containing the request's parameters.
      /// \param[in] _cb Pointer to the callback function executed when the
      /// response arrives. The callback has the following parameters:
      ///   \param[in] _rep Protobuf message containing the response.
      ///   \param[in] _result Result of the service call. If false, there was
      ///   a problem executing your request.
      /// \return true when the service call was succesfully requested.
      public: template<typename T1, typename T2> bool Request(
        const std::string &_topic,
        const T1 &_req,
        void(*_cb)(const T2 &_rep, const bool _result))
      {
        std::string fullyQualifiedTopic;
        if (!TopicUtils::GetFullyQualifiedName(this->Partition(),
          this->NameSpace(), _topic, fullyQualifiedTopic))
        {
          std::cerr << "Topic [" << _topic << "] is not valid." << std::endl;
          return false;
        }

        std::lock(this->Shared()->discovery->Mutex(), this->Shared()->mutex);
        std::lock_guard<std::recursive_mutex> discLk(
          this->Shared()->discovery->Mutex(), std::adopt_lock);
        std::lock_guard<std::recursive_mutex> lk(
          this->Shared()->mutex, std::adopt_lock);

        // If the responser is within my process.
        IRepHandlerPtr repHandler;
        if (this->Shared()->repliers.GetHandler(fullyQualifiedTopic,
          repHandler))
        {
          // There is a responser in my process, let's use it.
          T2 rep;
          bool result;
          repHandler->RunLocalCallback(_req, rep, result);

          _cb(rep, result);
          return true;
        }

        // Create a new request handler.
        std::shared_ptr<ReqHandler<T1, T2>> reqHandlerPtr(
          new ReqHandler<T1, T2>(this->NodeUuid()));

        // Insert the request's parameters.
        reqHandlerPtr->Message(_req);

        // Insert the callback into the handler.
        reqHandlerPtr->Callback(_cb);

        // Store the request handler.
        this->Shared()->requests.AddHandler(
          fullyQualifiedTopic, this->NodeUuid(), reqHandlerPtr);

        // If the responser's address is known, make the request.
        SrvAddresses_M addresses;
        if (this->Shared()->discovery->SrvPublishers(
          fullyQualifiedTopic, addresses))
        {
          this->Shared()->SendPendingRemoteReqs(fullyQualifiedTopic);
        }
        else
        {
          // Discover the service responser.
          if (!this->Shared()->discovery->DiscoverSrv(
            fullyQualifiedTopic))
          {
            std::cerr << "Node::Request(): Error discovering a service. "
                      << "Did you forget to start the discovery service?"
                      << std::endl;
            return false;
          }
        }

        return true;
      }

      /// \brief Request a new service using a non-blocking call.
      /// In this version the callback is a member function.
      /// \param[in] _topic Service name requested.
      /// \param[in] _req Protobuf message containing the request's parameters.
      /// \param[in] _cb Pointer to the callback function executed when the
      /// response arrives. The callback has the following parameters:
      ///   \param[in] _rep Protobuf message containing the response.
      ///   \param[in] _result Result of the service call. If false, there was
      ///   a problem executing your request.
      /// \param[in] _obj Instance containing the member function.
      /// \return true when the service call was succesfully requested.
      public: template<typename C, typename T1, typename T2> bool Request(
        const std::string &_topic,
        const T1 &_req,
        void(C::*_cb)(const T2 &_rep, const bool _result),
        C *_obj)
      {
        std::string fullyQualifiedTopic;
        if (!TopicUtils::GetFullyQualifiedName(this->Partition(),
          this->NameSpace(), _topic, fullyQualifiedTopic))
        {
          std::cerr << "Topic [" << _topic << "] is not valid." << std::endl;
          return false;
        }

        std::lock(this->Shared()->discovery->Mutex(), this->Shared()->mutex);
        std::lock_guard<std::recursive_mutex> discLk(
          this->Shared()->discovery->Mutex(), std::adopt_lock);
        std::lock_guard<std::recursive_mutex> lk(
          this->Shared()->mutex, std::adopt_lock);

        // If the responser is within my process.
        IRepHandlerPtr repHandler;
        if (this->Shared()->repliers.GetHandler(fullyQualifiedTopic,
          repHandler))
        {
          // There is a responser in my process, let's use it.
          T2 rep;
          bool result;
          repHandler->RunLocalCallback(_req, rep, result);

          _cb(rep, result);
          return true;
        }

        // Create a new request handler.
        std::shared_ptr<ReqHandler<T1, T2>> reqHandlerPtr(
          new ReqHandler<T1, T2>(this->NodeUuid()));

        // Insert the request's parameters.
        reqHandlerPtr->SetMessage(_req);

        // Insert the callback into the handler.
        reqHandlerPtr->SetCallback(
          std::bind(_cb, _obj, std::placeholders::_1, std::placeholders::_2));

        // Store the request handler.
        this->Shared()->requests.AddHandler(
          fullyQualifiedTopic, this->NodeUuid(), reqHandlerPtr);

        // If the responser's address is known, make the request.
        SrvAddresses_M addresses;
        if (this->Shared()->discovery->SrvPublishers(
          fullyQualifiedTopic, addresses))
        {
          this->Shared()->SendPendingRemoteReqs(fullyQualifiedTopic);
        }
        else
        {
          // Discover the service responser.
          if (!this->Shared()->discovery->DiscoverSrv(
            fullyQualifiedTopic))
          {
            std::cerr << "Node::Request(): Error discovering a service. "
                      << "Did you forget to start the discovery service?"
                      << std::endl;
            return false;
          }
        }

        return true;
      }

      /// \brief Request a new service using a blocking call.
      /// \param[in] _topic Topic requested.
      /// \param[in] _req Protobuf message containing the request's parameters.
      /// \param[in] _timeout The request will timeout after '_timeout' ms.
      /// \param[out] _res Protobuf message containing the response.
      /// \param[out] _result Result of the service call.
      /// \return true when the request was executed or false if the timeout
      /// expired.
      public: template<typename T1, typename T2> bool Request(
        const std::string &_topic,
        const T1 &_req,
        const unsigned int &_timeout,
        T2 &_rep,
        bool &_result)
      {
        std::string fullyQualifiedTopic;
        if (!TopicUtils::GetFullyQualifiedName(this->Partition(),
          this->NameSpace(), _topic, fullyQualifiedTopic))
        {
          std::cerr << "Topic [" << _topic << "] is not valid." << std::endl;
          return false;
        }

        // Create a new request handler.
        std::shared_ptr<ReqHandler<T1, T2>> reqHandlerPtr(
          new ReqHandler<T1, T2>(this->NodeUuid()));

        std::unique_lock<std::recursive_mutex> lk(this->Shared()->mutex,
          std::defer_lock);
        std::lock(this->Shared()->discovery->Mutex(), lk);
        {
          std::lock_guard<std::recursive_mutex> discLk(
            this->Shared()->discovery->Mutex(), std::adopt_lock);

          // If the responser is within my process.
          IRepHandlerPtr repHandler;
          if (this->Shared()->repliers.GetHandler(fullyQualifiedTopic,
            repHandler))
          {
            // There is a responser in my process, let's use it.
            repHandler->RunLocalCallback(_req, _rep, _result);
            return true;
          }

          // Insert the request's parameters.
          reqHandlerPtr->Message(_req);

          // Store the request handler.
          this->Shared()->requests.AddHandler(
            fullyQualifiedTopic, this->NodeUuid(), reqHandlerPtr);

          // If the responser's address is known, make the request.
          SrvAddresses_M addresses;
          if (this->Shared()->discovery->SrvPublishers(
            fullyQualifiedTopic, addresses))
          {
            this->Shared()->SendPendingRemoteReqs(fullyQualifiedTopic);
          }
          else
          {
            // Discover the service responser.
            if (!this->Shared()->discovery->DiscoverSrv(
              fullyQualifiedTopic))
            {
              std::cerr << "Node::Request(): Error discovering a service. "
                        << "Did you forget to start the discovery service?"
                        << std::endl;
              return false;
            }
          }
        }

        // Wait until the REP is available.
        bool executed = reqHandlerPtr->WaitUntil(lk, _timeout);

        // The request was not executed.
        if (!executed)
          return false;

        // The request was executed but did not succeed.
        if (!reqHandlerPtr->Result())
        {
          _result = false;
          return true;
        }

        // Parse the response.
        if (!_rep.ParseFromString(reqHandlerPtr->Response()))
        {
          std::cerr << "Node::Request(): Error Parsing the response"
                    << std::endl;
          _result = false;
          return true;
        }

        _result = true;
        return true;
      }

      /// \brief Unadvertise a service.
      /// \param[in] _topic Topic name to be unadvertised.
      /// \return true if the service was successfully unadvertised.
      public: bool UnadvertiseSrv(const std::string &_topic);

      /// \brief Get the list of topics currently advertised in the network.
      /// \param[out] _topics List of advertised topics.
      public: void TopicList(std::vector<std::string> &_topics) const;

      /// \brief Get the list of topics currently advertised in the network.
      /// \param[out] _topics List of advertised topics.
      public: void ServiceList(std::vector<std::string> &_services) const;

      /// \brief Get the partition name used by this node.
      /// \return The partition name.
      private: const std::string& Partition() const;

      /// \brief Get the namespace used in this node.
      /// \return The namespace
      private: const std::string& NameSpace() const;

      /// \brief Get a pointer to the shared node (singleton shared by all the
      /// nodes).
      /// \return The pointer to the shared node.
      private: NodeShared* Shared() const;

      /// \brief Get the UUID of this node.
      /// \return The node UUID.
      private: const std::string& NodeUuid() const;

      /// \brief Get the set of topics subscribed by this node.
      /// \return The set of subscribed topics.
      private: std::unordered_set<std::string>& TopicsSubscribed() const;

      /// \brief Get the set of services advertised by this node.
      /// \return The set of advertised services.
      private: std::unordered_set<std::string>& SrvsAdvertised() const;

      /// \internal
      /// \brief Smart pointer to private data.
      protected: std::unique_ptr<transport::NodePrivate> dataPtr;
    };
  }
}
#endif<|MERGE_RESOLUTION|>--- conflicted
+++ resolved
@@ -230,14 +230,8 @@
       /// \sa AdvertiseOptions.
       public: template<typename T1, typename T2> bool Advertise(
         const std::string &_topic,
-<<<<<<< HEAD
-        void(*_cb)(const std::string &_topic, const T1 &_req,
-                   T2 &_rep, bool &_result),
+        void(*_cb)(const T1 &_req, T2 &_rep, bool &_result),
         const AdvertiseOptions &_options = AdvertiseOptions())
-=======
-        void(*_cb)(const T1 &_req, T2 &_rep, bool &_result),
-        const Scope_t &_scope = Scope_t::All)
->>>>>>> a40b356a
       {
         std::string fullyQualifiedTopic;
         if (!TopicUtils::GetFullyQualifiedName(this->Partition(),
