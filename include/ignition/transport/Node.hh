--- conflicted
+++ resolved
@@ -331,28 +331,43 @@
         return this->Advertise<T1, T2>(_topic, f, _options);
       }
 
-<<<<<<< HEAD
-      /// \brief Advertise a new service without any output parameter.
-=======
       /// \brief Advertise a new service without input parameter.
->>>>>>> 92bc2e4f
       /// In this version the callback is a free function.
       /// \param[in] _topic Topic name associated to the service.
       /// \param[in] _cb Callback to handle the service request with the
       /// following parameters:
-<<<<<<< HEAD
-      ///   \param[in] _req Protobuf message containing the request.
-=======
       ///   \param[out] _rep Protobuf message containing the response.
       ///   \param[out] _result Service call result.
->>>>>>> 92bc2e4f
       /// \param[in] _options Advertise options.
       /// \return true when the topic has been successfully advertised or
       /// false otherwise.
       /// \sa AdvertiseOptions.
       public: template<typename T> bool Advertise(
         const std::string &_topic,
-<<<<<<< HEAD
+        void(*_cb)(T &_rep, bool &_result),
+        const AdvertiseOptions &_options = AdvertiseOptions())
+      {
+        std::function<void(const msgs::Empty &, T &, bool &)> f =
+          [_cb](const msgs::Empty &/*_internalReq*/, T &_internalRep,
+                bool &_internalResult)
+        {
+          (*_cb)(_internalRep, _internalResult);
+        };
+        return this->Advertise<msgs::Empty, T>(_topic, f, _options);
+      }
+
+      /// \brief Advertise a new service without any output parameter.
+      /// In this version the callback is a free function.
+      /// \param[in] _topic Topic name associated to the service.
+      /// \param[in] _cb Callback to handle the service request with the
+      /// following parameters:
+      ///   \param[in] _req Protobuf message containing the request.
+      /// \param[in] _options Advertise options.
+      /// \return true when the topic has been successfully advertised or
+      /// false otherwise.
+      /// \sa AdvertiseOptions.
+      public: template<typename T> bool Advertise(
+        const std::string &_topic,
         void(*_cb)(const T &_req),
         const AdvertiseOptions &_options = AdvertiseOptions())
       {
@@ -364,18 +379,6 @@
         };
 
         return this->Advertise<T, ignition::msgs::Empty>(_topic, f, _options);
-=======
-        void(*_cb)(T &_rep, bool &_result),
-        const AdvertiseOptions &_options = AdvertiseOptions())
-      {
-        std::function<void(const msgs::Empty &, T &, bool &)> f =
-          [_cb](const msgs::Empty &/*_internalReq*/, T &_internalRep,
-                bool &_internalResult)
-        {
-          (*_cb)(_internalRep, _internalResult);
-        };
-        return this->Advertise<msgs::Empty, T>(_topic, f, _options);
->>>>>>> 92bc2e4f
       }
 
       /// \brief Advertise a new service.
@@ -440,28 +443,43 @@
         return true;
       }
 
-<<<<<<< HEAD
-      /// \brief Advertise a new service without any output parameter.
-=======
       /// \brief Advertise a new service without input parameter.
->>>>>>> 92bc2e4f
       /// In this version the callback is a lambda function.
       /// \param[in] _topic Topic name associated to the service.
       /// \param[in] _cb Callback to handle the service request with the
       /// following parameters:
-<<<<<<< HEAD
-      ///   \param[in] _req Protobuf message containing the request.
-=======
       ///   \param[out] _rep Protobuf message containing the response.
       ///   \param[out] _result Service call result.
->>>>>>> 92bc2e4f
       /// \param[in] _options Advertise options.
       /// \return true when the topic has been successfully advertised or
       /// false otherwise.
       /// \sa AdvertiseOptions.
       public: template<typename T> bool Advertise(
         const std::string &_topic,
-<<<<<<< HEAD
+        std::function<void(T &_rep, bool &_result)> &_cb,
+        const AdvertiseOptions &_options = AdvertiseOptions())
+      {
+        std::function<void(const msgs::Empty &, T &, bool &)> f =
+          [_cb](const msgs::Empty &/*_internalReq*/, T &_internalRep,
+                bool &_internalResult)
+        {
+          (_cb)(_internalRep, _internalResult);
+        };
+        return this->Advertise<msgs::Empty, T>(_topic, f, _options);
+      }
+
+      /// \brief Advertise a new service without any output parameter.
+      /// In this version the callback is a lambda function.
+      /// \param[in] _topic Topic name associated to the service.
+      /// \param[in] _cb Callback to handle the service request with the
+      /// following parameters:
+      ///   \param[in] _req Protobuf message containing the request.
+      /// \param[in] _options Advertise options.
+      /// \return true when the topic has been successfully advertised or
+      /// false otherwise.
+      /// \sa AdvertiseOptions.
+      public: template<typename T> bool Advertise(
+        const std::string &_topic,
         std::function<void(T &_req)> &_cb,
         const AdvertiseOptions &_options = AdvertiseOptions())
       {
@@ -473,18 +491,6 @@
         };
 
         return this->Advertise<T, ignition::msgs::Empty>(_topic, f, _options);
-=======
-        std::function<void(T &_rep, bool &_result)> &_cb,
-        const AdvertiseOptions &_options = AdvertiseOptions())
-      {
-        std::function<void(const msgs::Empty &, T &, bool &)> f =
-          [_cb](const msgs::Empty &/*_internalReq*/, T &_internalRep,
-                bool &_internalResult)
-        {
-          (_cb)(_internalRep, _internalResult);
-        };
-        return this->Advertise<msgs::Empty, T>(_topic, f, _options);
->>>>>>> 92bc2e4f
       }
 
       /// \brief Advertise a new service.
@@ -519,26 +525,46 @@
         return this->Advertise<T1, T2>(_topic, f, _options);
       }
 
-<<<<<<< HEAD
-      /// \brief Advertise a new service without any output parameter.
-=======
       /// \brief Advertise a new service without input parameter.
->>>>>>> 92bc2e4f
       /// In this version the callback is a member function.
       /// \param[in] _topic Topic name associated to the service.
       /// \param[in] _cb Callback to handle the service request with the
       /// following parameters:
-<<<<<<< HEAD
-      ///   \param[in] _req Protobuf message containing the request.
-=======
       ///   \param[out] _rep Protobuf message containing the response.
       ///   \param[out] _result Service call result.
->>>>>>> 92bc2e4f
       /// \param[in] _obj Instance containing the member function.
       /// \param[in] _options Advertise options.
       /// \return true when the topic has been successfully advertised or
       /// false otherwise.
-<<<<<<< HEAD
+      /// \sa AdvertiseOptions.
+      public: template<typename C, typename T> bool Advertise(
+        const std::string &_topic,
+        void(C::*_cb)(T &_rep, bool &_result),
+        C *_obj,
+        const AdvertiseOptions &_options = AdvertiseOptions())
+      {
+        std::function<void(const msgs::Empty &, T &, bool &)> f =
+          [_cb, _obj](const msgs::Empty &/*_internalReq*/, T &_internalRep,
+                      bool &_internalResult)
+        {
+          auto cb = std::bind(_cb, _obj, std::placeholders::_1,
+            std::placeholders::_2);
+          cb(_internalRep, _internalResult);
+        };
+
+        return this->Advertise<msgs::Empty, T>(_topic, f, _options);
+      }
+
+      /// \brief Advertise a new service without any output parameter.
+      /// In this version the callback is a member function.
+      /// \param[in] _topic Topic name associated to the service.
+      /// \param[in] _cb Callback to handle the service request with the
+      /// following parameters:
+      ///   \param[in] _req Protobuf message containing the request.
+      /// \param[in] _obj Instance containing the member function.
+      /// \param[in] _options Advertise options.
+      /// \return true when the topic has been successfully advertised or
+      /// false otherwise.
       /// \sa AdvertiseOptions
       public: template<typename C, typename T> bool Advertise(
         const std::string &_topic,
@@ -556,25 +582,6 @@
         };
 
         return this->Advertise<T, ignition::msgs::Empty>(_topic, f, _options);
-=======
-      /// \sa AdvertiseOptions.
-      public: template<typename C, typename T> bool Advertise(
-        const std::string &_topic,
-        void(C::*_cb)(T &_rep, bool &_result),
-        C *_obj,
-        const AdvertiseOptions &_options = AdvertiseOptions())
-      {
-        std::function<void(const msgs::Empty &, T &, bool &)> f =
-          [_cb, _obj](const msgs::Empty &/*_internalReq*/, T &_internalRep,
-                      bool &_internalResult)
-        {
-          auto cb = std::bind(_cb, _obj, std::placeholders::_1,
-            std::placeholders::_2);
-          cb(_internalRep, _internalResult);
-        };
-
-        return this->Advertise<msgs::Empty, T>(_topic, f, _options);
->>>>>>> 92bc2e4f
       }
 
       /// \brief Get the list of services advertised by this node.
@@ -867,24 +874,6 @@
         return true;
       }
 
-<<<<<<< HEAD
-      /// \brief Request a new service without waiting for response.
-      /// \param[in] _topic Topic requested.
-      /// \param[in] _req Protobuf message containing the request's parameters.
-      /// \return true when the service call was succesfully requested.
-      public: template<typename T> bool Request(const std::string &_topic,
-                                                const T &_req)
-        {
-          // This callback is here for reusing the regular Request() call with
-          // input and output parameters.
-          std::function<void(const ignition::msgs::Empty &, const bool)> f =
-            [](const ignition::msgs::Empty &, const bool)
-          {
-          };
-
-          return this->Request<T, ignition::msgs::Empty>(_topic, _req, f);
-        }
-=======
       /// \brief Request a new service without input parameter using a blocking
       /// call.
       /// \param[in] _topic Service name requested.
@@ -902,7 +891,23 @@
         msgs::Empty req;
         return this->Request(_topic, req, _timeout, _rep, _result);
       }
->>>>>>> 92bc2e4f
+
+      /// \brief Request a new service without waiting for response.
+      /// \param[in] _topic Topic requested.
+      /// \param[in] _req Protobuf message containing the request's parameters.
+      /// \return true when the service call was succesfully requested.
+      public: template<typename T> bool Request(const std::string &_topic,
+                                                const T &_req)
+        {
+          // This callback is here for reusing the regular Request() call with
+          // input and output parameters.
+          std::function<void(const ignition::msgs::Empty &, const bool)> f =
+            [](const ignition::msgs::Empty &, const bool)
+          {
+          };
+
+          return this->Request<T, ignition::msgs::Empty>(_topic, _req, f);
+        }
 
       /// \brief Unadvertise a service.
       /// \param[in] _topic Service name to be unadvertised.
