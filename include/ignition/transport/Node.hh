/*
 * Copyright (C) 2014 Open Source Robotics Foundation
 *
 * Licensed under the Apache License, Version 2.0 (the "License");
 * you may not use this file except in compliance with the License.
 * You may obtain a copy of the License at
 *
 *     http://www.apache.org/licenses/LICENSE-2.0
 *
 * Unless required by applicable law or agreed to in writing, software
 * distributed under the License is distributed on an "AS IS" BASIS,
 * WITHOUT WARRANTIES OR CONDITIONS OF ANY KIND, either express or implied.
 * See the License for the specific language governing permissions and
 * limitations under the License.
 *
*/
#ifndef IGN_TRANSPORT_NODE_HH_
#define IGN_TRANSPORT_NODE_HH_

#include <algorithm>
#include <functional>
#include <memory>
#include <mutex>
#include <string>
#include <unordered_set>
#include <vector>

// ToDo: Remove after fixing the warnings
#ifdef _MSC_VER
#pragma warning(push, 0)
#endif
#include <ignition/msgs.hh>
#ifdef _MSC_VER
#pragma warning(pop)
#endif

#include "ignition/transport/AdvertiseOptions.hh"
#include "ignition/transport/config.hh"
#include "ignition/transport/Export.hh"
#include "ignition/transport/NodeOptions.hh"
#include "ignition/transport/NodeShared.hh"
#include "ignition/transport/Publisher.hh"
#include "ignition/transport/RepHandler.hh"
#include "ignition/transport/ReqHandler.hh"
#include "ignition/transport/SubscribeOptions.hh"
#include "ignition/transport/SubscriptionHandler.hh"
#include "ignition/transport/TopicUtils.hh"
#include "ignition/transport/TransportTypes.hh"

namespace ignition
{
  namespace transport
  {
    // Inline bracket to help doxygen filtering.
    inline namespace IGNITION_TRANSPORT_VERSION_NAMESPACE {
    //
    // Forward declarations.
    class NodePrivate;

    /// \brief Block the current thread until a SIGINT or SIGTERM is received.
    /// Note that this function registers a signal handler. Do not use this
    /// function if you want to manage yourself SIGINT/SIGTERM.
    void IGNITION_TRANSPORT_VISIBLE waitForShutdown();

    /// \class Node Node.hh ignition/transport/Node.hh
    /// \brief A class that allows a client to communicate with other peers.
    /// There are two main communication modes: pub/sub messages and service
    /// calls.
    class IGNITION_TRANSPORT_VISIBLE Node
    {
      class PublisherPrivate;

      /// \brief A class that is used to store information about an
      /// advertised publisher. An instance of this class is returned
      /// from Node::Advertise, and should be used in subsequent
      /// Node::Publisher::Publish calls.
      ///
      /// ## Pseudo code example ##
      ///
      ///    auto pub = myNode.Advertise<MsgType>("topic_name");
      ///    if (pub)
      ///    {
      ///      MsgType msg;
      ///
      ///      // Note that this version of Publish will copy the message
      ///      // when publishing to interprocess subscribers.
      ///      pub.Publish(msg);
      ///    }
      public: class IGNITION_TRANSPORT_VISIBLE Publisher
      {
        /// \brief Default constructor.
        public: Publisher();

        /// \brief Constructor.
        /// \param[in] _publisher A message publisher.
        public: explicit Publisher(const MessagePublisher &_publisher);

        /// \brief Destructor.
        public: virtual ~Publisher();

        /// \brief Allows this class to be evaluated as a boolean.
        /// \return True if valid
        /// \sa Valid
        public: operator bool();

        /// \brief Allows this class to be evaluated as a boolean (const).
        /// \return True if valid
        /// \sa Valid
        public: operator bool() const;

        /// \brief Return true if valid information, such as a non-empty
        /// topic name, is present.
        /// \return True if this object can be used in Publish() calls.
        public: bool Valid() const;

        /// \brief Publish a message. This function will copy the message
        /// when publishing to interprocess subscribers. This copy is
        /// necessary to facilitate asynchronous publication.
        /// \param[in] _msg A google::protobuf message.
        /// \return true when success.
        public: bool Publish(const ProtoMsg &_msg);

        /// \brief Publish a raw pre-serialized message.
        ///
        /// \warning This function is only intended for advanced users. The
        /// standard publishing function, Publish(const ProtoMsg &_msg), will
        /// ensure that your message is correctly serialized. It is strongly
        /// recommended that you use the standard publishing function unless
        /// there is a specific reason for using this one (e.g. you are
        /// forwarding or playing back data instead of serializing/deserializing
        /// it). We currently only support the serialization scheme of protobuf.
        ///
        /// \warning This function will copy the message data when
        /// publishing to remote subscribers (interprocess communication).
        ///
        /// \note This function will deserialize the message when sending it to
        /// local (intraprocess) subscribers.
        ///
        /// \param[in] _msgData A std::string that represents a
        /// serialized google::protobuf message.
        /// \param[in] _msgType A std::string that contains the message type
        /// name.
        /// \return true when success.
        public: bool PublishRaw(
          const std::string &_msgData,
          const std::string &_msgType);

        /// \brief Check if message publication is throttled. If so, verify
        /// whether the next message should be published or not.
        /// \return true if the message should be published or false otherwise.
        private: bool UpdateThrottling();

        /// \brief Return true if this publisher has subscribers.
        /// \return True if subscribers have connected to this publisher.
        public: bool HasConnections() const;

        /// \internal
        /// \brief Smart pointer to private data.
        /// This is std::shared_ptr because we want to trigger the destructor
        /// only once: when all references to PublisherPrivate are out of scope.
        /// The destructor of PublisherPrivate unadvertise the topic.
        private: std::shared_ptr<PublisherPrivate> dataPtr;
      };

      /// \brief Constructor.
      /// \param[in] _options Node options.
      public: explicit Node(const NodeOptions &_options = NodeOptions());

      /// \brief Destructor.
      public: virtual ~Node();

      /// \brief Advertise a new topic. If a topic is currently advertised,
      /// you cannot advertise it a second time (regardless of its type).
      /// \param[in] _topic Topic name to be advertised.
      /// \param[in] _options Advertise options.
      /// \return A PublisherId, which can be used in Node::Publish calls.
      /// The PublisherId also acts as boolean, where true occurs if the topic
      /// was succesfully advertised.
      /// \sa AdvertiseOptions.
      public: template<typename MessageT>
      Node::Publisher Advertise(
          const std::string &_topic,
          const AdvertiseMessageOptions &_options = AdvertiseMessageOptions());

      /// \brief Advertise a new topic. If a topic is currently advertised,
      /// you cannot advertise it a second time (regardless of its type).
      /// \param[in] _topic Topic name to be advertised.
      /// \param[in] _msgTypeName Name of the message type that will be
      /// published on the topic. The message type name can be retrieved
      /// from a protobuf message using the GetTypeName() function.
      /// \param[in] _options Advertise options.
      /// \return A PublisherId, which can be used in Node::Publish calls.
      /// The PublisherId also acts as boolean, where true occurs if the topic
      /// was succesfully advertised.
      /// \sa AdvertiseOptions.
      public: Node::Publisher Advertise(
          const std::string &_topic,
          const std::string &_msgTypeName,
          const AdvertiseMessageOptions &_options = AdvertiseMessageOptions());

      /// \brief Get the list of topics advertised by this node.
      /// \return A vector containing all the topics advertised by this node.
      public: std::vector<std::string> AdvertisedTopics() const;

      /// \brief Subscribe to a topic registering a callback.
      /// Note that this callback does not include any message information.
      /// In this version the callback is a free function.
      /// \param[in] _topic Topic to be subscribed.
      /// \param[in] _callback Pointer to the callback function with the
      /// following parameters:
      ///   \param[in] _msg Protobuf message containing a new topic update.
      /// \param[in] _opts Subscription options.
      /// \return true when successfully subscribed or false otherwise.
      public: template<typename MessageT>
      bool Subscribe(
          const std::string &_topic,
          void(*_callback)(const MessageT &_msg),
          const SubscribeOptions &_opts = SubscribeOptions());

      /// \brief Subscribe to a topic registering a callback.
      /// Note that this callback does not include any message information.
      /// In this version the callback is a lamda function.
      /// \param[in] _topic Topic to be subscribed.
      /// \param[in] _callback Lambda function with the following parameters:
      ///   \param[in] _msg Protobuf message containing a new topic update.
      /// \param[in] _opts Subscription options.
      /// \return true when successfully subscribed or false otherwise.
      public: template<typename MessageT>
      bool Subscribe(
          const std::string &_topic,
          std::function<void(const MessageT &_msg)> &_callback,
          const SubscribeOptions &_opts = SubscribeOptions());

      /// \brief Subscribe to a topic registering a callback.
      /// Note that this callback does not include any message information.
      /// In this version the callback is a member function.
      /// \param[in] _topic Topic to be subscribed.
      /// \param[in] _callback Pointer to the callback function with the
      /// following parameters:
      ///   \param[in] _msg Protobuf message containing a new topic update.
      /// \param[in] _obj Instance containing the member function.
      /// \param[in] _opts Subscription options.
      /// \return true when successfully subscribed or false otherwise.
      public: template<typename ClassT, typename MessageT>
      bool Subscribe(
          const std::string &_topic,
          void(ClassT::*_callback)(const MessageT &_msg),
          ClassT *_obj,
          const SubscribeOptions &_opts = SubscribeOptions());

      /// \brief Subscribe to a topic registering a callback.
      /// Note that this callback includes message information.
      /// In this version the callback is a free function.
      /// \param[in] _topic Topic to be subscribed.
      /// \param[in] _callback Pointer to the callback function with the
      /// following parameters:
      ///   \param[in] _msg Protobuf message containing a new topic update.
      ///   \param[in] _info Message information (e.g.: topic name).
      /// \param[in] _opts Subscription options.
      /// \return true when successfully subscribed or false otherwise.
      public: template<typename MessageT>
      bool Subscribe(
          const std::string &_topic,
          void(*_callback)(const MessageT &_msg, const MessageInfo &_info),
          const SubscribeOptions &_opts = SubscribeOptions());

      /// \brief Subscribe to a topic registering a callback.
      /// Note that this callback includes message information.
      /// In this version the callback is a lamda function.
      /// \param[in] _topic Topic to be subscribed.
      /// \param[in] _callback Lambda function with the following parameters:
      ///   \param[in] _msg Protobuf message containing a new topic update.
      ///   \param[in] _info Message information (e.g.: topic name).
      /// \param[in] _opts Subscription options.
      /// \return true when successfully subscribed or false otherwise.
      public: template<typename MessageT>
      bool Subscribe(
          const std::string &_topic,
          std::function<void(const MessageT &_msg,
<<<<<<< HEAD
                             const MessageInfo &_info)> &_callback,
          const SubscribeOptions &_opts = SubscribeOptions());
=======
                             const MessageInfo &_info)> &_cb,
          const SubscribeOptions &_opts = SubscribeOptions())
      {
        std::string fullyQualifiedTopic;
        if (!TopicUtils::FullyQualifiedName(this->Options().Partition(),
          this->Options().NameSpace(), _topic, fullyQualifiedTopic))
        {
          std::cerr << "Topic [" << _topic << "] is not valid." << std::endl;
          return false;
        }

        // Create a new subscription handler.
        std::shared_ptr<SubscriptionHandler<MessageT>> subscrHandlerPtr(
            new SubscriptionHandler<MessageT>(this->NodeUuid(), _opts));

        // Insert the callback into the handler.
        subscrHandlerPtr->SetCallback(_cb);

        std::lock_guard<std::recursive_mutex> lk(this->Shared()->mutex);

        // Store the subscription handler. Each subscription handler is
        // associated with a topic. When the receiving thread gets new data,
        // it will recover the subscription handler associated to the topic and
        // will invoke the callback.
        this->Shared()->localSubscribers.normal.AddHandler(
          fullyQualifiedTopic, this->NodeUuid(), subscrHandlerPtr);

        return this->SubscribeHelper(fullyQualifiedTopic);
      }
>>>>>>> 4ab051f6

      /// \brief Subscribe to a topic registering a callback.
      /// Note that this callback includes message information.
      /// In this version the callback is a member function.
      /// \param[in] _topic Topic to be subscribed.
      /// \param[in] _callback Pointer to the callback function with the
      /// following parameters:
      ///   \param[in] _msg Protobuf message containing a new topic update.
      ///   \param[in] _info Message information (e.g.: topic name).
      /// \param[in] _obj Instance containing the member function.
      /// \param[in] _opts Subscription options.
      /// \return true when successfully subscribed or false otherwise.
      public: template<typename ClassT, typename MessageT>
      bool Subscribe(
          const std::string &_topic,
          void(ClassT::*_callback)(const MessageT &_msg,
                                   const MessageInfo &_info),
          ClassT *_obj,
          const SubscribeOptions &_opts = SubscribeOptions());

      /// \brief Get the list of topics subscribed by this node. Note that
      /// we might be interested in one topic but we still don't know the
      /// address of a publisher.
      /// \return A vector containing the subscribed topics (even if we do not
      /// have an address for a particular topic yet).
      public: std::vector<std::string> SubscribedTopics() const;

      /// \brief Unsubscribe from a topic.
      /// \param[in] _topic Topic name to be unsubscribed.
      /// \return true when successfully unsubscribed or false otherwise.
      public: bool Unsubscribe(const std::string &_topic);

<<<<<<< HEAD
      /// \brief Old method for advertising a service. This signature is
      /// considered deprecated. Please migrate to the callback signature
      /// \code{bool (*_callback)(const Request &_request, const Reply &_reply)}
      /// for advertising a service.
      /// \param[in] _topic Topic name associated with the service.
      /// \param[in] _callback Callback to handle the service request with the
      /// following parameters:
      ///   \param[in] _request Protobuf message containing the request.
      ///   \param[out] _reply ProtobufMessage containing the response.
      ///   \param[out] _result Service call result
      /// \param[in] _options Advertise options.
      /// \return true when the topic has been successfully advertised or false
      /// otherwise.
      /// \sa AdvertiseOptions.
      /// \deprecated See version where the callback function returns a boolean.
      public: template<typename RequestT, typename ReplyT>
      IGN_DEPRECATED(4.0) bool Advertise(
          const std::string &_topic,
          void(*_callback)(const RequestT &_request,
                           ReplyT &_reply, bool &_result),
          const AdvertiseServiceOptions &_options = AdvertiseServiceOptions());

=======
>>>>>>> 4ab051f6
      /// \brief Advertise a new service.
      /// In this version the callback is a plain function pointer.
      /// \param[in] _topic Topic name associated to the service.
      /// \param[in] _callback Callback to handle the service request with the
      /// following parameters:
      ///   \param[in] _request Protobuf message containing the request.
      ///   \param[out] _reply Protobuf message containing the response.
      ///   \return Service call result.
      /// \param[in] _options Advertise options.
      /// \return true when the topic has been successfully advertised or
      /// false otherwise.
      /// \sa AdvertiseOptions.
      public: template<typename RequestT, typename ReplyT>
      bool Advertise(
          const std::string &_topic,
          bool(*_callback)(const RequestT &_request, ReplyT &_reply),
          const AdvertiseServiceOptions &_options = AdvertiseServiceOptions());

<<<<<<< HEAD
      /// \brief Old method for advertising a service. This signature is
      /// considered deprecated. Please migrate to the callback signature
      /// \code{bool (*_callback)(T &_reply)} for advertising a service.
      /// \param[in] _topic Topic name associated to the service.
      /// \param[in] _callback Callback to handle the service request with the
      /// following parameters:
      ///   \param[out] _reply Protobuf message containing the response.
      ///   \param[out] _result Service call result.
      /// \param[in] _options Advertise options.
      /// \return true when the topic has been successfully advertised or
      /// false otherwise.
      /// \sa AdvertiseOptions.
      /// \deprecated See version where the callback function returns a boolean
      public: template<typename ReplyT>
      IGN_DEPRECATED(4.0) bool Advertise(
          const std::string &_topic,
          void(*_callback)(ReplyT &_reply, bool &_result),
          const AdvertiseServiceOptions &_options = AdvertiseServiceOptions());

=======
>>>>>>> 4ab051f6
      /// \brief Advertise a new service without input parameter.
      /// In this version the callback is a free function.
      /// \param[in] _topic Topic name associated to the service.
      /// \param[in] _callback Callback to handle the service request with the
      /// following parameters:
      ///   \param[out] _reply Protobuf message containing the response.
      ///   \return Service call result.
      /// \param[in] _options Advertise options.
      /// \return true when the topic has been successfully advertised or
      /// false otherwise.
      /// \sa AdvertiseOptions.
      public: template<typename ReplyT>
      bool Advertise(
          const std::string &_topic,
          bool(*_callback)(ReplyT &_reply),
          const AdvertiseServiceOptions &_options = AdvertiseServiceOptions());

      /// \brief Advertise a new service without any output parameter.
      /// In this version the callback is a free function.
      /// \param[in] _topic Topic name associated to the service.
      /// \param[in] _callback Callback to handle the service request with the
      /// following parameters:
      ///   \param[in] _request Protobuf message containing the request.
      /// \param[in] _options Advertise options.
      /// \return true when the topic has been successfully advertised or
      /// false otherwise.
      /// \sa AdvertiseOptions.
      public: template<typename RequestT>
      bool Advertise(
          const std::string &_topic,
          void(*_callback)(const RequestT &_request),
          const AdvertiseServiceOptions &_options = AdvertiseServiceOptions());

<<<<<<< HEAD
      /// \brief Old method for advertising a service. This signature is
      /// considered deprecated. Please migrate to the callback signature
      /// \code{bool (*_callback)(const T1 &_request, T2 &_reply)} for
      /// advertising a service.
      /// \param[in] _topic Topic name associated to the service.
      /// \param[in] _callback Callback to handle the service request with the
      /// following parameters:
      ///   \param[in] _request Protobuf message containing the request.
      ///   \param[out] _reply Protobuf message containing the response.
      ///   \param[out] _result Service call result.
      /// \param[in] _options Advertise options.
      /// \return true when the topic has been successfully advertised or
      /// false otherwise.
      /// \sa AdvertiseOptions.
      /// \deprecated See version where the callback function returns a boolean
      public: template<typename RequestT, typename ReplyT>
      IGN_DEPRECATED(4.0) bool Advertise(
          const std::string &_topic,
          std::function<void(const RequestT &_request,
                             ReplyT &_reply, bool &_result)> &_callback,
          const AdvertiseServiceOptions &_options = AdvertiseServiceOptions());

=======
>>>>>>> 4ab051f6
      /// \brief Advertise a new service.
      /// In this version the callback is a lambda function.
      /// \param[in] _topic Topic name associated to the service.
      /// \param[in] _callback Callback to handle the service request with the
      /// following parameters:
      ///   \param[in] _request Protobuf message containing the request.
      ///   \param[out] _reply Protobuf message containing the response.
      ///   \return Service call result.
      /// \param[in] _options Advertise options.
      /// \return true when the topic has been successfully advertised or
      /// false otherwise.
      /// \sa AdvertiseOptions.
      public: template<typename RequestT, typename ReplyT>
      bool Advertise(
<<<<<<< HEAD
          const std::string &_topic,
          std::function<bool(const RequestT &_request,
                             ReplyT &_reply)> _callback,
          const AdvertiseServiceOptions &_options = AdvertiseServiceOptions());

      /// \brief Old method for advertising a service. This signature is
      /// considered deprecated. Please migrate to the callback signature
      /// \code{bool (*_callback)(T2 &_reply)} for advertising a service.
      /// \param[in] _topic Topic name associated to the service.
      /// \param[in] _callback Callback to handle the service request with the
      /// following parameters:
      ///   \param[out] _reply Protobuf message containing the response.
      ///   \param[out] _result Service call result.
      /// \param[in] _options Advertise options.
      /// \return true when the topic has been successfully advertised or
      /// false otherwise.
      /// \sa AdvertiseOptions.
      /// \deprecated See version where the callback function returns a boolean
      public: template<typename ReplyT>
      IGN_DEPRECATED(4.0) bool Advertise(
          const std::string &_topic,
          std::function<void(ReplyT &_reply, bool &_result)> &_callback,
          const AdvertiseServiceOptions &_options = AdvertiseServiceOptions());

=======
        const std::string &_topic,
        std::function<bool(const RequestT &_req, ReplyT &_rep)> &_cb,
        const AdvertiseServiceOptions &_options = AdvertiseServiceOptions())
      {
        std::string fullyQualifiedTopic;
        if (!TopicUtils::FullyQualifiedName(this->Options().Partition(),
          this->Options().NameSpace(), _topic, fullyQualifiedTopic))
        {
          std::cerr << "Service [" << _topic << "] is not valid." << std::endl;
          return false;
        }

        // Create a new service reply handler.
        std::shared_ptr<RepHandler<RequestT, ReplyT>> repHandlerPtr(
          new RepHandler<RequestT, ReplyT>());

        // Insert the callback into the handler.
        repHandlerPtr->SetCallback(_cb);

        std::lock_guard<std::recursive_mutex> lk(this->Shared()->mutex);

        // Add the topic to the list of advertised services.
        this->SrvsAdvertised().insert(fullyQualifiedTopic);

        // Store the replier handler. Each replier handler is
        // associated with a topic. When the receiving thread gets new requests,
        // it will recover the replier handler associated to the topic and
        // will invoke the service call.
        this->Shared()->repliers.AddHandler(
          fullyQualifiedTopic, this->NodeUuid(), repHandlerPtr);

        // Notify the discovery service to register and advertise my responser.
        ServicePublisher publisher(fullyQualifiedTopic,
          this->Shared()->myReplierAddress,
          this->Shared()->replierId.ToString(),
          this->Shared()->pUuid, this->NodeUuid(),
          RequestT().GetTypeName(), ReplyT().GetTypeName(), _options);

        if (!this->Shared()->AdvertisePublisher(publisher))
        {
          std::cerr << "Node::Advertise(): Error advertising service ["
                    << _topic
                    << "]. Did you forget to start the discovery service?"
                    << std::endl;
          return false;
        }

        return true;
      }

>>>>>>> 4ab051f6
      /// \brief Advertise a new service without input parameter.
      /// In this version the callback is a lambda function.
      /// \param[in] _topic Topic name associated to the service.
      /// \param[in] _callback Callback to handle the service request with the
      /// following parameters:
      ///   \param[out] _reply Protobuf message containing the response.
      ///   \return Service call result.
      /// \param[in] _options Advertise options.
      /// \return true when the topic has been successfully advertised or
      /// false otherwise.
      /// \sa AdvertiseOptions.
      public: template<typename ReplyT>
      bool Advertise(
          const std::string &_topic,
          std::function<bool(ReplyT &_reply)> &_callback,
          const AdvertiseServiceOptions &_options = AdvertiseServiceOptions());

      /// \brief Advertise a new service without any output parameter.
      /// In this version the callback is a lambda function.
      /// \param[in] _topic Topic name associated to the service.
      /// \param[in] _callback Callback to handle the service request with the
      /// following parameters:
      ///   \param[in] _request Protobuf message containing the request.
      /// \param[in] _options Advertise options.
      /// \return true when the topic has been successfully advertised or
      /// false otherwise.
      /// \sa AdvertiseOptions.
      public: template<typename RequestT>
      bool Advertise(
          const std::string &_topic,
          std::function<void(const RequestT &_request)> &_callback,
          const AdvertiseServiceOptions &_options = AdvertiseServiceOptions());

<<<<<<< HEAD
      /// \brief Old method for advertising a service. This signature is
      /// considered deprecated. Please migrate to the callback signature
      /// \code{bool (C::*_callback)(const T1 &_request, T2 &_reply)} for
      /// advertising a service.
      /// \param[in] _topic Topic name associated to the service.
      /// \param[in] _callback Callback to handle the service request with the
      /// following parameters:
      ///   \param[in] _request Protobuf message containing the request.
      ///   \param[out] _reply Protobuf message containing the response.
      ///   \param[out] _result Service call result.
      /// \param[in] _obj Instance containing the member function.
      /// \param[in] _options Advertise options.
      /// \return true when the topic has been successfully advertised or
      /// false otherwise.
      /// \sa AdvertiseOptions.
      /// \deprecated See version where the callback function returns a boolean
      public: template<typename ClassT, typename RequestT, typename ReplyT>
      IGN_DEPRECATED(4.0) bool Advertise(
          const std::string &_topic,
          void(ClassT::*_callback)(const RequestT &_request,
                             ReplyT &_reply, bool &_result),
          ClassT *_obj,
          const AdvertiseServiceOptions &_options = AdvertiseServiceOptions());

=======
>>>>>>> 4ab051f6
      /// \brief Advertise a new service.
      /// In this version the callback is a member function.
      /// \param[in] _topic Topic name associated to the service.
      /// \param[in] _callback Callback to handle the service request with the
      /// following parameters:
      ///   \param[in] _request Protobuf message containing the request.
      ///   \param[out] _reply Protobuf message containing the response.
      ///   \return Service call result.
      /// \param[in] _obj Instance containing the member function.
      /// \param[in] _options Advertise options.
      /// \return true when the topic has been successfully advertised or
      /// false otherwise.
      /// \sa AdvertiseOptions.
      public: template<typename ClassT, typename RequestT, typename ReplyT>
      bool Advertise(
          const std::string &_topic,
          bool(ClassT::*_callback)(const RequestT &_request, ReplyT &_reply),
          ClassT *_obj,
          const AdvertiseServiceOptions &_options = AdvertiseServiceOptions());

<<<<<<< HEAD
      /// \brief Old method for advertising a service. This signature is
      /// considered deprecated. Please migrate to the callback signature
      /// \code{bool (C::*_callback)(T &_reply)} for advertising a service.
      /// \param[in] _topic Topic name associated to the service.
      /// \param[in] _callback Callback to handle the service request with the
      /// following parameters:
      ///   \param[out] _reply Protobuf message containing the response.
      ///   \param[out] _result Service call result.
      /// \param[in] _obj Instance containing the member function.
      /// \param[in] _options Advertise options.
      /// \return true when the topic has been successfully advertised or
      /// false otherwise.
      /// \sa AdvertiseOptions.
      /// \deprecated See version where the callback function returns a boolean
      public: template<typename ClassT, typename ReplyT>
      IGN_DEPRECATED(4.0) bool Advertise(
          const std::string &_topic,
          void(ClassT::*_callback)(ReplyT &_reply, bool &_result),
          ClassT *_obj,
          const AdvertiseServiceOptions &_options = AdvertiseServiceOptions());

=======
>>>>>>> 4ab051f6
      /// \brief Advertise a new service without input parameter.
      /// In this version the callback is a member function.
      /// \param[in] _topic Topic name associated to the service.
      /// \param[in] _callback Callback to handle the service request with the
      /// following parameters:
      ///   \param[out] _reply Protobuf message containing the response.
      ///   \return Service call result.
      /// \param[in] _obj Instance containing the member function.
      /// \param[in] _options Advertise options.
      /// \return true when the topic has been successfully advertised or
      /// false otherwise.
      /// \sa AdvertiseOptions.
      public: template<typename ClassT, typename ReplyT>
      bool Advertise(
          const std::string &_topic,
          bool(ClassT::*_callback)(ReplyT &_reply),
          ClassT *_obj,
          const AdvertiseServiceOptions &_options = AdvertiseServiceOptions());

      /// \brief Advertise a new service without any output parameter.
      /// In this version the callback is a member function.
      /// \param[in] _topic Topic name associated to the service.
      /// \param[in] _callback Callback to handle the service request with the
      /// following parameters:
      ///   \param[in] _request Protobuf message containing the request.
      /// \param[in] _obj Instance containing the member function.
      /// \param[in] _options Advertise options.
      /// \return true when the topic has been successfully advertised or
      /// false otherwise.
      /// \sa AdvertiseOptions
      public: template<typename ClassT, typename RequestT>
      bool Advertise(
          const std::string &_topic,
          void(ClassT::*_callback)(const RequestT &_request),
          ClassT *_obj,
          const AdvertiseServiceOptions &_options = AdvertiseServiceOptions());

      /// \brief Get the list of services advertised by this node.
      /// \return A vector containing all services advertised by this node.
      public: std::vector<std::string> AdvertisedServices() const;

      /// \brief Request a new service using a non-blocking call.
      /// In this version the callback is a free function.
      /// \param[in] _topic Service name requested.
      /// \param[in] _request Protobuf message containing the request's
      /// parameters.
      /// \param[in] _callback Pointer to the callback function executed when
      /// the response arrives. The callback has the following parameters:
      ///   \param[in] _reply Protobuf message containing the response.
      ///   \param[in] _result Result of the service call. If false, there was
      ///   a problem executing your request.
      /// \return true when the service call was succesfully requested.
      public: template<typename RequestT, typename ReplyT>
      bool Request(
          const std::string &_topic,
          const RequestT &_request,
          void(*_callback)(const ReplyT &_reply, const bool _result));

      /// \brief Request a new service without input parameter using a
      /// non-blocking call.
      /// In this version the callback is a free function.
      /// \param[in] _topic Service name requested.
      /// \param[in] _callback Pointer to the callback function executed when
      /// the response arrives. The callback has the following parameters:
      ///   \param[in] _reply Protobuf message containing the response.
      ///   \param[in] _result Result of the service call. If false, there was
      ///   a problem executing your request.
      /// \return true when the service call was succesfully requested.
      public: template<typename ReplyT>
      bool Request(
          const std::string &_topic,
          void(*_callback)(const ReplyT &_reply, const bool _result));

      /// \brief Request a new service using a non-blocking call.
      /// In this version the callback is a lambda function.
      /// \param[in] _topic Service name requested.
      /// \param[in] _request Protobuf message containing the request's
      /// parameters.
      /// \param[in] _callback Lambda function executed when the response
      /// arrives. The callback has the following parameters:
      ///   \param[in] _reply Protobuf message containing the response.
      ///   \param[in] _result Result of the service call. If false, there was
      ///   a problem executing your request.
      /// \return true when the service call was succesfully requested.
      public: template<typename RequestT, typename ReplyT>
      bool Request(
<<<<<<< HEAD
          const std::string &_topic,
          const RequestT &_request,
          std::function<void(const ReplyT &_reply,
                             const bool _result)> &_callback);
=======
        const std::string &_topic,
        const RequestT &_req,
        std::function<void(const ReplyT &_rep, const bool _result)> &_cb)
      {
        std::string fullyQualifiedTopic;
        if (!TopicUtils::FullyQualifiedName(this->Options().Partition(),
          this->Options().NameSpace(), _topic, fullyQualifiedTopic))
        {
          std::cerr << "Service [" << _topic << "] is not valid." << std::endl;
          return false;
        }

        bool localResponserFound;
        IRepHandlerPtr repHandler;
        {
          std::lock_guard<std::recursive_mutex> lk(this->Shared()->mutex);
          localResponserFound = this->Shared()->repliers.FirstHandler(
                fullyQualifiedTopic,
                RequestT().GetTypeName(),
                ReplyT().GetTypeName(),
                repHandler);
        }

        // If the responser is within my process.
        if (localResponserFound)
        {
          // There is a responser in my process, let's use it.
          ReplyT rep;
          bool result = repHandler->RunLocalCallback(_req, rep);

          _cb(rep, result);
          return true;
        }

        // Create a new request handler.
        std::shared_ptr<ReqHandler<RequestT, ReplyT>> reqHandlerPtr(
          new ReqHandler<RequestT, ReplyT>(this->NodeUuid()));

        // Insert the request's parameters.
        reqHandlerPtr->SetMessage(&_req);

        // Insert the callback into the handler.
        reqHandlerPtr->SetCallback(_cb);

        {
          std::lock_guard<std::recursive_mutex> lk(this->Shared()->mutex);

          // Store the request handler.
          this->Shared()->requests.AddHandler(
            fullyQualifiedTopic, this->NodeUuid(), reqHandlerPtr);

          // If the responser's address is known, make the request.
          SrvAddresses_M addresses;
          if (this->Shared()->TopicPublishers(fullyQualifiedTopic, addresses))
          {
            this->Shared()->SendPendingRemoteReqs(fullyQualifiedTopic,
              RequestT().GetTypeName(), ReplyT().GetTypeName());
          }
          else
          {
            // Discover the service responser.
            if (!this->Shared()->DiscoverService(fullyQualifiedTopic))
            {
              std::cerr << "Node::Request(): Error discovering service ["
                        << _topic
                        << "]. Did you forget to start the discovery service?"
                        << std::endl;
              return false;
            }
          }
        }

        return true;
      }
>>>>>>> 4ab051f6

      /// \brief Request a new service without input parameter using a
      /// non-blocking call.
      /// In this version the callback is a lambda function.
      /// \param[in] _topic Service name requested.
      /// \param[in] _callback Lambda function executed when the response
      /// arrives. The callback has the following parameters:
      ///   \param[in] _reply Protobuf message containing the response.
      ///   \param[in] _result Result of the service call. If false, there was
      ///   a problem executing your request.
      /// \return true when the service call was succesfully requested.
      public: template<typename ReplyT>
      bool Request(
          const std::string &_topic,
          std::function<void(const ReplyT &_reply,
                             const bool _result)> &_callback);

      /// \brief Request a new service using a non-blocking call.
      /// In this version the callback is a member function.
      /// \param[in] _topic Service name requested.
      /// \param[in] _request Protobuf message containing the request's
      /// parameters.
      /// \param[in] _callback Pointer to the callback function executed when
      /// the response arrives. The callback has the following parameters:
      ///   \param[in] _reply Protobuf message containing the response.
      ///   \param[in] _result Result of the service call. If false, there was
      ///   a problem executing your request.
      /// \param[in] _obj Instance containing the member function.
      /// \return true when the service call was succesfully requested.
      public: template<typename ClassT, typename RequestT, typename ReplyT>
      bool Request(
          const std::string &_topic,
          const RequestT &_request,
          void(ClassT::*_callback)(const ReplyT &_reply, const bool _result),
          ClassT *_obj);

      /// \brief Request a new service without input parameter using a
      /// non-blocking call.
      /// In this version the callback is a member function.
      /// \param[in] _topic Service name requested.
      /// \param[in] _callback Pointer to the callback function executed when
      /// the response arrives. The callback has the following parameters:
      ///   \param[in] _reply Protobuf message containing the response.
      ///   \param[in] _result Result of the service call. If false, there was
      ///   a problem executing your request.
      /// \param[in] _obj Instance containing the member function.
      /// \return true when the service call was succesfully requested.
      public: template<typename ClassT, typename ReplyT>
      bool Request(
          const std::string &_topic,
          void(ClassT::*_callback)(const ReplyT &_reply, const bool _result),
          ClassT *_obj);

      /// \brief Request a new service using a blocking call.
      /// \param[in] _topic Service name requested.
      /// \param[in] _request Protobuf message containing the request's
      /// parameters.
      /// \param[in] _timeout The request will timeout after '_timeout' ms.
      /// \param[out] _reply Protobuf message containing the response.
      /// \param[out] _result Result of the service call.
      /// \return true when the request was executed or false if the timeout
      /// expired.
      public: template<typename RequestT, typename ReplyT>
      bool Request(
<<<<<<< HEAD
          const std::string &_topic,
          const RequestT &_request,
          const unsigned int &_timeout,
          ReplyT &_reply,
          bool &_result);
=======
        const std::string &_topic,
        const RequestT &_req,
        const unsigned int &_timeout,
        ReplyT &_rep,
        bool &_result)
      {
        std::string fullyQualifiedTopic;
        if (!TopicUtils::FullyQualifiedName(this->Options().Partition(),
          this->Options().NameSpace(), _topic, fullyQualifiedTopic))
        {
          std::cerr << "Service [" << _topic << "] is not valid." << std::endl;
          return false;
        }

        // Create a new request handler.
        std::shared_ptr<ReqHandler<RequestT, ReplyT>> reqHandlerPtr(
          new ReqHandler<RequestT, ReplyT>(this->NodeUuid()));

        // Insert the request's parameters.
        reqHandlerPtr->SetMessage(&_req);
        reqHandlerPtr->SetResponse(&_rep);

        std::unique_lock<std::recursive_mutex> lk(this->Shared()->mutex);

        // If the responser is within my process.
        IRepHandlerPtr repHandler;
        if (this->Shared()->repliers.FirstHandler(fullyQualifiedTopic,
          _req.GetTypeName(), _rep.GetTypeName(), repHandler))
        {
          // There is a responser in my process, let's use it.
          _result = repHandler->RunLocalCallback(_req, _rep);
          return true;
        }

        // Store the request handler.
        this->Shared()->requests.AddHandler(
          fullyQualifiedTopic, this->NodeUuid(), reqHandlerPtr);

        // If the responser's address is known, make the request.
        SrvAddresses_M addresses;
        if (this->Shared()->TopicPublishers(fullyQualifiedTopic, addresses))
        {
          this->Shared()->SendPendingRemoteReqs(fullyQualifiedTopic,
            _req.GetTypeName(), _rep.GetTypeName());
        }
        else
        {
          // Discover the service responser.
          if (!this->Shared()->DiscoverService(fullyQualifiedTopic))
          {
            std::cerr << "Node::Request(): Error discovering service ["
                      << _topic
                      << "]. Did you forget to start the discovery service?"
                      << std::endl;
            return false;
          }
        }

        // Wait until the REP is available.
        bool executed = reqHandlerPtr->WaitUntil(lk, _timeout);

        // The request was not executed.
        if (!executed)
          return false;

        // The request was executed but did not succeed.
        if (!reqHandlerPtr->Result())
        {
          _result = false;
          return true;
        }

        // Parse the response.
        if (!_rep.ParseFromString(reqHandlerPtr->Response()))
        {
          std::cerr << "Node::Request(): Error Parsing the response"
                    << std::endl;
          _result = false;
          return true;
        }

        _result = true;
        return true;
      }
>>>>>>> 4ab051f6

      /// \brief Request a new service without input parameter using a blocking
      /// call.
      /// \param[in] _topic Service name requested.
      /// \param[in] _timeout The request will timeout after '_timeout' ms.
      /// \param[out] _reply Protobuf message containing the response.
      /// \param[out] _result Result of the service call.
      /// \return true when the request was executed or false if the timeout
      /// expired.
      public: template<typename ReplyT>
      bool Request(
          const std::string &_topic,
          const unsigned int &_timeout,
          ReplyT &_reply,
          bool &_result);

      /// \brief Request a new service without waiting for response.
      /// \param[in] _topic Topic requested.
      /// \param[in] _request Protobuf message containing the request's
      /// parameters.
      /// \return true when the service call was succesfully requested.
      public: template<typename RequestT>
      bool Request(const std::string &_topic, const RequestT &_request);

      /// \brief Unadvertise a service.
      /// \param[in] _topic Service name to be unadvertised.
      /// \return true if the service was successfully unadvertised.
      public: bool UnadvertiseSrv(const std::string &_topic);

      /// \brief Get the list of topics currently advertised in the network.
      /// Note that this function can block for some time if the
      /// discovery is in its initialization phase.
      /// The value of the "heartbeatInterval" constant, with a default
      /// value of 1000 ms, sets the maximum blocking time period.
      /// \param[out] _topics List of advertised topics.
      public: void TopicList(std::vector<std::string> &_topics) const;

      /// \brief Get the information about a topic.
      /// \param[in] _topic Name of the topic.
      /// \param[out] _publishers List of publishers on the topic
      /// \return False if unable to get topic info
      public: bool TopicInfo(const std::string &_topic,
                             std::vector<MessagePublisher> &_publishers) const;

      /// \brief Get the list of topics currently advertised in the network.
      /// Note that this function can block for some time if the
      /// discovery is in its initialization phase.
      /// The value of the "heartbeatInterval" constant, with a default
      /// value of 1000ms, sets the maximum blocking time period.
      /// \param[out] _services List of advertised services.
      public: void ServiceList(std::vector<std::string> &_services) const;

      /// \brief Get the information about a service.
      /// \param[in] _service Name of the service.
      /// \param[out] _publishers List of publishers on the service.
      /// \return False if unable to get service info.
      public: bool ServiceInfo(
          const std::string &_service,
          std::vector<ServicePublisher> &_publishers) const;

      /// \brief Subscribe to a topic registering a callback. The callback must
      /// accept a std::string to represent the message data, and a MessageInfo
      /// which provides metadata about the message.
      /// \param[in] _topic Name of the topic to subscribe to
      /// \param[in] _callback A function pointer or std::function object that
      /// has a void return value and accepts two arguments:
      /// (const std::string &_msgData, const MessageInfo &_info).
      /// \param[in] _msgType The type of message to subscribe to. Using
      /// kGenericMessageType (the default) will allow this subscriber to listen
      /// to all message types. The callback function can identify the type for
      /// each message by inspecting its const MessageInfo& input argument.
      /// \param[in] _opts Options for subscribing.
      /// \return True if subscribing was successful.
      public: bool SubscribeRaw(
        const std::string &_topic,
        const RawCallback &_callback,
        const std::string &_msgType = kGenericMessageType,
        const SubscribeOptions &_opts = SubscribeOptions());

      /// \brief Get the reference to the current node options.
      /// \return Reference to the current node options.
      public: const NodeOptions &Options() const;

      /// \brief Get a pointer to the shared node (singleton shared by all the
      /// nodes).
      /// \return The pointer to the shared node.
      private: NodeShared *Shared() const;

      /// \brief Get the UUID of this node.
      /// \return The node UUID.
      private: const std::string &NodeUuid() const;

      /// \brief Get the set of topics subscribed by this node.
      /// \return The set of subscribed topics.
      private: std::unordered_set<std::string> &TopicsSubscribed() const;

      /// \brief Get the set of services advertised by this node.
      /// \return The set of advertised services.
      private: std::unordered_set<std::string> &SrvsAdvertised() const;

      /// \brief Helper function for Subscribe.
      /// \param[in] _fullyQualifiedTopic Fully qualified topic name
      /// \return True on success.
      private: bool SubscribeHelper(const std::string &_fullyQualifiedTopic);

      /// \internal
      /// \brief Smart pointer to private data.
      private: std::unique_ptr<transport::NodePrivate> dataPtr;
    };
    }
  }
}

#include "ignition/transport/detail/Node.hh"

#endif<|MERGE_RESOLUTION|>--- conflicted
+++ resolved
@@ -277,40 +277,8 @@
       bool Subscribe(
           const std::string &_topic,
           std::function<void(const MessageT &_msg,
-<<<<<<< HEAD
                              const MessageInfo &_info)> &_callback,
           const SubscribeOptions &_opts = SubscribeOptions());
-=======
-                             const MessageInfo &_info)> &_cb,
-          const SubscribeOptions &_opts = SubscribeOptions())
-      {
-        std::string fullyQualifiedTopic;
-        if (!TopicUtils::FullyQualifiedName(this->Options().Partition(),
-          this->Options().NameSpace(), _topic, fullyQualifiedTopic))
-        {
-          std::cerr << "Topic [" << _topic << "] is not valid." << std::endl;
-          return false;
-        }
-
-        // Create a new subscription handler.
-        std::shared_ptr<SubscriptionHandler<MessageT>> subscrHandlerPtr(
-            new SubscriptionHandler<MessageT>(this->NodeUuid(), _opts));
-
-        // Insert the callback into the handler.
-        subscrHandlerPtr->SetCallback(_cb);
-
-        std::lock_guard<std::recursive_mutex> lk(this->Shared()->mutex);
-
-        // Store the subscription handler. Each subscription handler is
-        // associated with a topic. When the receiving thread gets new data,
-        // it will recover the subscription handler associated to the topic and
-        // will invoke the callback.
-        this->Shared()->localSubscribers.normal.AddHandler(
-          fullyQualifiedTopic, this->NodeUuid(), subscrHandlerPtr);
-
-        return this->SubscribeHelper(fullyQualifiedTopic);
-      }
->>>>>>> 4ab051f6
 
       /// \brief Subscribe to a topic registering a callback.
       /// Note that this callback includes message information.
@@ -343,31 +311,6 @@
       /// \return true when successfully unsubscribed or false otherwise.
       public: bool Unsubscribe(const std::string &_topic);
 
-<<<<<<< HEAD
-      /// \brief Old method for advertising a service. This signature is
-      /// considered deprecated. Please migrate to the callback signature
-      /// \code{bool (*_callback)(const Request &_request, const Reply &_reply)}
-      /// for advertising a service.
-      /// \param[in] _topic Topic name associated with the service.
-      /// \param[in] _callback Callback to handle the service request with the
-      /// following parameters:
-      ///   \param[in] _request Protobuf message containing the request.
-      ///   \param[out] _reply ProtobufMessage containing the response.
-      ///   \param[out] _result Service call result
-      /// \param[in] _options Advertise options.
-      /// \return true when the topic has been successfully advertised or false
-      /// otherwise.
-      /// \sa AdvertiseOptions.
-      /// \deprecated See version where the callback function returns a boolean.
-      public: template<typename RequestT, typename ReplyT>
-      IGN_DEPRECATED(4.0) bool Advertise(
-          const std::string &_topic,
-          void(*_callback)(const RequestT &_request,
-                           ReplyT &_reply, bool &_result),
-          const AdvertiseServiceOptions &_options = AdvertiseServiceOptions());
-
-=======
->>>>>>> 4ab051f6
       /// \brief Advertise a new service.
       /// In this version the callback is a plain function pointer.
       /// \param[in] _topic Topic name associated to the service.
@@ -386,28 +329,6 @@
           bool(*_callback)(const RequestT &_request, ReplyT &_reply),
           const AdvertiseServiceOptions &_options = AdvertiseServiceOptions());
 
-<<<<<<< HEAD
-      /// \brief Old method for advertising a service. This signature is
-      /// considered deprecated. Please migrate to the callback signature
-      /// \code{bool (*_callback)(T &_reply)} for advertising a service.
-      /// \param[in] _topic Topic name associated to the service.
-      /// \param[in] _callback Callback to handle the service request with the
-      /// following parameters:
-      ///   \param[out] _reply Protobuf message containing the response.
-      ///   \param[out] _result Service call result.
-      /// \param[in] _options Advertise options.
-      /// \return true when the topic has been successfully advertised or
-      /// false otherwise.
-      /// \sa AdvertiseOptions.
-      /// \deprecated See version where the callback function returns a boolean
-      public: template<typename ReplyT>
-      IGN_DEPRECATED(4.0) bool Advertise(
-          const std::string &_topic,
-          void(*_callback)(ReplyT &_reply, bool &_result),
-          const AdvertiseServiceOptions &_options = AdvertiseServiceOptions());
-
-=======
->>>>>>> 4ab051f6
       /// \brief Advertise a new service without input parameter.
       /// In this version the callback is a free function.
       /// \param[in] _topic Topic name associated to the service.
@@ -441,31 +362,6 @@
           void(*_callback)(const RequestT &_request),
           const AdvertiseServiceOptions &_options = AdvertiseServiceOptions());
 
-<<<<<<< HEAD
-      /// \brief Old method for advertising a service. This signature is
-      /// considered deprecated. Please migrate to the callback signature
-      /// \code{bool (*_callback)(const T1 &_request, T2 &_reply)} for
-      /// advertising a service.
-      /// \param[in] _topic Topic name associated to the service.
-      /// \param[in] _callback Callback to handle the service request with the
-      /// following parameters:
-      ///   \param[in] _request Protobuf message containing the request.
-      ///   \param[out] _reply Protobuf message containing the response.
-      ///   \param[out] _result Service call result.
-      /// \param[in] _options Advertise options.
-      /// \return true when the topic has been successfully advertised or
-      /// false otherwise.
-      /// \sa AdvertiseOptions.
-      /// \deprecated See version where the callback function returns a boolean
-      public: template<typename RequestT, typename ReplyT>
-      IGN_DEPRECATED(4.0) bool Advertise(
-          const std::string &_topic,
-          std::function<void(const RequestT &_request,
-                             ReplyT &_reply, bool &_result)> &_callback,
-          const AdvertiseServiceOptions &_options = AdvertiseServiceOptions());
-
-=======
->>>>>>> 4ab051f6
       /// \brief Advertise a new service.
       /// In this version the callback is a lambda function.
       /// \param[in] _topic Topic name associated to the service.
@@ -480,83 +376,11 @@
       /// \sa AdvertiseOptions.
       public: template<typename RequestT, typename ReplyT>
       bool Advertise(
-<<<<<<< HEAD
           const std::string &_topic,
           std::function<bool(const RequestT &_request,
                              ReplyT &_reply)> _callback,
           const AdvertiseServiceOptions &_options = AdvertiseServiceOptions());
 
-      /// \brief Old method for advertising a service. This signature is
-      /// considered deprecated. Please migrate to the callback signature
-      /// \code{bool (*_callback)(T2 &_reply)} for advertising a service.
-      /// \param[in] _topic Topic name associated to the service.
-      /// \param[in] _callback Callback to handle the service request with the
-      /// following parameters:
-      ///   \param[out] _reply Protobuf message containing the response.
-      ///   \param[out] _result Service call result.
-      /// \param[in] _options Advertise options.
-      /// \return true when the topic has been successfully advertised or
-      /// false otherwise.
-      /// \sa AdvertiseOptions.
-      /// \deprecated See version where the callback function returns a boolean
-      public: template<typename ReplyT>
-      IGN_DEPRECATED(4.0) bool Advertise(
-          const std::string &_topic,
-          std::function<void(ReplyT &_reply, bool &_result)> &_callback,
-          const AdvertiseServiceOptions &_options = AdvertiseServiceOptions());
-
-=======
-        const std::string &_topic,
-        std::function<bool(const RequestT &_req, ReplyT &_rep)> &_cb,
-        const AdvertiseServiceOptions &_options = AdvertiseServiceOptions())
-      {
-        std::string fullyQualifiedTopic;
-        if (!TopicUtils::FullyQualifiedName(this->Options().Partition(),
-          this->Options().NameSpace(), _topic, fullyQualifiedTopic))
-        {
-          std::cerr << "Service [" << _topic << "] is not valid." << std::endl;
-          return false;
-        }
-
-        // Create a new service reply handler.
-        std::shared_ptr<RepHandler<RequestT, ReplyT>> repHandlerPtr(
-          new RepHandler<RequestT, ReplyT>());
-
-        // Insert the callback into the handler.
-        repHandlerPtr->SetCallback(_cb);
-
-        std::lock_guard<std::recursive_mutex> lk(this->Shared()->mutex);
-
-        // Add the topic to the list of advertised services.
-        this->SrvsAdvertised().insert(fullyQualifiedTopic);
-
-        // Store the replier handler. Each replier handler is
-        // associated with a topic. When the receiving thread gets new requests,
-        // it will recover the replier handler associated to the topic and
-        // will invoke the service call.
-        this->Shared()->repliers.AddHandler(
-          fullyQualifiedTopic, this->NodeUuid(), repHandlerPtr);
-
-        // Notify the discovery service to register and advertise my responser.
-        ServicePublisher publisher(fullyQualifiedTopic,
-          this->Shared()->myReplierAddress,
-          this->Shared()->replierId.ToString(),
-          this->Shared()->pUuid, this->NodeUuid(),
-          RequestT().GetTypeName(), ReplyT().GetTypeName(), _options);
-
-        if (!this->Shared()->AdvertisePublisher(publisher))
-        {
-          std::cerr << "Node::Advertise(): Error advertising service ["
-                    << _topic
-                    << "]. Did you forget to start the discovery service?"
-                    << std::endl;
-          return false;
-        }
-
-        return true;
-      }
-
->>>>>>> 4ab051f6
       /// \brief Advertise a new service without input parameter.
       /// In this version the callback is a lambda function.
       /// \param[in] _topic Topic name associated to the service.
@@ -590,33 +414,6 @@
           std::function<void(const RequestT &_request)> &_callback,
           const AdvertiseServiceOptions &_options = AdvertiseServiceOptions());
 
-<<<<<<< HEAD
-      /// \brief Old method for advertising a service. This signature is
-      /// considered deprecated. Please migrate to the callback signature
-      /// \code{bool (C::*_callback)(const T1 &_request, T2 &_reply)} for
-      /// advertising a service.
-      /// \param[in] _topic Topic name associated to the service.
-      /// \param[in] _callback Callback to handle the service request with the
-      /// following parameters:
-      ///   \param[in] _request Protobuf message containing the request.
-      ///   \param[out] _reply Protobuf message containing the response.
-      ///   \param[out] _result Service call result.
-      /// \param[in] _obj Instance containing the member function.
-      /// \param[in] _options Advertise options.
-      /// \return true when the topic has been successfully advertised or
-      /// false otherwise.
-      /// \sa AdvertiseOptions.
-      /// \deprecated See version where the callback function returns a boolean
-      public: template<typename ClassT, typename RequestT, typename ReplyT>
-      IGN_DEPRECATED(4.0) bool Advertise(
-          const std::string &_topic,
-          void(ClassT::*_callback)(const RequestT &_request,
-                             ReplyT &_reply, bool &_result),
-          ClassT *_obj,
-          const AdvertiseServiceOptions &_options = AdvertiseServiceOptions());
-
-=======
->>>>>>> 4ab051f6
       /// \brief Advertise a new service.
       /// In this version the callback is a member function.
       /// \param[in] _topic Topic name associated to the service.
@@ -637,30 +434,6 @@
           ClassT *_obj,
           const AdvertiseServiceOptions &_options = AdvertiseServiceOptions());
 
-<<<<<<< HEAD
-      /// \brief Old method for advertising a service. This signature is
-      /// considered deprecated. Please migrate to the callback signature
-      /// \code{bool (C::*_callback)(T &_reply)} for advertising a service.
-      /// \param[in] _topic Topic name associated to the service.
-      /// \param[in] _callback Callback to handle the service request with the
-      /// following parameters:
-      ///   \param[out] _reply Protobuf message containing the response.
-      ///   \param[out] _result Service call result.
-      /// \param[in] _obj Instance containing the member function.
-      /// \param[in] _options Advertise options.
-      /// \return true when the topic has been successfully advertised or
-      /// false otherwise.
-      /// \sa AdvertiseOptions.
-      /// \deprecated See version where the callback function returns a boolean
-      public: template<typename ClassT, typename ReplyT>
-      IGN_DEPRECATED(4.0) bool Advertise(
-          const std::string &_topic,
-          void(ClassT::*_callback)(ReplyT &_reply, bool &_result),
-          ClassT *_obj,
-          const AdvertiseServiceOptions &_options = AdvertiseServiceOptions());
-
-=======
->>>>>>> 4ab051f6
       /// \brief Advertise a new service without input parameter.
       /// In this version the callback is a member function.
       /// \param[in] _topic Topic name associated to the service.
@@ -747,87 +520,10 @@
       /// \return true when the service call was succesfully requested.
       public: template<typename RequestT, typename ReplyT>
       bool Request(
-<<<<<<< HEAD
           const std::string &_topic,
           const RequestT &_request,
           std::function<void(const ReplyT &_reply,
                              const bool _result)> &_callback);
-=======
-        const std::string &_topic,
-        const RequestT &_req,
-        std::function<void(const ReplyT &_rep, const bool _result)> &_cb)
-      {
-        std::string fullyQualifiedTopic;
-        if (!TopicUtils::FullyQualifiedName(this->Options().Partition(),
-          this->Options().NameSpace(), _topic, fullyQualifiedTopic))
-        {
-          std::cerr << "Service [" << _topic << "] is not valid." << std::endl;
-          return false;
-        }
-
-        bool localResponserFound;
-        IRepHandlerPtr repHandler;
-        {
-          std::lock_guard<std::recursive_mutex> lk(this->Shared()->mutex);
-          localResponserFound = this->Shared()->repliers.FirstHandler(
-                fullyQualifiedTopic,
-                RequestT().GetTypeName(),
-                ReplyT().GetTypeName(),
-                repHandler);
-        }
-
-        // If the responser is within my process.
-        if (localResponserFound)
-        {
-          // There is a responser in my process, let's use it.
-          ReplyT rep;
-          bool result = repHandler->RunLocalCallback(_req, rep);
-
-          _cb(rep, result);
-          return true;
-        }
-
-        // Create a new request handler.
-        std::shared_ptr<ReqHandler<RequestT, ReplyT>> reqHandlerPtr(
-          new ReqHandler<RequestT, ReplyT>(this->NodeUuid()));
-
-        // Insert the request's parameters.
-        reqHandlerPtr->SetMessage(&_req);
-
-        // Insert the callback into the handler.
-        reqHandlerPtr->SetCallback(_cb);
-
-        {
-          std::lock_guard<std::recursive_mutex> lk(this->Shared()->mutex);
-
-          // Store the request handler.
-          this->Shared()->requests.AddHandler(
-            fullyQualifiedTopic, this->NodeUuid(), reqHandlerPtr);
-
-          // If the responser's address is known, make the request.
-          SrvAddresses_M addresses;
-          if (this->Shared()->TopicPublishers(fullyQualifiedTopic, addresses))
-          {
-            this->Shared()->SendPendingRemoteReqs(fullyQualifiedTopic,
-              RequestT().GetTypeName(), ReplyT().GetTypeName());
-          }
-          else
-          {
-            // Discover the service responser.
-            if (!this->Shared()->DiscoverService(fullyQualifiedTopic))
-            {
-              std::cerr << "Node::Request(): Error discovering service ["
-                        << _topic
-                        << "]. Did you forget to start the discovery service?"
-                        << std::endl;
-              return false;
-            }
-          }
-        }
-
-        return true;
-      }
->>>>>>> 4ab051f6
 
       /// \brief Request a new service without input parameter using a
       /// non-blocking call.
@@ -892,98 +588,11 @@
       /// expired.
       public: template<typename RequestT, typename ReplyT>
       bool Request(
-<<<<<<< HEAD
           const std::string &_topic,
           const RequestT &_request,
           const unsigned int &_timeout,
           ReplyT &_reply,
           bool &_result);
-=======
-        const std::string &_topic,
-        const RequestT &_req,
-        const unsigned int &_timeout,
-        ReplyT &_rep,
-        bool &_result)
-      {
-        std::string fullyQualifiedTopic;
-        if (!TopicUtils::FullyQualifiedName(this->Options().Partition(),
-          this->Options().NameSpace(), _topic, fullyQualifiedTopic))
-        {
-          std::cerr << "Service [" << _topic << "] is not valid." << std::endl;
-          return false;
-        }
-
-        // Create a new request handler.
-        std::shared_ptr<ReqHandler<RequestT, ReplyT>> reqHandlerPtr(
-          new ReqHandler<RequestT, ReplyT>(this->NodeUuid()));
-
-        // Insert the request's parameters.
-        reqHandlerPtr->SetMessage(&_req);
-        reqHandlerPtr->SetResponse(&_rep);
-
-        std::unique_lock<std::recursive_mutex> lk(this->Shared()->mutex);
-
-        // If the responser is within my process.
-        IRepHandlerPtr repHandler;
-        if (this->Shared()->repliers.FirstHandler(fullyQualifiedTopic,
-          _req.GetTypeName(), _rep.GetTypeName(), repHandler))
-        {
-          // There is a responser in my process, let's use it.
-          _result = repHandler->RunLocalCallback(_req, _rep);
-          return true;
-        }
-
-        // Store the request handler.
-        this->Shared()->requests.AddHandler(
-          fullyQualifiedTopic, this->NodeUuid(), reqHandlerPtr);
-
-        // If the responser's address is known, make the request.
-        SrvAddresses_M addresses;
-        if (this->Shared()->TopicPublishers(fullyQualifiedTopic, addresses))
-        {
-          this->Shared()->SendPendingRemoteReqs(fullyQualifiedTopic,
-            _req.GetTypeName(), _rep.GetTypeName());
-        }
-        else
-        {
-          // Discover the service responser.
-          if (!this->Shared()->DiscoverService(fullyQualifiedTopic))
-          {
-            std::cerr << "Node::Request(): Error discovering service ["
-                      << _topic
-                      << "]. Did you forget to start the discovery service?"
-                      << std::endl;
-            return false;
-          }
-        }
-
-        // Wait until the REP is available.
-        bool executed = reqHandlerPtr->WaitUntil(lk, _timeout);
-
-        // The request was not executed.
-        if (!executed)
-          return false;
-
-        // The request was executed but did not succeed.
-        if (!reqHandlerPtr->Result())
-        {
-          _result = false;
-          return true;
-        }
-
-        // Parse the response.
-        if (!_rep.ParseFromString(reqHandlerPtr->Response()))
-        {
-          std::cerr << "Node::Request(): Error Parsing the response"
-                    << std::endl;
-          _result = false;
-          return true;
-        }
-
-        _result = true;
-        return true;
-      }
->>>>>>> 4ab051f6
 
       /// \brief Request a new service without input parameter using a blocking
       /// call.
