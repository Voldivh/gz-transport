--- conflicted
+++ resolved
@@ -105,16 +105,14 @@
         /// \return true when success.
         public: bool Publish(const ProtoMsg &_msg);
 
-<<<<<<< HEAD
         /// \brief Check if message publication is throttled. If so, verify
-        /// whether the next message should be publisher or not.
-        /// \return true if the message should be publisher or false otherwise.
+        /// whether the next message should be published or not.
+        /// \return true if the message should be published or false otherwise.
         private: bool UpdateThrottling();
-=======
+
         /// \brief Return true if this publisher has subscribers.
         /// \return True if subscribers have connected to this publisher.
         public: bool HasConnections() const;
->>>>>>> b740941a
 
         /// \internal
         /// \brief Smart pointer to private data.
