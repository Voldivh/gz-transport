/*
 * Copyright (C) 2014 Open Source Robotics Foundation
 *
 * Licensed under the Apache License, Version 2.0 (the "License");
 * you may not use this file except in compliance with the License.
 * You may obtain a copy of the License at
 *
 *     http://www.apache.org/licenses/LICENSE-2.0
 *
 * Unless required by applicable law or agreed to in writing, software
 * distributed under the License is distributed on an "AS IS" BASIS,
 * WITHOUT WARRANTIES OR CONDITIONS OF ANY KIND, either express or implied.
 * See the License for the specific language governing permissions and
 * limitations under the License.
 *
*/
#ifndef IGN_TRANSPORT_NODE_HH_
#define IGN_TRANSPORT_NODE_HH_

#include <algorithm>
#include <functional>
#include <memory>
#include <mutex>
#include <string>
#include <unordered_set>
#include <vector>

// ToDo: Remove after fixing the warnings
#ifdef _MSC_VER
#pragma warning(push, 0)
#endif
#include <ignition/msgs.hh>
#ifdef _MSC_VER
#pragma warning(pop)
#endif

#include "ignition/transport/AdvertiseOptions.hh"
#include "ignition/transport/Export.hh"
#include "ignition/transport/NodeOptions.hh"
#include "ignition/transport/NodeShared.hh"
#include "ignition/transport/Publisher.hh"
#include "ignition/transport/RepHandler.hh"
#include "ignition/transport/ReqHandler.hh"
#include "ignition/transport/SubscribeOptions.hh"
#include "ignition/transport/SubscriptionHandler.hh"
#include "ignition/transport/TopicUtils.hh"
#include "ignition/transport/TransportTypes.hh"

namespace ignition
{
  namespace transport
  {
    class NodePrivate;

    /// \brief Block the current thread until a SIGINT or SIGTERM is received.
    /// Note that this function registers a signal handler. Do not use this
    /// function if you want to manage yourself SIGINT/SIGTERM.
    void IGNITION_TRANSPORT_VISIBLE waitForShutdown();

    /// \class Node Node.hh ignition/transport/Node.hh
    /// \brief A class that allows a client to communicate with other peers.
    /// There are two main communication modes: pub/sub messages and service
    /// calls.
    class IGNITION_TRANSPORT_VISIBLE Node
    {
      class PublisherPrivate;

      /// \brief A class that is used to store information about an
      /// advertised publisher. An instance of this class is returned
      /// from Node::Advertise, and should be used in subsequent
      /// Node::Publisher::Publish calls.
      ///
      /// ## Pseudo code example ##
      ///
      ///    auto pub = myNode.Advertise<MsgType>("topic_name");
      ///    if (pub)
      ///    {
      ///      MsgType msg;
      ///
      ///      // Note that this version of Publish will copy the message
      ///      // when publishing to interprocess subscribers.
      ///      pub.Publish(msg);
      ///    }
      public: class IGNITION_TRANSPORT_VISIBLE Publisher
      {
        /// \brief Default constructor.
        public: Publisher();

        /// \brief Constructor.
        /// \param[in] _publisher A message publisher.
        public: explicit Publisher(const MessagePublisher &_publisher);

        /// \brief Destructor.
        public: virtual ~Publisher();

        /// \brief Allows this class to be evaluated as a boolean.
        /// \return True if valid
        /// \sa Valid
        public: operator bool();

        /// \brief Allows this class to be evaluated as a boolean (const).
        /// \return True if valid
        /// \sa Valid
        public: operator bool() const;

        /// \brief Return true if valid information, such as a non-empty
        /// topic name, is present.
        /// \return True if this object can be used in Publish() calls.
        public: bool Valid() const;

        /// \brief Publish a message. This function will copy the message
        /// when publishing to interprocess subscribers. This copy is
        /// necessary to facilitate asynchronous publication.
        /// \param[in] _msg A google::protobuf message.
        /// \return true when success.
        public: bool Publish(const ProtoMsg &_msg);

        /// \brief Publish a raw pre-serialized message.
        ///
        /// \warning This function is only intended for advanced users. The
        /// standard publishing function, Publish(const ProtoMsg &_msg), will
        /// ensure that your message is correctly serialized. It is strongly
        /// recommended that you use the standard publishing function unless
        /// there is a specific reason for using this one (e.g. you are
        /// forwarding or playing back data instead of serializing/deserializing
        /// it). We currently only support the serialization scheme of protobuf.
        ///
        /// \warning This function will copy the message data when
        /// publishing to remote subscribers (interprocess communication).
        ///
        /// \note This function will deserialize the message when sending it to
        /// local (intraprocess) subscribers.
        ///
        /// \param[in] _msgData A std::string that represents a
        /// serialized google::protobuf message.
        /// \param[in] _msgType A std::string that contains the message type
        /// name.
        /// \return true when success.
        public: bool PublishRaw(
          const std::string &_msgData,
          const std::string &_msgType);

        /// \brief Check if message publication is throttled. If so, verify
        /// whether the next message should be published or not.
        /// \return true if the message should be published or false otherwise.
        private: bool UpdateThrottling();

        /// \brief Return true if this publisher has subscribers.
        /// \return True if subscribers have connected to this publisher.
        public: bool HasConnections() const;

        /// \internal
        /// \brief Smart pointer to private data.
        /// This is std::shared_ptr because we want to trigger the destructor
        /// only once: when all references to PublisherPrivate are out of scope.
        /// The destructor of PublisherPrivate unadvertise the topic.
        private: std::shared_ptr<PublisherPrivate> dataPtr;
      };

      /// \brief Constructor.
      /// \param[in] _options Node options.
      public: explicit Node(const NodeOptions &_options = NodeOptions());

      /// \brief Destructor.
      public: virtual ~Node();

      /// \brief Advertise a new topic. If a topic is currently advertised,
      /// you cannot advertise it a second time (regardless of its type).
      /// \param[in] _topic Topic name to be advertised.
      /// \param[in] _options Advertise options.
      /// \return A PublisherId, which can be used in Node::Publish calls.
      /// The PublisherId also acts as boolean, where true occurs if the topic
      /// was succesfully advertised.
      /// \sa AdvertiseOptions.
      public: template<typename MessageT>
      Node::Publisher Advertise(
          const std::string &_topic,
          const AdvertiseMessageOptions &_options = AdvertiseMessageOptions())
      {
        return this->Advertise(_topic, MessageT().GetTypeName(), _options);
      }

      /// \brief Advertise a new topic. If a topic is currently advertised,
      /// you cannot advertise it a second time (regardless of its type).
      /// \param[in] _topic Topic name to be advertised.
      /// \param[in] _msgTypeName Name of the message type that will be
      /// published on the topic. The message type name can be retrieved
      /// from a protobuf message using the GetTypeName() function.
      /// \param[in] _options Advertise options.
      /// \return A PublisherId, which can be used in Node::Publish calls.
      /// The PublisherId also acts as boolean, where true occurs if the topic
      /// was succesfully advertised.
      /// \sa AdvertiseOptions.
<<<<<<< HEAD
      public: Node::Publisher Advertise(
          const std::string &_topic,
          const std::string &_msgTypeName,
          const AdvertiseMessageOptions &_options = AdvertiseMessageOptions());
=======
      public: Node::Publisher Advertise(const std::string &_topic,
                                        const std::string &_msgTypeName,
            const AdvertiseMessageOptions &_options = AdvertiseMessageOptions())
      {
        std::string fullyQualifiedTopic;
        if (!TopicUtils::FullyQualifiedName(this->Options().Partition(),
          this->Options().NameSpace(), _topic, fullyQualifiedTopic))
        {
          std::cerr << "Topic [" << _topic << "] is not valid." << std::endl;
          return Publisher();
        }

        auto currentTopics = this->AdvertisedTopics();

        if (std::find(currentTopics.begin(), currentTopics.end(),
              fullyQualifiedTopic) != currentTopics.end())
        {
          std::cerr << "Topic [" << _topic << "] already advertised. You cannot"
                    << " advertise the same topic twice on the same node."
                    << " If you want to advertise the same topic with different"
                    << " types, use separate nodes" << std::endl;
          return Publisher();
        }

        std::lock_guard<std::recursive_mutex> lk(this->Shared()->mutex);

        // Notify the discovery service to register and advertise my topic.
        MessagePublisher publisher(fullyQualifiedTopic,
          this->Shared()->myAddress,
          this->Shared()->myControlAddress,
          this->Shared()->pUuid, this->NodeUuid(), _msgTypeName, _options);

        if (!this->Shared()->msgDiscovery->Advertise(publisher))
        {
          std::cerr << "Node::Advertise(): Error advertising topic ["
                    << _topic
                    << "]. Did you forget to start the discovery service?"
                    << std::endl;
          return Publisher();
        }

        return Publisher(publisher);
      }
>>>>>>> 4f5d8662

      /// \brief Get the list of topics advertised by this node.
      /// \return A vector containing all the topics advertised by this node.
      public: std::vector<std::string> AdvertisedTopics() const;

      /// \brief Subscribe to a topic registering a callback.
      /// Note that this callback does not include any message information.
      /// In this version the callback is a free function.
      /// \param[in] _topic Topic to be subscribed.
      /// \param[in] _cb Pointer to the callback function with the following
      /// parameters:
      ///   \param[in] _msg Protobuf message containing a new topic update.
      /// \param[in] _opts Subscription options.
      /// \return true when successfully subscribed or false otherwise.
      public: template<typename MessageT>
      bool Subscribe(
          const std::string &_topic,
          void(*_cb)(const MessageT &_msg),
          const SubscribeOptions &_opts = SubscribeOptions())
      {
        std::function<void(const MessageT &, const MessageInfo &)> f =
          [_cb](const MessageT & _internalMsg,
                const MessageInfo &/*_internalInfo*/)
        {
          (*_cb)(_internalMsg);
        };

        return this->Subscribe<MessageT>(_topic, f, _opts);
      }

      /// \brief Subscribe to a topic registering a callback.
      /// Note that this callback does not include any message information.
      /// In this version the callback is a lamda function.
      /// \param[in] _topic Topic to be subscribed.
      /// \param[in] _cb Lambda function with the following parameters:
      ///   \param[in] _msg Protobuf message containing a new topic update.
      /// \param[in] _opts Subscription options.
      /// \return true when successfully subscribed or false otherwise.
      public: template<typename MessageT>
      bool Subscribe(
          const std::string &_topic,
          std::function<void(const MessageT &_msg)> &_cb,
          const SubscribeOptions &_opts = SubscribeOptions())
      {
        std::function<void(const MessageT &, const MessageInfo &)> f =
          [_cb](const MessageT & _internalMsg,
                const MessageInfo &/*_internalInfo*/)
        {
          _cb(_internalMsg);
        };

        return this->Subscribe<MessageT>(_topic, f, _opts);
      }

      /// \brief Subscribe to a topic registering a callback.
      /// Note that this callback does not include any message information.
      /// In this version the callback is a member function.
      /// \param[in] _topic Topic to be subscribed.
      /// \param[in] _cb Pointer to the callback function with the following
      /// parameters:
      ///   \param[in] _msg Protobuf message containing a new topic update.
      /// \param[in] _obj Instance containing the member function.
      /// \param[in] _opts Subscription options.
      /// \return true when successfully subscribed or false otherwise.
      public: template<typename ClassT, typename MessageT>
      bool Subscribe(
          const std::string &_topic,
          void(ClassT::*_cb)(const MessageT &_msg),
          ClassT *_obj,
          const SubscribeOptions &_opts = SubscribeOptions())
      {
        std::function<void(const MessageT &, const MessageInfo &)> f =
          [_cb, _obj](const MessageT & _internalMsg,
                      const MessageInfo &/*_internalInfo*/)
        {
          auto cb = std::bind(_cb, _obj, std::placeholders::_1);
          cb(_internalMsg);
        };

        return this->Subscribe<MessageT>(_topic, f, _opts);
      }

      /// \brief Subscribe to a topic registering a callback.
      /// Note that this callback includes message information.
      /// In this version the callback is a free function.
      /// \param[in] _topic Topic to be subscribed.
      /// \param[in] _cb Pointer to the callback function with the following
      /// parameters:
      ///   \param[in] _msg Protobuf message containing a new topic update.
      ///   \param[in] _info Message information (e.g.: topic name).
      /// \param[in] _opts Subscription options.
      /// \return true when successfully subscribed or false otherwise.
      public: template<typename MessageT>
      bool Subscribe(
          const std::string &_topic,
          void(*_cb)(const MessageT &_msg, const MessageInfo &_info),
          const SubscribeOptions &_opts = SubscribeOptions())
      {
        std::function<void(const MessageT &, const MessageInfo &)> f =
          [_cb](const MessageT & _internalMsg,
                const MessageInfo &_internalInfo)
        {
          (*_cb)(_internalMsg, _internalInfo);
        };

        return this->Subscribe<MessageT>(_topic, f, _opts);
      }

      /// \brief Subscribe to a topic registering a callback.
      /// Note that this callback includes message information.
      /// In this version the callback is a lamda function.
      /// \param[in] _topic Topic to be subscribed.
      /// \param[in] _cb Lambda function with the following parameters:
      ///   \param[in] _msg Protobuf message containing a new topic update.
      ///   \param[in] _info Message information (e.g.: topic name).
      /// \param[in] _opts Subscription options.
      /// \return true when successfully subscribed or false otherwise.
      public: template<typename MessageT>
      bool Subscribe(
          const std::string &_topic,
          std::function<void(const MessageT &_msg,
                             const MessageInfo &_info)> &_cb,
          const SubscribeOptions &_opts = SubscribeOptions())
      {
        std::string fullyQualifiedTopic;
        if (!TopicUtils::FullyQualifiedName(this->Options().Partition(),
          this->Options().NameSpace(), _topic, fullyQualifiedTopic))
        {
          std::cerr << "Topic [" << _topic << "] is not valid." << std::endl;
          return false;
        }

        // Create a new subscription handler.
        std::shared_ptr<SubscriptionHandler<MessageT>> subscrHandlerPtr(
            new SubscriptionHandler<MessageT>(this->NodeUuid(), _opts));

        // Insert the callback into the handler.
        subscrHandlerPtr->SetCallback(_cb);

        std::lock_guard<std::recursive_mutex> lk(this->Shared()->mutex);

        // Store the subscription handler. Each subscription handler is
        // associated with a topic. When the receiving thread gets new data,
        // it will recover the subscription handler associated to the topic and
        // will invoke the callback.
        this->Shared()->localSubscribers.normal.AddHandler(
          fullyQualifiedTopic, this->NodeUuid(), subscrHandlerPtr);

<<<<<<< HEAD
        return this->SubscribeHelper(fullyQualifiedTopic);
=======
        // Add the topic to the list of subscribed topics (if it was not before)
        this->TopicsSubscribed().insert(fullyQualifiedTopic);

        // Discover the list of nodes that publish on the topic.
        if (!this->Shared()->msgDiscovery->Discover(fullyQualifiedTopic))
        {
          std::cerr << "Node::Subscribe(): Error discovering topic ["
                    << _topic
                    << "]. Did you forget to start the discovery service?"
                    << std::endl;
          return false;
        }

        return true;
>>>>>>> 4f5d8662
      }

      /// \brief Subscribe to a topic registering a callback.
      /// Note that this callback includes message information.
      /// In this version the callback is a member function.
      /// \param[in] _topic Topic to be subscribed.
      /// \param[in] _cb Pointer to the callback function with the following
      /// parameters:
      ///   \param[in] _msg Protobuf message containing a new topic update.
      ///   \param[in] _info Message information (e.g.: topic name).
      /// \param[in] _obj Instance containing the member function.
      /// \param[in] _opts Subscription options.
      /// \return true when successfully subscribed or false otherwise.
      public: template<typename ClassT, typename MessageT>
      bool Subscribe(
          const std::string &_topic,
          void(ClassT::*_cb)(const MessageT &_msg, const MessageInfo &_info),
          ClassT *_obj,
          const SubscribeOptions &_opts = SubscribeOptions())
      {
        std::function<void(const MessageT &, const MessageInfo &)> f =
          [_cb, _obj](const MessageT & _internalMsg,
                      const MessageInfo &_internalInfo)
        {
          auto cb = std::bind(_cb, _obj, std::placeholders::_1,
            std::placeholders::_2);
          cb(_internalMsg, _internalInfo);
        };

        return this->Subscribe<MessageT>(_topic, f, _opts);
      }

      /// \brief Get the list of topics subscribed by this node. Note that
      /// we might be interested in one topic but we still don't know the
      /// address of a publisher.
      /// \return A vector containing the subscribed topics (even if we do not
      /// have an address for a particular topic yet).
      public: std::vector<std::string> SubscribedTopics() const;

      /// \brief Unsubscribe from a topic.
      /// \param[in] _topic Topic name to be unsubscribed.
      /// \return true when successfully unsubscribed or false otherwise.
      public: bool Unsubscribe(const std::string &_topic);

      /// \brief Old method for advertising a service. This signature is
      /// considered deprecated. Please migrate to the callback signature
      /// \code{bool (*_cb)(const Request &_req, const Reply &_rep)} for
      /// advertising a service.
      /// \param[in] _topic Topic name associated with the service.
      /// \param[in] _cb Callback to handle the service request with the
      /// following parameters:
      ///   \param[in] _req Protobuf message containing the request.
      ///   \param[out] _rep ProtobufMessage containing the response.
      ///   \param[out] _result Service call result
      /// \param[in] _options Advertise options.
      /// \return true when the topic has been successfully advertised or false
      /// otherwise.
      /// \sa AdvertiseOptions.
      /// \deprecated See version where the callback function returns a boolean.
      public: template<typename RequestT, typename ReplyT>
      IGN_DEPRECATED(4.0) bool Advertise(
          const std::string &_topic,
          void(*_cb)(const RequestT &_req, ReplyT &_rep, bool &_result),
          const AdvertiseServiceOptions &_options = AdvertiseServiceOptions())
      {
        std::function<bool(const RequestT &, ReplyT&)> newCb =
          [=](const RequestT &_internalReq, ReplyT &_internalRep) -> bool
        {
          bool internalResult = false;
          (*_cb)(_internalReq, _internalRep, internalResult);
          return internalResult;
        };

        return this->Advertise(_topic, newCb, _options);
      }

      /// \brief Advertise a new service.
      /// In this version the callback is a plain function pointer.
      /// \param[in] _topic Topic name associated to the service.
      /// \param[in] _cb Callback to handle the service request with the
      /// following parameters:
      ///   \param[in] _req Protobuf message containing the request.
      ///   \param[out] _rep Protobuf message containing the response.
      ///   \return Service call result.
      /// \param[in] _options Advertise options.
      /// \return true when the topic has been successfully advertised or
      /// false otherwise.
      /// \sa AdvertiseOptions.
      public: template<typename RequestT, typename ReplyT>
      bool Advertise(
        const std::string &_topic,
        bool(*_cb)(const RequestT &_req, ReplyT &_rep),
        const AdvertiseServiceOptions &_options = AdvertiseServiceOptions())
      {
        // Dev Note: This overload of Advertise(~) is necessary so that the
        // compiler can correctly infer the template arguments. We cannot rely
        // on the compiler to implicitly cast the function pointer to a
        // std::function object, because the compiler cannot infer the template
        // parameters T1 and T2 from the signature of the function pointer that
        // gets passed to Advertise(~).

        // We create a std::function object so that we can explicitly call the
        // baseline overload of Advertise(~).
        std::function<bool(const RequestT&, ReplyT&)> f =
          [_cb](const RequestT &_internalReq, ReplyT &_internalRep)
        {
          return (*_cb)(_internalReq, _internalRep);
        };

        return this->Advertise(_topic, f, _options);
      }

      /// \brief Old method for advertising a service. This signature is
      /// considered deprecated. Please migrate to the callback signature
      /// \code{bool (*_cb)(T &_rep)} for advertising a service.
      /// \param[in] _topic Topic name associated to the service.
      /// \param[in] _cb Callback to handle the service request with the
      /// following parameters:
      ///   \param[out] _rep Protobuf message containing the response.
      ///   \param[out] _result Service call result.
      /// \param[in] _options Advertise options.
      /// \return true when the topic has been successfully advertised or
      /// false otherwise.
      /// \sa AdvertiseOptions.
      /// \deprecated See version where the callback function returns a boolean
      public: template<typename ReplyT>
      IGN_DEPRECATED(4.0) bool Advertise(
        const std::string &_topic,
        void(*_cb)(ReplyT &_rep, bool &_result),
        const AdvertiseServiceOptions &_options = AdvertiseServiceOptions())
      {
        std::function<bool(const msgs::Empty &, ReplyT &)> f =
          [_cb](const msgs::Empty &/*_internalReq*/, ReplyT &_internalRep)
        {
          bool internalResult = false;
          (*_cb)(_internalRep, internalResult);
          return internalResult;
        };

        return this->Advertise(_topic, f, _options);
      }

      /// \brief Advertise a new service without input parameter.
      /// In this version the callback is a free function.
      /// \param[in] _topic Topic name associated to the service.
      /// \param[in] _cb Callback to handle the service request with the
      /// following parameters:
      ///   \param[out] _rep Protobuf message containing the response.
      ///   \return Service call result.
      /// \param[in] _options Advertise options.
      /// \return true when the topic has been successfully advertised or
      /// false otherwise.
      /// \sa AdvertiseOptions.
      public: template<typename ReplyT>
      bool Advertise(
        const std::string &_topic,
        bool(*_cb)(ReplyT &_rep),
        const AdvertiseServiceOptions &_options = AdvertiseServiceOptions())
      {
        std::function<bool(const msgs::Empty &, ReplyT &)> f =
          [_cb](const msgs::Empty &/*_internalReq*/, ReplyT &_internalRep)
        {
          return (*_cb)(_internalRep);
        };
        return this->Advertise(_topic, f, _options);
      }

      /// \brief Advertise a new service without any output parameter.
      /// In this version the callback is a free function.
      /// \param[in] _topic Topic name associated to the service.
      /// \param[in] _cb Callback to handle the service request with the
      /// following parameters:
      ///   \param[in] _req Protobuf message containing the request.
      /// \param[in] _options Advertise options.
      /// \return true when the topic has been successfully advertised or
      /// false otherwise.
      /// \sa AdvertiseOptions.
      public: template<typename RequestT>
      bool Advertise(
        const std::string &_topic,
        void(*_cb)(const RequestT &_req),
        const AdvertiseServiceOptions &_options = AdvertiseServiceOptions())
      {
        std::function<bool(const RequestT &, ignition::msgs::Empty &)> f =
          [_cb](const RequestT &_internalReq,
                ignition::msgs::Empty &/*_internalRep*/)
        {
          (*_cb)(_internalReq);
          return true;
        };

        return this->Advertise(_topic, f, _options);
      }

      /// \brief Old method for advertising a service. This signature is
      /// considered deprecated. Please migrate to the callback signature
      /// \code{bool (*_cb)(const T1 &_req, T2 &_rep)} for advertising a
      /// service.
      /// \param[in] _topic Topic name associated to the service.
      /// \param[in] _cb Callback to handle the service request with the
      /// following parameters:
      ///   \param[in] _req Protobuf message containing the request.
      ///   \param[out] _rep Protobuf message containing the response.
      ///   \param[out] _result Service call result.
      /// \param[in] _options Advertise options.
      /// \return true when the topic has been successfully advertised or
      /// false otherwise.
      /// \sa AdvertiseOptions.
      /// \deprecated See version where the callback function returns a boolean
      public: template<typename RequestT, typename ReplyT>
      IGN_DEPRECATED(4.0) bool Advertise(
        const std::string &_topic,
        std::function<void(const RequestT &_req,
                           ReplyT &_rep, bool &_result)> &_cb,
        const AdvertiseServiceOptions &_options = AdvertiseServiceOptions())
      {
        std::function<bool(const RequestT&, ReplyT&)> f =
            [_cb](const RequestT &_req, ReplyT &_rep)
        {
          bool internalResult = false;
          (_cb)(_req, _rep, internalResult);
          return internalResult;
        };

        return this->Advertise(_topic, f, _options);
      }

      /// \brief Advertise a new service.
      /// In this version the callback is a lambda function.
      /// \param[in] _topic Topic name associated to the service.
      /// \param[in] _cb Callback to handle the service request with the
      /// following parameters:
      ///   \param[in] _req Protobuf message containing the request.
      ///   \param[out] _rep Protobuf message containing the response.
      ///   \return Service call result.
      /// \param[in] _options Advertise options.
      /// \return true when the topic has been successfully advertised or
      /// false otherwise.
      /// \sa AdvertiseOptions.
      public: template<typename RequestT, typename ReplyT>
      bool Advertise(
        const std::string &_topic,
        std::function<bool(const RequestT &_req, ReplyT &_rep)> &_cb,
        const AdvertiseServiceOptions &_options = AdvertiseServiceOptions())
      {
        std::string fullyQualifiedTopic;
        if (!TopicUtils::FullyQualifiedName(this->Options().Partition(),
          this->Options().NameSpace(), _topic, fullyQualifiedTopic))
        {
          std::cerr << "Service [" << _topic << "] is not valid." << std::endl;
          return false;
        }

        // Create a new service reply handler.
        std::shared_ptr<RepHandler<RequestT, ReplyT>> repHandlerPtr(
          new RepHandler<RequestT, ReplyT>());

        // Insert the callback into the handler.
        repHandlerPtr->SetCallback(_cb);

        std::lock_guard<std::recursive_mutex> lk(this->Shared()->mutex);

        // Add the topic to the list of advertised services.
        this->SrvsAdvertised().insert(fullyQualifiedTopic);

        // Store the replier handler. Each replier handler is
        // associated with a topic. When the receiving thread gets new requests,
        // it will recover the replier handler associated to the topic and
        // will invoke the service call.
        this->Shared()->repliers.AddHandler(
          fullyQualifiedTopic, this->NodeUuid(), repHandlerPtr);

        // Notify the discovery service to register and advertise my responser.
        ServicePublisher publisher(fullyQualifiedTopic,
          this->Shared()->myReplierAddress,
          this->Shared()->replierId.ToString(),
          this->Shared()->pUuid, this->NodeUuid(),
          RequestT().GetTypeName(), ReplyT().GetTypeName(), _options);

        if (!this->Shared()->AdvertisePublisher(publisher))
        {
          std::cerr << "Node::Advertise(): Error advertising service ["
                    << _topic
                    << "]. Did you forget to start the discovery service?"
                    << std::endl;
          return false;
        }

        return true;
      }

      /// \brief Old method for advertising a service. This signature is
      /// considered deprecated. Please migrate to the callback signature
      /// \code{bool (*_cb)(T2 &_rep)} for advertising a service.
      /// \param[in] _topic Topic name associated to the service.
      /// \param[in] _cb Callback to handle the service request with the
      /// following parameters:
      ///   \param[out] _rep Protobuf message containing the response.
      ///   \param[out] _result Service call result.
      /// \param[in] _options Advertise options.
      /// \return true when the topic has been successfully advertised or
      /// false otherwise.
      /// \sa AdvertiseOptions.
      /// \deprecated See version where the callback function returns a boolean
      public: template<typename ReplyT>
      IGN_DEPRECATED(4.0) bool Advertise(
        const std::string &_topic,
        std::function<void(ReplyT &_rep, bool &_result)> &_cb,
        const AdvertiseServiceOptions &_options = AdvertiseServiceOptions())
      {
        std::function<bool(const msgs::Empty &, ReplyT &)> f =
          [_cb](const msgs::Empty &/*_internalReq*/, ReplyT &_internalRep)
        {
          bool internalResult = false;
          (_cb)(_internalRep, internalResult);
          return internalResult;
        };

        return this->Advertise(_topic, f, _options);
      }

      /// \brief Advertise a new service without input parameter.
      /// In this version the callback is a lambda function.
      /// \param[in] _topic Topic name associated to the service.
      /// \param[in] _cb Callback to handle the service request with the
      /// following parameters:
      ///   \param[out] _rep Protobuf message containing the response.
      ///   \return Service call result.
      /// \param[in] _options Advertise options.
      /// \return true when the topic has been successfully advertised or
      /// false otherwise.
      /// \sa AdvertiseOptions.
      public: template<typename ReplyT>
      bool Advertise(
        const std::string &_topic,
        std::function<bool(ReplyT &_rep)> &_cb,
        const AdvertiseServiceOptions &_options = AdvertiseServiceOptions())
      {
        std::function<bool(const msgs::Empty &, ReplyT &)> f =
          [_cb](const msgs::Empty &/*_internalReq*/, ReplyT &_internalRep)
        {
          return (_cb)(_internalRep);
        };
        return this->Advertise(_topic, f, _options);
      }

      /// \brief Advertise a new service without any output parameter.
      /// In this version the callback is a lambda function.
      /// \param[in] _topic Topic name associated to the service.
      /// \param[in] _cb Callback to handle the service request with the
      /// following parameters:
      ///   \param[in] _req Protobuf message containing the request.
      /// \param[in] _options Advertise options.
      /// \return true when the topic has been successfully advertised or
      /// false otherwise.
      /// \sa AdvertiseOptions.
      public: template<typename RequestT>
      bool Advertise(
        const std::string &_topic,
        std::function<void(const RequestT &_req)> &_cb,
        const AdvertiseServiceOptions &_options = AdvertiseServiceOptions())
      {
        std::function<bool(const RequestT &, ignition::msgs::Empty &)> f =
          [_cb](const RequestT &_internalReq,
                ignition::msgs::Empty &/*_internalRep*/)
        {
          (_cb)(_internalReq);
          return true;
        };

        return this->Advertise(_topic, f, _options);
      }

      /// \brief Old method for advertising a service. This signature is
      /// considered deprecated. Please migrate to the callback signature
      /// \code{bool (C::*_cb)(const T1 &_req, T2 &_rep)} for advertising a
      /// service.
      /// \param[in] _topic Topic name associated to the service.
      /// \param[in] _cb Callback to handle the service request with the
      /// following parameters:
      ///   \param[in] _req Protobuf message containing the request.
      ///   \param[out] _rep Protobuf message containing the response.
      ///   \param[out] _result Service call result.
      /// \param[in] _obj Instance containing the member function.
      /// \param[in] _options Advertise options.
      /// \return true when the topic has been successfully advertised or
      /// false otherwise.
      /// \sa AdvertiseOptions.
      /// \deprecated See version where the callback function returns a boolean
      public: template<typename ClassT, typename RequestT, typename ReplyT>
      IGN_DEPRECATED(4.0) bool Advertise(
        const std::string &_topic,
        void(ClassT::*_cb)(const RequestT &_req, ReplyT &_rep, bool &_result),
        ClassT *_obj,
        const AdvertiseServiceOptions &_options = AdvertiseServiceOptions())
      {
        std::function<bool(const RequestT &, ReplyT &)> f =
          [_cb, _obj](const RequestT &_internalReq,
                      ReplyT &_internalRep)
        {
          bool internalResult;
          (_obj->*_cb)(_internalReq, _internalRep, internalResult);
          return internalResult;
        };

        return this->Advertise(_topic, f, _options);
      }

      /// \brief Advertise a new service.
      /// In this version the callback is a member function.
      /// \param[in] _topic Topic name associated to the service.
      /// \param[in] _cb Callback to handle the service request with the
      /// following parameters:
      ///   \param[in] _req Protobuf message containing the request.
      ///   \param[out] _rep Protobuf message containing the response.
      ///   \return Service call result.
      /// \param[in] _obj Instance containing the member function.
      /// \param[in] _options Advertise options.
      /// \return true when the topic has been successfully advertised or
      /// false otherwise.
      /// \sa AdvertiseOptions.
      public: template<typename ClassT, typename RequestT, typename ReplyT>
      bool Advertise(
        const std::string &_topic,
        bool(ClassT::*_cb)(const RequestT &_req, ReplyT &_rep),
        ClassT *_obj,
        const AdvertiseServiceOptions &_options = AdvertiseServiceOptions())
      {
        std::function<bool(const RequestT &, ReplyT &)> f =
          [_cb, _obj](const RequestT &_internalReq,
                      ReplyT &_internalRep)
        {
          return (_obj->*_cb)(_internalReq, _internalRep);
        };

        return this->Advertise(_topic, f, _options);
      }

      /// \brief Old method for advertising a service. This signature is
      /// considered deprecated. Please migrate to the callback signature
      /// \code{bool (C::*_cb)(T &_rep)} for advertising a service.
      /// \param[in] _topic Topic name associated to the service.
      /// \param[in] _cb Callback to handle the service request with the
      /// following parameters:
      ///   \param[out] _rep Protobuf message containing the response.
      ///   \param[out] _result Service call result.
      /// \param[in] _obj Instance containing the member function.
      /// \param[in] _options Advertise options.
      /// \return true when the topic has been successfully advertised or
      /// false otherwise.
      /// \sa AdvertiseOptions.
      /// \deprecated See version where the callback function returns a boolean
      public: template<typename ClassT, typename ReplyT>
      IGN_DEPRECATED(4.0) bool Advertise(
        const std::string &_topic,
        void(ClassT::*_cb)(ReplyT &_rep, bool &_result),
        ClassT *_obj,
        const AdvertiseServiceOptions &_options = AdvertiseServiceOptions())
      {
        std::function<bool(const msgs::Empty &, ReplyT &)> f =
          [_cb, _obj](const msgs::Empty &/*_internalReq*/, ReplyT &_internalRep)
        {
          bool internalResult;
          (_obj->*_cb)(_internalRep, internalResult);
          return internalResult;
        };

        return this->Advertise(_topic, f, _options);
      }

      /// \brief Advertise a new service without input parameter.
      /// In this version the callback is a member function.
      /// \param[in] _topic Topic name associated to the service.
      /// \param[in] _cb Callback to handle the service request with the
      /// following parameters:
      ///   \param[out] _rep Protobuf message containing the response.
      ///   \return Service call result.
      /// \param[in] _obj Instance containing the member function.
      /// \param[in] _options Advertise options.
      /// \return true when the topic has been successfully advertised or
      /// false otherwise.
      /// \sa AdvertiseOptions.
      public: template<typename ClassT, typename ReplyT>
      bool Advertise(
        const std::string &_topic,
        bool(ClassT::*_cb)(ReplyT &_rep),
        ClassT *_obj,
        const AdvertiseServiceOptions &_options = AdvertiseServiceOptions())
      {
        std::function<bool(const msgs::Empty &, ReplyT &)> f =
          [_cb, _obj](const msgs::Empty &/*_internalReq*/, ReplyT &_internalRep)
        {
          return (_obj->*_cb)(_internalRep);
        };

        return this->Advertise(_topic, f, _options);
      }

      /// \brief Advertise a new service without any output parameter.
      /// In this version the callback is a member function.
      /// \param[in] _topic Topic name associated to the service.
      /// \param[in] _cb Callback to handle the service request with the
      /// following parameters:
      ///   \param[in] _req Protobuf message containing the request.
      /// \param[in] _obj Instance containing the member function.
      /// \param[in] _options Advertise options.
      /// \return true when the topic has been successfully advertised or
      /// false otherwise.
      /// \sa AdvertiseOptions
      public: template<typename ClassT, typename RequestT>
      bool Advertise(
        const std::string &_topic,
        void(ClassT::*_cb)(const RequestT &_req),
        ClassT *_obj,
        const AdvertiseServiceOptions &_options = AdvertiseServiceOptions())
      {
        std::function<bool(const RequestT &, ignition::msgs::Empty &)> f =
          [_cb, _obj](const RequestT &_internalReq,
             ignition::msgs::Empty &/*_internalRep*/)
        {
          auto cb = std::bind(_cb, _obj, std::placeholders::_1);
          cb(_internalReq);
          return true;
        };

        return this->Advertise(_topic, f, _options);
      }

      /// \brief Get the list of services advertised by this node.
      /// \return A vector containing all services advertised by this node.
      public: std::vector<std::string> AdvertisedServices() const;

      /// \brief Request a new service using a non-blocking call.
      /// In this version the callback is a free function.
      /// \param[in] _topic Service name requested.
      /// \param[in] _req Protobuf message containing the request's parameters.
      /// \param[in] _cb Pointer to the callback function executed when the
      /// response arrives. The callback has the following parameters:
      ///   \param[in] _rep Protobuf message containing the response.
      ///   \param[in] _result Result of the service call. If false, there was
      ///   a problem executing your request.
      /// \return true when the service call was succesfully requested.
      public: template<typename RequestT, typename ReplyT>
      bool Request(
        const std::string &_topic,
        const RequestT &_req,
        void(*_cb)(const ReplyT &_rep, const bool _result))
      {
        std::function<void(const ReplyT &, const bool)> f =
          [_cb](const ReplyT &_internalRep, const bool _internalResult)
        {
          (*_cb)(_internalRep, _internalResult);
        };

        return this->Request<RequestT, ReplyT>(_topic, _req, f);
      }

      /// \brief Request a new service without input parameter using a
      /// non-blocking call.
      /// In this version the callback is a free function.
      /// \param[in] _topic Service name requested.
      /// \param[in] _cb Pointer to the callback function executed when the
      /// response arrives. The callback has the following parameters:
      ///   \param[in] _rep Protobuf message containing the response.
      ///   \param[in] _result Result of the service call. If false, there was
      ///   a problem executing your request.
      /// \return true when the service call was succesfully requested.
      public: template<typename ReplyT>
      bool Request(
        const std::string &_topic,
        void(*_cb)(const ReplyT &_rep, const bool _result))
      {
        msgs::Empty req;
        return this->Request(_topic, req, _cb);
      }

      /// \brief Request a new service using a non-blocking call.
      /// In this version the callback is a lambda function.
      /// \param[in] _topic Service name requested.
      /// \param[in] _req Protobuf message containing the request's parameters.
      /// \param[in] _cb Lambda function executed when the response arrives.
      /// The callback has the following parameters:
      ///   \param[in] _rep Protobuf message containing the response.
      ///   \param[in] _result Result of the service call. If false, there was
      ///   a problem executing your request.
      /// \return true when the service call was succesfully requested.
      public: template<typename RequestT, typename ReplyT>
      bool Request(
        const std::string &_topic,
        const RequestT &_req,
        std::function<void(const ReplyT &_rep, const bool _result)> &_cb)
      {
        std::string fullyQualifiedTopic;
        if (!TopicUtils::FullyQualifiedName(this->Options().Partition(),
          this->Options().NameSpace(), _topic, fullyQualifiedTopic))
        {
          std::cerr << "Service [" << _topic << "] is not valid." << std::endl;
          return false;
        }

        bool localResponserFound;
        IRepHandlerPtr repHandler;
        {
          std::lock_guard<std::recursive_mutex> lk(this->Shared()->mutex);
          localResponserFound = this->Shared()->repliers.FirstHandler(
                fullyQualifiedTopic,
                RequestT().GetTypeName(),
                ReplyT().GetTypeName(),
                repHandler);
        }

        // If the responser is within my process.
        if (localResponserFound)
        {
          // There is a responser in my process, let's use it.
          ReplyT rep;
          bool result = repHandler->RunLocalCallback(_req, rep);

          _cb(rep, result);
          return true;
        }

        // Create a new request handler.
        std::shared_ptr<ReqHandler<RequestT, ReplyT>> reqHandlerPtr(
          new ReqHandler<RequestT, ReplyT>(this->NodeUuid()));

        // Insert the request's parameters.
        reqHandlerPtr->SetMessage(&_req);

        // Insert the callback into the handler.
        reqHandlerPtr->SetCallback(_cb);

        {
          std::lock_guard<std::recursive_mutex> lk(this->Shared()->mutex);

          // Store the request handler.
          this->Shared()->requests.AddHandler(
            fullyQualifiedTopic, this->NodeUuid(), reqHandlerPtr);

          // If the responser's address is known, make the request.
          SrvAddresses_M addresses;
          if (this->Shared()->TopicPublishers(fullyQualifiedTopic, addresses))
          {
            this->Shared()->SendPendingRemoteReqs(fullyQualifiedTopic,
              RequestT().GetTypeName(), ReplyT().GetTypeName());
          }
          else
          {
            // Discover the service responser.
            if (!this->Shared()->DiscoverService(fullyQualifiedTopic))
            {
              std::cerr << "Node::Request(): Error discovering service ["
                        << _topic
                        << "]. Did you forget to start the discovery service?"
                        << std::endl;
              return false;
            }
          }
        }

        return true;
      }

      /// \brief Request a new service without input parameter using a
      /// non-blocking call.
      /// In this version the callback is a lambda function.
      /// \param[in] _topic Service name requested.
      /// \param[in] _cb Lambda function executed when the response arrives.
      /// The callback has the following parameters:
      ///   \param[in] _rep Protobuf message containing the response.
      ///   \param[in] _result Result of the service call. If false, there was
      ///   a problem executing your request.
      /// \return true when the service call was succesfully requested.
      public: template<typename ReplyT>
      bool Request(
        const std::string &_topic,
        std::function<void(const ReplyT &_rep, const bool _result)> &_cb)
      {
        msgs::Empty req;
        return this->Request(_topic, req, _cb);
      }

      /// \brief Request a new service using a non-blocking call.
      /// In this version the callback is a member function.
      /// \param[in] _topic Service name requested.
      /// \param[in] _req Protobuf message containing the request's parameters.
      /// \param[in] _cb Pointer to the callback function executed when the
      /// response arrives. The callback has the following parameters:
      ///   \param[in] _rep Protobuf message containing the response.
      ///   \param[in] _result Result of the service call. If false, there was
      ///   a problem executing your request.
      /// \param[in] _obj Instance containing the member function.
      /// \return true when the service call was succesfully requested.
      public: template<typename ClassT, typename RequestT, typename ReplyT>
      bool Request(
        const std::string &_topic,
        const RequestT &_req,
        void(ClassT::*_cb)(const ReplyT &_rep, const bool _result),
        ClassT *_obj)
      {
        std::function<void(const ReplyT &, const bool)> f =
          [_cb, _obj](const ReplyT &_internalRep, const bool _internalResult)
        {
          auto cb = std::bind(_cb, _obj, std::placeholders::_1,
            std::placeholders::_2);
          cb(_internalRep, _internalResult);
        };

        return this->Request<RequestT, ReplyT>(_topic, _req, f);
      }

      /// \brief Request a new service without input parameter using a
      /// non-blocking call.
      /// In this version the callback is a member function.
      /// \param[in] _topic Service name requested.
      /// \param[in] _cb Pointer to the callback function executed when the
      /// response arrives. The callback has the following parameters:
      ///   \param[in] _rep Protobuf message containing the response.
      ///   \param[in] _result Result of the service call. If false, there was
      ///   a problem executing your request.
      /// \param[in] _obj Instance containing the member function.
      /// \return true when the service call was succesfully requested.
      public: template<typename ClassT, typename ReplyT>
      bool Request(
        const std::string &_topic,
        void(ClassT::*_cb)(const ReplyT &_rep, const bool _result),
        ClassT *_obj)
      {
        msgs::Empty req;
        return this->Request(_topic, req, _cb, _obj);
      }

      /// \brief Request a new service using a blocking call.
      /// \param[in] _topic Service name requested.
      /// \param[in] _req Protobuf message containing the request's parameters.
      /// \param[in] _timeout The request will timeout after '_timeout' ms.
      /// \param[out] _rep Protobuf message containing the response.
      /// \param[out] _result Result of the service call.
      /// \return true when the request was executed or false if the timeout
      /// expired.
      public: template<typename RequestT, typename ReplyT>
      bool Request(
        const std::string &_topic,
        const RequestT &_req,
        const unsigned int &_timeout,
        ReplyT &_rep,
        bool &_result)
      {
        std::string fullyQualifiedTopic;
        if (!TopicUtils::FullyQualifiedName(this->Options().Partition(),
          this->Options().NameSpace(), _topic, fullyQualifiedTopic))
        {
          std::cerr << "Service [" << _topic << "] is not valid." << std::endl;
          return false;
        }

        // Create a new request handler.
        std::shared_ptr<ReqHandler<RequestT, ReplyT>> reqHandlerPtr(
          new ReqHandler<RequestT, ReplyT>(this->NodeUuid()));

        // Insert the request's parameters.
        reqHandlerPtr->SetMessage(&_req);
        reqHandlerPtr->SetResponse(&_rep);

        std::unique_lock<std::recursive_mutex> lk(this->Shared()->mutex);

        // If the responser is within my process.
        IRepHandlerPtr repHandler;
        if (this->Shared()->repliers.FirstHandler(fullyQualifiedTopic,
          _req.GetTypeName(), _rep.GetTypeName(), repHandler))
        {
          // There is a responser in my process, let's use it.
          _result = repHandler->RunLocalCallback(_req, _rep);
          return true;
        }

        // Store the request handler.
        this->Shared()->requests.AddHandler(
          fullyQualifiedTopic, this->NodeUuid(), reqHandlerPtr);

        // If the responser's address is known, make the request.
        SrvAddresses_M addresses;
        if (this->Shared()->TopicPublishers(fullyQualifiedTopic, addresses))
        {
          this->Shared()->SendPendingRemoteReqs(fullyQualifiedTopic,
            _req.GetTypeName(), _rep.GetTypeName());
        }
        else
        {
          // Discover the service responser.
          if (!this->Shared()->DiscoverService(fullyQualifiedTopic))
          {
            std::cerr << "Node::Request(): Error discovering service ["
                      << _topic
                      << "]. Did you forget to start the discovery service?"
                      << std::endl;
            return false;
          }
        }

        // Wait until the REP is available.
        bool executed = reqHandlerPtr->WaitUntil(lk, _timeout);

        // The request was not executed.
        if (!executed)
          return false;

        // The request was executed but did not succeed.
        if (!reqHandlerPtr->Result())
        {
          _result = false;
          return true;
        }

        // Parse the response.
        if (!_rep.ParseFromString(reqHandlerPtr->Response()))
        {
          std::cerr << "Node::Request(): Error Parsing the response"
                    << std::endl;
          _result = false;
          return true;
        }

        _result = true;
        return true;
      }

      /// \brief Request a new service without input parameter using a blocking
      /// call.
      /// \param[in] _topic Service name requested.
      /// \param[in] _timeout The request will timeout after '_timeout' ms.
      /// \param[out] _rep Protobuf message containing the response.
      /// \param[out] _result Result of the service call.
      /// \return true when the request was executed or false if the timeout
      /// expired.
      public: template<typename ReplyT>
      bool Request(
        const std::string &_topic,
        const unsigned int &_timeout,
        ReplyT &_rep,
        bool &_result)
      {
        msgs::Empty req;
        return this->Request(_topic, req, _timeout, _rep, _result);
      }

      /// \brief Request a new service without waiting for response.
      /// \param[in] _topic Topic requested.
      /// \param[in] _req Protobuf message containing the request's parameters.
      /// \return true when the service call was succesfully requested.
      public: template<typename RequestT>
      bool Request(
          const std::string &_topic,
          const RequestT &_req)
      {
        // This callback is here for reusing the regular Request() call with
        // input and output parameters.
        std::function<void(const ignition::msgs::Empty &, const bool)> f =
          [](const ignition::msgs::Empty &, const bool)
        {
        };

        return this->Request<RequestT, ignition::msgs::Empty>(_topic, _req, f);
      }

      /// \brief Unadvertise a service.
      /// \param[in] _topic Service name to be unadvertised.
      /// \return true if the service was successfully unadvertised.
      public: bool UnadvertiseSrv(const std::string &_topic);

      /// \brief Get the list of topics currently advertised in the network.
      /// Note that this function can block for some time if the
      /// discovery is in its initialization phase.
      /// The value of the "heartbeatInterval" constant, with a default
      /// value of 1000 ms, sets the maximum blocking time period.
      /// \param[out] _topics List of advertised topics.
      public: void TopicList(std::vector<std::string> &_topics) const;

      /// \brief Get the information about a topic.
      /// \param[in] _topic Name of the topic.
      /// \param[out] _publishers List of publishers on the topic
      /// \return False if unable to get topic info
      public: bool TopicInfo(const std::string &_topic,
                             std::vector<MessagePublisher> &_publishers) const;

      /// \brief Get the list of topics currently advertised in the network.
      /// Note that this function can block for some time if the
      /// discovery is in its initialization phase.
      /// The value of the "heartbeatInterval" constant, with a default
      /// value of 1000ms, sets the maximum blocking time period.
      /// \param[out] _services List of advertised services.
      public: void ServiceList(std::vector<std::string> &_services) const;

      /// \brief Get the information about a service.
      /// \param[in] _service Name of the service.
      /// \param[out] _publishers List of publishers on the service.
      /// \return False if unable to get service info.
      public: bool ServiceInfo(const std::string &_service,
                              std::vector<ServicePublisher> &_publishers) const;

      /// \brief Subscribe to a topic registering a callback. The callback must
      /// accept a std::string to represent the message data, and a MessageInfo
      /// which provides metadata about the message.
      /// \param[in] _topic Name of the topic to subscribe to
      /// \param[in] _callback A function pointer or std::function object that
      /// has a void return value and accepts two arguments:
      /// (const std::string &_msgData, const MessageInfo &_info).
      /// \param[in] _msgType The type of message to subscribe to. Using
      /// kGenericMessageType (the default) will allow this subscriber to listen
      /// to all message types. The callback function can identify the type for
      /// each message by inspecting its const MessageInfo& input argument.
      /// \param[in] _opts Options for subscribing.
      /// \return True if subscribing was successful.
      public: bool SubscribeRaw(
        const std::string &_topic,
        const RawCallback &_callback,
        const std::string &_msgType = kGenericMessageType,
        const SubscribeOptions &_opts = SubscribeOptions());

      /// \brief Get the partition name used by this node.
      /// \return The partition name.
      private: const std::string &Partition() const;

      /// \brief Get the namespace used in this node.
      /// \return The namespace
      private: const std::string &NameSpace() const;

      /// \brief Get a pointer to the shared node (singleton shared by all the
      /// nodes).
      /// \return The pointer to the shared node.
      private: NodeShared *Shared() const;

      /// \brief Get the UUID of this node.
      /// \return The node UUID.
      private: const std::string &NodeUuid() const;

      /// \brief Get the set of topics subscribed by this node.
      /// \return The set of subscribed topics.
      private: std::unordered_set<std::string> &TopicsSubscribed() const;

      /// \brief Get the set of services advertised by this node.
      /// \return The set of advertised services.
      private: std::unordered_set<std::string> &SrvsAdvertised() const;

      /// \brief Get the reference to the current node options.
      /// \return Reference to the current node options.
      private: NodeOptions &Options() const;

      /// \brief Helper function for Subscribe.
      /// \param[in] _fullyQualifiedTopic Fully qualified topic name
      /// \return True on success.
      private: bool SubscribeHelper(const std::string &_fullyQualifiedTopic);

      /// \internal
      /// \brief Smart pointer to private data.
      private: std::unique_ptr<transport::NodePrivate> dataPtr;
    };
  }
}
#endif<|MERGE_RESOLUTION|>--- conflicted
+++ resolved
@@ -191,56 +191,10 @@
       /// The PublisherId also acts as boolean, where true occurs if the topic
       /// was succesfully advertised.
       /// \sa AdvertiseOptions.
-<<<<<<< HEAD
       public: Node::Publisher Advertise(
           const std::string &_topic,
           const std::string &_msgTypeName,
           const AdvertiseMessageOptions &_options = AdvertiseMessageOptions());
-=======
-      public: Node::Publisher Advertise(const std::string &_topic,
-                                        const std::string &_msgTypeName,
-            const AdvertiseMessageOptions &_options = AdvertiseMessageOptions())
-      {
-        std::string fullyQualifiedTopic;
-        if (!TopicUtils::FullyQualifiedName(this->Options().Partition(),
-          this->Options().NameSpace(), _topic, fullyQualifiedTopic))
-        {
-          std::cerr << "Topic [" << _topic << "] is not valid." << std::endl;
-          return Publisher();
-        }
-
-        auto currentTopics = this->AdvertisedTopics();
-
-        if (std::find(currentTopics.begin(), currentTopics.end(),
-              fullyQualifiedTopic) != currentTopics.end())
-        {
-          std::cerr << "Topic [" << _topic << "] already advertised. You cannot"
-                    << " advertise the same topic twice on the same node."
-                    << " If you want to advertise the same topic with different"
-                    << " types, use separate nodes" << std::endl;
-          return Publisher();
-        }
-
-        std::lock_guard<std::recursive_mutex> lk(this->Shared()->mutex);
-
-        // Notify the discovery service to register and advertise my topic.
-        MessagePublisher publisher(fullyQualifiedTopic,
-          this->Shared()->myAddress,
-          this->Shared()->myControlAddress,
-          this->Shared()->pUuid, this->NodeUuid(), _msgTypeName, _options);
-
-        if (!this->Shared()->msgDiscovery->Advertise(publisher))
-        {
-          std::cerr << "Node::Advertise(): Error advertising topic ["
-                    << _topic
-                    << "]. Did you forget to start the discovery service?"
-                    << std::endl;
-          return Publisher();
-        }
-
-        return Publisher(publisher);
-      }
->>>>>>> 4f5d8662
 
       /// \brief Get the list of topics advertised by this node.
       /// \return A vector containing all the topics advertised by this node.
@@ -389,24 +343,7 @@
         this->Shared()->localSubscribers.normal.AddHandler(
           fullyQualifiedTopic, this->NodeUuid(), subscrHandlerPtr);
 
-<<<<<<< HEAD
         return this->SubscribeHelper(fullyQualifiedTopic);
-=======
-        // Add the topic to the list of subscribed topics (if it was not before)
-        this->TopicsSubscribed().insert(fullyQualifiedTopic);
-
-        // Discover the list of nodes that publish on the topic.
-        if (!this->Shared()->msgDiscovery->Discover(fullyQualifiedTopic))
-        {
-          std::cerr << "Node::Subscribe(): Error discovering topic ["
-                    << _topic
-                    << "]. Did you forget to start the discovery service?"
-                    << std::endl;
-          return false;
-        }
-
-        return true;
->>>>>>> 4f5d8662
       }
 
       /// \brief Subscribe to a topic registering a callback.
