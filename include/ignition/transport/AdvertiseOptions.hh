/*
 * Copyright (C) 2016 Open Source Robotics Foundation
 *
 * Licensed under the Apache License, Version 2.0 (the "License");
 * you may not use this file except in compliance with the License.
 * You may obtain a copy of the License at
 *
 *     http://www.apache.org/licenses/LICENSE-2.0
 *
 * Unless required by applicable law or agreed to in writing, software
 * distributed under the License is distributed on an "AS IS" BASIS,
 * WITHOUT WARRANTIES OR CONDITIONS OF ANY KIND, either express or implied.
 * See the License for the specific language governing permissions and
 * limitations under the License.
 *
*/

#ifndef IGN_TRANSPORT_ADVERTISEOPTIONS_HH_
#define IGN_TRANSPORT_ADVERTISEOPTIONS_HH_

#include <cstdint>
#include <iostream>
#include <memory>

#include "ignition/transport/Helpers.hh"

namespace ignition
{
  namespace transport
  {
    class AdvertiseOptionsPrivate;
    class AdvertiseMessageOptionsPrivate;
    class AdvertiseServiceOptionsPrivate;

    /// \def Scope This strongly typed enum defines the different options for
    /// the scope of a topic/service.
    enum class Scope_t
    {
      /// \brief Topic/service only available to subscribers in the same
      /// process as the publisher.
      PROCESS,
      /// \brief Topic/service only available to subscribers in the same
      /// machine as the publisher.
      HOST,
      /// \brief Topic/service available to any subscriber (default scope).
      ALL
    };

    /// \class AdvertiseOptions AdvertiseOptions.hh
    /// ignition/transport/AdvertiseOptions.hh
    /// \brief A class for customizing the publication options for a topic or
    /// service advertised.
    /// E.g.: Set the scope of a topic/service.
    class IGNITION_TRANSPORT_VISIBLE AdvertiseOptions
    {
      /// \brief Constructor.
      public: AdvertiseOptions();

      /// \brief Copy constructor.
      /// \param[in] _other AdvertiseOptions to copy.
      public: AdvertiseOptions(const AdvertiseOptions &_other);

      /// \brief Destructor.
      public: virtual ~AdvertiseOptions();

      /// \brief Assignment operator.
      /// \param[in] _other The new AdvertiseOptions.
      /// \return A reference to this instance.
      public: AdvertiseOptions &operator=(const AdvertiseOptions &_other);

      /// \brief Equality operator. This function checks if the given
      /// AdvertiseOptions has identical content to this object.
      /// \param[in] _other The options to compare against.
      /// \return True if this object matches the provided object.
      public: bool operator==(const AdvertiseOptions &_other) const;

      /// \brief Inequality operator. This function checks if the given
      /// options do not have identical values to this object.
      /// \param[in] _other The options to compare against.
      /// \return True if this object does not match the provided object.
      public: bool operator!=(const AdvertiseOptions &_other) const;

      /// \brief Stream insertion operator.
      /// \param[out] _out The output stream.
      /// \param[in] _other AdvertiseOptions to write to the stream.
      public: friend std::ostream &operator<<(std::ostream &_out,
                                              const AdvertiseOptions &_other)
      {
        _out << "Advertise options:\n"
             << "\tScope: ";
        if (_other.Scope() == Scope_t::PROCESS)
          _out << "Process" << std::endl;
        else if (_other.Scope() == Scope_t::HOST)
          _out << "Host" << std::endl;
        else
          _out << "All" << std::endl;
        return _out;
      }

      /// \brief Get the scope used in this topic/service.
      /// \return The scope.
      /// \sa SetScope.
      /// \sa Scope_t.
      public: const Scope_t &Scope() const;

      /// \brief Set the scope of the topic or service.
      /// \param[in] _scope The new scope.
      /// \sa Scope.
      /// \sa Scope_t.
      public: void SetScope(const Scope_t &_scope);

<<<<<<< HEAD
      /// \brief Whether the advertisement has been throttled.
      /// \return true when the advertisement is throttled or false otherwise.
=======
      /// \brief Serialize the options. The caller has ownership of the
      /// buffer and is responsible for its [de]allocation.
      /// \param[out] _buffer Destination buffer in which the options
      /// will be serialized.
      /// \return Number of bytes serialized.
      public: size_t Pack(char *_buffer) const;

      /// \brief Deserialize and set the options. The input buffer is
      /// unpacked and used to set this object's options.
      /// \param[in] _buffer Input buffer with the data to be deserialized.
      public: size_t Unpack(const char *_buffer);

      /// \brief Get the total length of the message.
      /// \return Return the length of the message in bytes.
      public: size_t MsgLength() const;

      /// \internal
      /// \brief Smart pointer to private data.
      private: std::unique_ptr<AdvertiseOptionsPrivate> dataPtr;
    };

    /// \brief A class for customizing the publication options for a topic
    /// advertised.
    /// E.g.: Set the rate of messages per second published.
    class IGNITION_TRANSPORT_VISIBLE AdvertiseMessageOptions
      : public AdvertiseOptions
    {
      /// \brief Constructor.
      public: AdvertiseMessageOptions();

      /// \brief Copy constructor.
      /// \param[in] _other AdvertiseMessageOptions to copy.
      public: AdvertiseMessageOptions(const AdvertiseMessageOptions &_other);

      /// \brief Destructor.
      public: virtual ~AdvertiseMessageOptions();

      /// \brief Assignment operator.
      /// \param[in] _other The other AdvertiseMessageOptions.
      /// \return A reference to this instance.
      public: AdvertiseMessageOptions &operator=(
        const AdvertiseMessageOptions &_other);

      /// \brief Equality operator. This function checks if the given
      /// AdvertiseMessageOptions has identical content to this object.
      /// \param[in] _other The options to compare against.
      /// \return True if this object matches the provided object.
      public: bool operator==(const AdvertiseMessageOptions &_other) const;

      /// \brief Inequality operator. This function checks if the given
      /// options do not have identical values to this object.
      /// \param[in] _other The options to compare against.
      /// \return True if this object does not match the provided object.
      public: bool operator!=(const AdvertiseMessageOptions &_other) const;

      /// \brief Stream insertion operator.
      /// \param[out] _out The output stream.
      /// \param[in] _other AdvertiseMessageOptions to write to the stream.
      public: friend std::ostream &operator<<(std::ostream &_out,
                                          const AdvertiseMessageOptions &_other)
      {
        _out << static_cast<AdvertiseOptions>(_other);
        if (_other.Throttled())
        {
          _out << "\tThrottled? Yes" << std::endl;
          _out << "\tRate: " << _other.MsgsPerSec() << " msgs/sec" << std::endl;
        }
        else
          _out << "\tThrottled? No" << std::endl;

        return _out;
      }

      /// \brief Whether the publication has been throttled.
      /// \return true when the publication is throttled or false otherwise.
>>>>>>> a8266faa
      /// \sa SetMsgsPerSec
      /// \sa MsgsPerSec
      public: bool Throttled() const;

<<<<<<< HEAD
      /// \brief Set the maximum number of messages per second sent per
      /// topic. Note that we calculate the minimum period of a message based
      /// on the msgs/sec rate. Any message sent since the last publication
=======
      /// \brief Get the maximum number of messages per second to be published.
      /// \return The maximum number of messages per second.
      public: uint64_t MsgsPerSec() const;

      /// \brief Set the maximum number of messages per second to be published.
      /// Note that we calculate the minimum period of a message based
      /// on the msgs/sec rate. Any message sent since the last Publish()
>>>>>>> a8266faa
      /// and the duration of the period will be discarded.
      /// \param[in] _newMsgsPerSec Maximum number of messages per second.
      public: void SetMsgsPerSec(const uint64_t _newMsgsPerSec);

<<<<<<< HEAD
      /// \brief Get the maximum number of messages per seconds sent per
      /// topic.
      /// \return The maximum number of messages per second.
      public: uint64_t MsgsPerSec() const;

      /// \brief Constant used when not interested in throttling.
      public: static const uint64_t kUnthrottled;
=======
      /// \brief Serialize the options. The caller has ownership of the
      /// buffer and is responsible for its [de]allocation.
      /// \param[out] _buffer Destination buffer in which the options
      /// will be serialized.
      /// \return Number of bytes serialized.
      public: size_t Pack(char *_buffer) const;

      /// \brief Unserialize the options.
      /// \param[in] _buffer Input buffer with the data to be unserialized.
      public: size_t Unpack(const char *_buffer);

      /// \brief Get the total length of the message.
      /// \return Return the length of the message in bytes.
      public: size_t MsgLength() const;

      /// \internal
      /// \brief Smart pointer to private data.
      private: std::unique_ptr<AdvertiseMessageOptionsPrivate> dataPtr;
    };

    /// \brief A class for customizing the publication options for a service
    /// advertised.
    class IGNITION_TRANSPORT_VISIBLE AdvertiseServiceOptions
      : public AdvertiseOptions
    {
      /// \brief Constructor.
      public: AdvertiseServiceOptions();

      /// \brief Copy constructor.
      /// \param[in] _other AdvertiseServiceOptions to copy.
      public: AdvertiseServiceOptions(const AdvertiseServiceOptions &_other);

      /// \brief Destructor.
      public: virtual ~AdvertiseServiceOptions();

      /// \brief Assignment operator.
      /// \param[in] _other The other AdvertiseServiceOptions.
      /// \return A reference to this instance.
      public: AdvertiseServiceOptions &operator=(
        const AdvertiseServiceOptions &_other);

      /// \brief Equality operator. This function checks if the given
      /// AdvertiseMessageOptions has identical content to this object.
      /// \param[in] _other The options to compare against.
      /// \return True if this object matches the provided object.
      public: bool operator==(const AdvertiseServiceOptions &_other) const;

      /// \brief Inequality operator. This function checks if the given
      /// options do not have identical values to this object.
      /// \param[in] _other The options to compare against.
      /// \return True if this object does not match the provided object.
      public: bool operator!=(const AdvertiseServiceOptions &_other) const;

      /// \brief Stream insertion operator.
      /// \param[out] _out The output stream.
      /// \param[in] _other AdvertiseServiceOptions to write to the stream.
      public: friend std::ostream &operator<<(std::ostream &_out,
                                          const AdvertiseServiceOptions &_other)
      {
        _out << static_cast<AdvertiseOptions>(_other);
        return _out;
      }

      /// \brief Serialize the options. The caller has ownership of the
      /// buffer and is responsible for its [de]allocation.
      /// \param[out] _buffer Destination buffer in which the options
      /// will be serialized.
      /// \return Number of bytes serialized.
      public: size_t Pack(char *_buffer) const;

      /// \brief Unserialize the options.
      /// \param[in] _buffer Input buffer with the data to be unserialized.
      public: size_t Unpack(const char *_buffer);

      /// \brief Get the total length of the message.
      /// \return Return the length of the message in bytes.
      public: size_t MsgLength() const;
>>>>>>> a8266faa

      /// \internal
      /// \brief Smart pointer to private data.
      private: std::unique_ptr<AdvertiseServiceOptionsPrivate> dataPtr;
    };
  }
}
#endif<|MERGE_RESOLUTION|>--- conflicted
+++ resolved
@@ -1,5 +1,5 @@
 /*
- * Copyright (C) 2016 Open Source Robotics Foundation
+ * Copyright (C) 2015 Open Source Robotics Foundation
  *
  * Licensed under the Apache License, Version 2.0 (the "License");
  * you may not use this file except in compliance with the License.
@@ -109,10 +109,6 @@
       /// \sa Scope_t.
       public: void SetScope(const Scope_t &_scope);
 
-<<<<<<< HEAD
-      /// \brief Whether the advertisement has been throttled.
-      /// \return true when the advertisement is throttled or false otherwise.
-=======
       /// \brief Serialize the options. The caller has ownership of the
       /// buffer and is responsible for its [de]allocation.
       /// \param[out] _buffer Destination buffer in which the options
@@ -188,16 +184,10 @@
 
       /// \brief Whether the publication has been throttled.
       /// \return true when the publication is throttled or false otherwise.
->>>>>>> a8266faa
       /// \sa SetMsgsPerSec
       /// \sa MsgsPerSec
       public: bool Throttled() const;
 
-<<<<<<< HEAD
-      /// \brief Set the maximum number of messages per second sent per
-      /// topic. Note that we calculate the minimum period of a message based
-      /// on the msgs/sec rate. Any message sent since the last publication
-=======
       /// \brief Get the maximum number of messages per second to be published.
       /// \return The maximum number of messages per second.
       public: uint64_t MsgsPerSec() const;
@@ -205,20 +195,10 @@
       /// \brief Set the maximum number of messages per second to be published.
       /// Note that we calculate the minimum period of a message based
       /// on the msgs/sec rate. Any message sent since the last Publish()
->>>>>>> a8266faa
       /// and the duration of the period will be discarded.
       /// \param[in] _newMsgsPerSec Maximum number of messages per second.
       public: void SetMsgsPerSec(const uint64_t _newMsgsPerSec);
 
-<<<<<<< HEAD
-      /// \brief Get the maximum number of messages per seconds sent per
-      /// topic.
-      /// \return The maximum number of messages per second.
-      public: uint64_t MsgsPerSec() const;
-
-      /// \brief Constant used when not interested in throttling.
-      public: static const uint64_t kUnthrottled;
-=======
       /// \brief Serialize the options. The caller has ownership of the
       /// buffer and is responsible for its [de]allocation.
       /// \param[out] _buffer Destination buffer in which the options
@@ -296,7 +276,6 @@
       /// \brief Get the total length of the message.
       /// \return Return the length of the message in bytes.
       public: size_t MsgLength() const;
->>>>>>> a8266faa
 
       /// \internal
       /// \brief Smart pointer to private data.
