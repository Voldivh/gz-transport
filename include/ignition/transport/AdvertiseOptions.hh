--- conflicted
+++ resolved
@@ -15,264 +15,5 @@
  *
  */
 
-<<<<<<< HEAD
-#ifndef IGN_TRANSPORT_ADVERTISEOPTIONS_HH_
-#define IGN_TRANSPORT_ADVERTISEOPTIONS_HH_
-
-#include <cstdint>
-#include <iostream>
-#include <memory>
-
-#include "ignition/transport/config.hh"
-#include "ignition/transport/Export.hh"
-
-namespace ignition
-{
-  namespace transport
-  {
-    // Inline bracket to help doxygen filtering.
-    inline namespace IGNITION_TRANSPORT_VERSION_NAMESPACE {
-    //
-    // Forward declarations.
-    class AdvertiseOptionsPrivate;
-    class AdvertiseMessageOptionsPrivate;
-    class AdvertiseServiceOptionsPrivate;
-
-    /// \brief This strongly typed enum defines the different options for
-    /// the scope of a topic/service.
-    enum class Scope_t
-    {
-      /// \brief Topic/service only available to subscribers in the same
-      /// process as the publisher.
-      PROCESS,
-      /// \brief Topic/service only available to subscribers in the same
-      /// machine as the publisher.
-      HOST,
-      /// \brief Topic/service available to any subscriber (default scope).
-      ALL
-    };
-
-    /// \class AdvertiseOptions AdvertiseOptions.hh
-    /// ignition/transport/AdvertiseOptions.hh
-    /// \brief A class for customizing the publication options for a topic or
-    /// service advertised.
-    /// E.g.: Set the scope of a topic/service.
-    class IGNITION_TRANSPORT_VISIBLE AdvertiseOptions
-    {
-      /// \brief Constructor.
-      public: AdvertiseOptions();
-
-      /// \brief Copy constructor.
-      /// \param[in] _other AdvertiseOptions to copy.
-      public: AdvertiseOptions(const AdvertiseOptions &_other);
-
-      /// \brief Destructor.
-      public: virtual ~AdvertiseOptions();
-
-      /// \brief Assignment operator.
-      /// \param[in] _other The new AdvertiseOptions.
-      /// \return A reference to this instance.
-      public: AdvertiseOptions &operator=(const AdvertiseOptions &_other);
-
-      /// \brief Equality operator. This function checks if the given
-      /// AdvertiseOptions has identical content to this object.
-      /// \param[in] _other The options to compare against.
-      /// \return True if this object matches the provided object.
-      public: bool operator==(const AdvertiseOptions &_other) const;
-
-      /// \brief Inequality operator. This function checks if the given
-      /// options do not have identical values to this object.
-      /// \param[in] _other The options to compare against.
-      /// \return True if this object does not match the provided object.
-      public: bool operator!=(const AdvertiseOptions &_other) const;
-
-      /// \brief Stream insertion operator.
-      /// \param[out] _out The output stream.
-      /// \param[in] _other AdvertiseOptions to write to the stream.
-      public: friend std::ostream &operator<<(std::ostream &_out,
-                                              const AdvertiseOptions &_other)
-      {
-        _out << "Advertise options:\n"
-             << "\tScope: ";
-        if (_other.Scope() == Scope_t::PROCESS)
-          _out << "Process" << std::endl;
-        else if (_other.Scope() == Scope_t::HOST)
-          _out << "Host" << std::endl;
-        else
-          _out << "All" << std::endl;
-        return _out;
-      }
-
-      /// \brief Get the scope used in this topic/service.
-      /// \return The scope.
-      /// \sa SetScope.
-      /// \sa Scope_t.
-      public: const Scope_t &Scope() const;
-
-      /// \brief Set the scope of the topic or service.
-      /// \param[in] _scope The new scope.
-      /// \sa Scope.
-      /// \sa Scope_t.
-      public: void SetScope(const Scope_t &_scope);
-
-#ifdef _WIN32
-// Disable warning C4251 which is triggered by
-// std::unique_ptr
-#pragma warning(push)
-#pragma warning(disable: 4251)
-#endif
-      /// \internal
-      /// \brief Smart pointer to private data.
-      private: std::unique_ptr<AdvertiseOptionsPrivate> dataPtr;
-#ifdef _WIN32
-#pragma warning(pop)
-#endif
-    };
-
-    /// \brief A class for customizing the publication options for a topic
-    /// advertised.
-    /// E.g.: Set the rate of messages per second published.
-    class IGNITION_TRANSPORT_VISIBLE AdvertiseMessageOptions
-      : public AdvertiseOptions
-    {
-      /// \brief Constructor.
-      public: AdvertiseMessageOptions();
-
-      /// \brief Copy constructor.
-      /// \param[in] _other AdvertiseMessageOptions to copy.
-      public: AdvertiseMessageOptions(const AdvertiseMessageOptions &_other);
-
-      /// \brief Destructor.
-      public: virtual ~AdvertiseMessageOptions();
-
-      /// \brief Assignment operator.
-      /// \param[in] _other The other AdvertiseMessageOptions.
-      /// \return A reference to this instance.
-      public: AdvertiseMessageOptions &operator=(
-        const AdvertiseMessageOptions &_other);
-
-      /// \brief Equality operator. This function checks if the given
-      /// AdvertiseMessageOptions has identical content to this object.
-      /// \param[in] _other The options to compare against.
-      /// \return True if this object matches the provided object.
-      public: bool operator==(const AdvertiseMessageOptions &_other) const;
-
-      /// \brief Inequality operator. This function checks if the given
-      /// options do not have identical values to this object.
-      /// \param[in] _other The options to compare against.
-      /// \return True if this object does not match the provided object.
-      public: bool operator!=(const AdvertiseMessageOptions &_other) const;
-
-      /// \brief Stream insertion operator.
-      /// \param[out] _out The output stream.
-      /// \param[in] _other AdvertiseMessageOptions to write to the stream.
-      public: friend std::ostream &operator<<(std::ostream &_out,
-                                          const AdvertiseMessageOptions &_other)
-      {
-        _out << static_cast<AdvertiseOptions>(_other);
-        if (_other.Throttled())
-        {
-          _out << "\tThrottled? Yes" << std::endl;
-          _out << "\tRate: " << _other.MsgsPerSec() << " msgs/sec" << std::endl;
-        }
-        else
-          _out << "\tThrottled? No" << std::endl;
-
-        return _out;
-      }
-
-      /// \brief Whether the publication has been throttled.
-      /// \return true when the publication is throttled or false otherwise.
-      /// \sa SetMsgsPerSec
-      /// \sa MsgsPerSec
-      public: bool Throttled() const;
-
-      /// \brief Get the maximum number of messages per second to be published.
-      /// \return The maximum number of messages per second.
-      public: uint64_t MsgsPerSec() const;
-
-      /// \brief Set the maximum number of messages per second to be published.
-      /// Note that we calculate the minimum period of a message based
-      /// on the msgs/sec rate. Any message sent since the last Publish()
-      /// and the duration of the period will be discarded.
-      /// \param[in] _newMsgsPerSec Maximum number of messages per second.
-      public: void SetMsgsPerSec(const uint64_t _newMsgsPerSec);
-
-#ifdef _WIN32
-// Disable warning C4251 which is triggered by
-// std::unique_ptr
-#pragma warning(push)
-#pragma warning(disable: 4251)
-#endif
-      /// \internal
-      /// \brief Smart pointer to private data.
-      private: std::unique_ptr<AdvertiseMessageOptionsPrivate> dataPtr;
-#ifdef _WIN32
-#pragma warning(pop)
-#endif
-    };
-
-    /// \brief A class for customizing the publication options for a service
-    /// advertised.
-    class IGNITION_TRANSPORT_VISIBLE AdvertiseServiceOptions
-      : public AdvertiseOptions
-    {
-      /// \brief Constructor.
-      public: AdvertiseServiceOptions();
-
-      /// \brief Copy constructor.
-      /// \param[in] _other AdvertiseServiceOptions to copy.
-      public: AdvertiseServiceOptions(const AdvertiseServiceOptions &_other);
-
-      /// \brief Destructor.
-      public: virtual ~AdvertiseServiceOptions();
-
-      /// \brief Assignment operator.
-      /// \param[in] _other The other AdvertiseServiceOptions.
-      /// \return A reference to this instance.
-      public: AdvertiseServiceOptions &operator=(
-        const AdvertiseServiceOptions &_other);
-
-      /// \brief Equality operator. This function checks if the given
-      /// AdvertiseMessageOptions has identical content to this object.
-      /// \param[in] _other The options to compare against.
-      /// \return True if this object matches the provided object.
-      public: bool operator==(const AdvertiseServiceOptions &_other) const;
-
-      /// \brief Inequality operator. This function checks if the given
-      /// options do not have identical values to this object.
-      /// \param[in] _other The options to compare against.
-      /// \return True if this object does not match the provided object.
-      public: bool operator!=(const AdvertiseServiceOptions &_other) const;
-
-      /// \brief Stream insertion operator.
-      /// \param[out] _out The output stream.
-      /// \param[in] _other AdvertiseServiceOptions to write to the stream.
-      public: friend std::ostream &operator<<(std::ostream &_out,
-                                          const AdvertiseServiceOptions &_other)
-      {
-        _out << static_cast<AdvertiseOptions>(_other);
-        return _out;
-      }
-
-#ifdef _WIN32
-// Disable warning C4251 which is triggered by
-// std::unique_ptr
-#pragma warning(push)
-#pragma warning(disable: 4251)
-#endif
-      /// \internal
-      /// \brief Smart pointer to private data.
-      private: std::unique_ptr<AdvertiseServiceOptionsPrivate> dataPtr;
-#ifdef _WIN32
-#pragma warning(pop)
-#endif
-    };
-    }
-  }
-}
-#endif
-=======
 #include <gz/transport/AdvertiseOptions.hh>
-#include <ignition/transport/config.hh>
->>>>>>> 9c192aeb
+#include <ignition/transport/config.hh>