--- conflicted
+++ resolved
@@ -31,7 +31,6 @@
 #include <string>
 #include <thread>
 #include <vector>
-#include <ignition/common/WorkerPool.hh>
 
 #include "ignition/transport/HandlerStorage.hh"
 #include "ignition/transport/Helpers.hh"
@@ -215,10 +214,6 @@
       /// \brief My pub/sub address.
       public: std::string myAddress;
 
-      /// \brief A set of ZMQ messages that don't change when a new message
-      /// is published.
-      public: std::map<std::string, std::array<zmq::message_t, 3>> constMsgs;
-
       /// \brief My pub/sub control address.
       public: std::string myControlAddress;
 
@@ -231,52 +226,8 @@
       /// \brief IP address of this host.
       public: std::string hostAddr;
 
-<<<<<<< HEAD
-      //////////////////////////////////////////////////
-      ///////    Declare here the ZMQ Context    ///////
-      //////////////////////////////////////////////////
-
-      /// \brief 0MQ context. Always declare this object before any ZMQ socket
-      /// to make sure that the context is destroyed after all sockets.
-      public: std::unique_ptr<zmq::context_t> context;
-
-      //////////////////////////////////////////////////
-      ///////     Declare here all ZMQ sockets   ///////
-      //////////////////////////////////////////////////
-
-      /// \brief ZMQ socket to send topic updates.
-      public: std::unique_ptr<zmq::socket_t> publisher;
-
-      /// \brief ZMQ socket to receive topic updates.
-      public: std::unique_ptr<zmq::socket_t> subscriber;
-
-      /// \brief ZMQ socket to receive control updates (new connections, ...).
-      public: std::unique_ptr<zmq::socket_t> control;
-
-      /// \brief ZMQ socket for sending service call requests.
-      public: std::unique_ptr<zmq::socket_t> requester;
-
-      /// \brief ZMQ socket for receiving service call responses.
-      public: std::unique_ptr<zmq::socket_t> responseReceiver;
-
-      /// \brief ZMQ socket to receive service call requests.
-      public: std::unique_ptr<zmq::socket_t> replier;
-
-      /// \brief A thread pool.
-      public: ignition::common::WorkerPool workerPool;
-
-      public: void *zapThread;
-
-      //////////////////////////////////////////////////
-      /////// Declare here the discovery object  ///////
-      //////////////////////////////////////////////////
-
-      /// \brief Discovery service (messages).
-      public: std::unique_ptr<MsgDiscovery> msgDiscovery;
-=======
       /// \brief Internal data pointer.
       private: std::unique_ptr<NodeSharedPrivate> dataPtr;
->>>>>>> 0c4dc967
 
       private: friend Node;
     };
