--- conflicted
+++ resolved
@@ -175,16 +175,6 @@
       /// \brief Mutex to guarantee exclusive access between all threads.
       public: std::recursive_mutex mutex;
 
-<<<<<<< HEAD
-#ifdef _WIN32
-      /// \brief True when the reception thread is finishing.
-      public: bool threadReceptionExiting;
-#endif
-=======
-      /// \brief When true, the reception thread will finish.
-      public: bool exit;
->>>>>>> 9b56e89f
-
       /// \brief Port used by the message discovery layer.
       private: const int kMsgDiscPort = 11317;
 
