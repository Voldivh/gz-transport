/*
 * Copyright (C) 2014 Open Source Robotics Foundation
 *
 * Licensed under the Apache License, Version 2.0 (the "License");
 * you may not use this file except in compliance with the License.
 * You may obtain a copy of the License at
 *
 *     http://www.apache.org/licenses/LICENSE-2.0
 *
 * Unless required by applicable law or agreed to in writing, software
 * distributed under the License is distributed on an "AS IS" BASIS,
 * WITHOUT WARRANTIES OR CONDITIONS OF ANY KIND, either express or implied.
 * See the License for the specific language governing permissions and
 * limitations under the License.
 *
*/

#ifndef IGN_TRANSPORT_REPHANDLER_HH_
#define IGN_TRANSPORT_REPHANDLER_HH_

#ifdef _MSC_VER
#pragma warning(push, 0)
#endif
#include <google/protobuf/message.h>
#ifdef _MSC_VER
#pragma warning(pop)
#endif

#if GOOGLE_PROTOBUF_VERSION > 2999999
#include <google/protobuf/stubs/casts.h>
#endif

#include <functional>
#include <iostream>
#include <memory>
#include <string>

#include "ignition/transport/Helpers.hh"
#include "ignition/transport/TransportTypes.hh"
#include "ignition/transport/Uuid.hh"

#if GOOGLE_PROTOBUF_VERSION > 2999999
#include <google/protobuf/stubs/casts.h>
#endif

namespace ignition
{
  namespace transport
  {
    /// \class IRepHandler RepHandler.hh ignition/transport/RepHandler.hh
    /// \brief Interface class used to manage a replier handler.
    class IGNITION_TRANSPORT_VISIBLE IRepHandler
    {
      /// \brief Constructor.
      public: IRepHandler()
        : hUuid(Uuid().ToString())
      {
      }

      /// \brief Destructor.
      public: virtual ~IRepHandler() = default;

      /// \brief Executes the local callback registered for this handler.
      /// \param[in] _msgReq Input parameter (Protobuf message).
      /// \param[out] _msgRep Output parameter (Protobuf message).
      /// \param[out] _result Service call result.
      public: virtual void RunLocalCallback(const transport::ProtoMsg &_msgReq,
                                            transport::ProtoMsg &_msgRep,
                                            bool &_result) = 0;

      /// \brief Executes the callback registered for this handler.
      /// \param[in] _req Serialized data received. The data will be used
      /// to compose a specific protobuf message and will be passed to the
      /// callback function.
      /// \param[out] _rep Out parameter with the data serialized.
      /// \param[out] _result Service call result.
      public: virtual void RunCallback(const std::string &_req,
                                       std::string &_rep,
                                       bool &_result) = 0;

      /// \brief Get the unique UUID of this handler.
      /// \return a string representation of the handler UUID.
      public: std::string HandlerUuid() const
      {
        return this->hUuid;
      }

      /// \brief Get the message type name used in the service request.
      /// \return Message type name.
      public: virtual std::string ReqTypeName() const = 0;

      /// \brief Get the message type name used in the service response.
      /// \return Message type name.
      public: virtual std::string RepTypeName() const = 0;

      /// \brief Unique handler's UUID.
      protected: std::string hUuid;
    };

    /// \class RepHandler RepHandler.hh
    /// \brief It creates a service reply handler for a pair of protobuf
    /// messages containing the request parameters and the response.
    /// 'Req' is the protobuf message type containing the input parameters of
    // the service call. 'Rep' is the protobuf message type that will be filled
    /// with the service response.
    template <typename Req, typename Rep> class RepHandler
      : public IRepHandler
    {
      // Documentation inherited.
      public: RepHandler() = default;

      /// \brief Set the callback for this handler.
      /// \param[in] _cb The callback with the following parameters:
      /// \param[in] _req Protobuf message containing the service request params
      /// \param[out] _rep Protobuf message containing the service response.
      /// \param[out] _result True when the service response is considered
      /// successful or false otherwise.
      public: void SetCallback(const std::function
        <void(const Req &, Rep &, bool &)> &_cb)
      {
        this->cb = _cb;
      }

      // Documentation inherited.
      public: void RunLocalCallback(const transport::ProtoMsg &_msgReq,
                                    transport::ProtoMsg &_msgRep,
                                    bool &_result)
      {
        // Execute the callback (if existing)
        if (this->cb)
        {
<<<<<<< HEAD
          #if GOOGLE_PROTOBUF_VERSION > 2999999
          auto msgReq = google::protobuf::down_cast<const Req*>(&_msgReq);
          auto msgRep = google::protobuf::down_cast<Rep*>(&_msgRep);
          #else
          auto msgReq = google::protobuf::internal::down_cast<const Req*>(&_msgReq);
          auto msgRep = google::protobuf::internal::down_cast<Rep*>(&_msgRep);
          #endif
=======
#if GOOGLE_PROTOBUF_VERSION > 2999999
          auto msgReq = google::protobuf::down_cast<const Req*>(&_msgReq);
          auto msgRep = google::protobuf::down_cast<Rep*>(&_msgRep);
#else
          auto msgReq =
            google::protobuf::internal::down_cast<const Req*>(&_msgReq);
          auto msgRep = google::protobuf::internal::down_cast<Rep*>(&_msgRep);
#endif
>>>>>>> 0a83e176

          this->cb(*msgReq, *msgRep, _result);
        }
        else
        {
          std::cerr << "RepHandler::RunLocalCallback() error: "
                    << "Callback is NULL" << std::endl;
          _result = false;
        }
      }

      // Documentation inherited.
      public: void RunCallback(const std::string &_req,
                               std::string &_rep,
                               bool &_result)
      {
        // Check if we have a callback registered.
        if (!this->cb)
        {
          std::cerr << "RepHandler::RunCallback() error: "
                    << "Callback is NULL" << std::endl;
          _result = false;
          return;
        }

        // Instantiate the specific protobuf message associated to this topic.
        auto msgReq = this->CreateMsg(_req);
        if (!msgReq)
        {
          _result = false;
          return;
        }

        Rep msgRep;
        this->cb(*msgReq, msgRep, _result);

        if (!msgRep.SerializeToString(&_rep))
        {
          std::cerr << "RepHandler::RunCallback(): Error serializing the "
                    << "response" << std::endl;
          _result = false;
          return;
        }
      }

      // Documentation inherited.
      public: virtual std::string ReqTypeName() const
      {
        return Req().GetTypeName();
      }

      // Documentation inherited.
      public: virtual std::string RepTypeName() const
      {
        return Rep().GetTypeName();
      }

      /// \brief Create a specific protobuf message given its serialized data.
      /// \param[in] _data The serialized data.
      /// \return Pointer to the specific protobuf message.
      private: std::shared_ptr<Req> CreateMsg(const std::string &_data) const
      {
        // Instantiate a specific protobuf message
        std::shared_ptr<Req> msgPtr(new Req());

        // Create the message using some serialized data
        if (!msgPtr->ParseFromString(_data))
        {
          std::cerr << "RepHandler::CreateMsg() error: ParseFromString failed"
                    << std::endl;
        }

        return msgPtr;
      }

      /// \brief Callback to the function registered for this handler.
      private: std::function<void(const Req &, Rep &, bool &)> cb;
    };
  }
}

#endif<|MERGE_RESOLUTION|>--- conflicted
+++ resolved
@@ -38,10 +38,6 @@
 #include "ignition/transport/Helpers.hh"
 #include "ignition/transport/TransportTypes.hh"
 #include "ignition/transport/Uuid.hh"
-
-#if GOOGLE_PROTOBUF_VERSION > 2999999
-#include <google/protobuf/stubs/casts.h>
-#endif
 
 namespace ignition
 {
@@ -129,15 +125,6 @@
         // Execute the callback (if existing)
         if (this->cb)
         {
-<<<<<<< HEAD
-          #if GOOGLE_PROTOBUF_VERSION > 2999999
-          auto msgReq = google::protobuf::down_cast<const Req*>(&_msgReq);
-          auto msgRep = google::protobuf::down_cast<Rep*>(&_msgRep);
-          #else
-          auto msgReq = google::protobuf::internal::down_cast<const Req*>(&_msgReq);
-          auto msgRep = google::protobuf::internal::down_cast<Rep*>(&_msgRep);
-          #endif
-=======
 #if GOOGLE_PROTOBUF_VERSION > 2999999
           auto msgReq = google::protobuf::down_cast<const Req*>(&_msgReq);
           auto msgRep = google::protobuf::down_cast<Rep*>(&_msgRep);
@@ -146,7 +133,6 @@
             google::protobuf::internal::down_cast<const Req*>(&_msgReq);
           auto msgRep = google::protobuf::internal::down_cast<Rep*>(&_msgRep);
 #endif
->>>>>>> 0a83e176
 
           this->cb(*msgReq, *msgRep, _result);
         }
