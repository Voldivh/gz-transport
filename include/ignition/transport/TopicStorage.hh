/*
 * Copyright (C) 2014 Open Source Robotics Foundation
 *
 * Licensed under the Apache License, Version 2.0 (the "License");
 * you may not use this file except in compliance with the License.
 * You may obtain a copy of the License at
 *
 *     http://www.apache.org/licenses/LICENSE-2.0
 *
 * Unless required by applicable law or agreed to in writing, software
 * distributed under the License is distributed on an "AS IS" BASIS,
 * WITHOUT WARRANTIES OR CONDITIONS OF ANY KIND, either express or implied.
 * See the License for the specific language governing permissions and
 * limitations under the License.
 *
*/

#ifndef __IGN_TRANSPORT_TOPICSTORAGE_HH_INCLUDED__
#define __IGN_TRANSPORT_TOPICSTORAGE_HH_INCLUDED__

#include <map>
#include <string>
#include <vector>
#include "ignition/transport/Helpers.hh"
#include "ignition/transport/TransportTypes.hh"

namespace ignition
{
  namespace transport
  {
    /// \class TopicStorage TopicStorage.hh ignition/transport/TopicStorage.hh
    /// \brief Store address information about topics and provide convenient
    /// methods for adding new topics, remove it, etc.
    class IGNITION_VISIBLE TopicStorage
    {
      /// \brief Constructor.
      public: TopicStorage() = default;

      /// \brief Destructor.
      public: virtual ~TopicStorage() = default;

      /// \brief Add a new address associated to a given topic and node UUID.
      /// \param[in] _topic Topic name.
      /// \param[in] _addr 0MQ address of the publisher advertising the topic.
      /// \param[in] _ctrl 0MQ control address of the publisher advertising the
      ///  topic.
      /// \param[in] _pUuid Process UUID of the publisher.
      /// \param[in] _nUuid Node UUID of the publisher.
      /// \param[in] _scope Topic Scope.
      /// \return true if the new entry is added or false if not (because it
      /// was already stored).
      public: bool AddAddress(const std::string &_topic,
                              const std::string &_addr,
                              const std::string &_ctrl,
                              const std::string &_pUuid,
                              const std::string &_nUuid,
                              const Scope &_scope = Scope::All);

      /// \brief Return if there is any address stored for the given topic.
      /// \param[in] _topic Topic name.
      /// \return True if there is at least one entry stored for the topic.
      public: bool HasTopic(const std::string &_topic);

      /// \brief Return if there is any address stored for the given topic and
      /// process UUID.
      /// \param[in] _topic Topic name.
      /// \param[in] _pUuid Process UUID of the publisher.
      /// \return True if there is at least one address stored for the topic and
      /// process UUID.
      public: bool HasAnyAddresses(const std::string &_topic,
                                   const std::string &_pUuid);

      /// \brief Return if the requested address is stored.
      /// \param[in] _addr Address requested
      /// \return true if the address is stored.
      public: bool HasAddress(const std::string &_addr);

      /// \brief Get the address information for a given topic and node UUID.
      /// \param[in] _topic Topic name.
      /// \param[in] _pUuid Process UUID of the publisher.
      /// \param[in] _nUuid Node UUID of the publisher.
      /// \param[out] _info Address information requested.
      /// \return true if an entry is found for the given topic and node UUID.
      public: bool GetAddress(const std::string &_topic,
                              const std::string &_pUuid,
                              const std::string &_nUuid,
                              Address_t &_info);

      /// \brief Get the map of addresses stored for a given topic.
      /// \param[in] _topic Topic name.
      /// \param[out] _info Map of addresses requested.
      /// \return true if at least there is one address stored.
      public: bool GetAddresses(const std::string &_topic,
                                Addresses_M &_info);

      /// \brief Remove an address associated to a given topic, process and node
      /// \param[in] _topic Topic name
      /// \param[in] _pUuid Process UUID of the publisher.
      /// \param[in] _nUuid Node UUID of the publisher.
      /// \return True when the address was removed or false otherwise.
      public: bool DelAddressByNode(const std::string &_topic,
                                    const std::string &_pUuid,
                                    const std::string &_nUuid);

      /// \brief Remove all the addresses associated to a given process.
      /// \param[in] _pUuid Process' UUID of the publisher.
      /// \return True when at least one address was removed or false otherwise.
      public: bool DelAddressesByProc(const std::string &_pUuid);

<<<<<<< HEAD
      public: void GetTopicList(std::vector<std::string> &_topics);
=======
      /// \brief Given a process UUID, the function returns the list of nodes
      /// contained in this process UUID with its address information.
      /// \param _pUuid Process UUID.
      /// \param _nodes Map of nodes where the keys are the node UUIDs and the
      /// value is its address information.
      public: void GetAddressesByProc(const std::string &_pUuid,
                         std::map<std::string, std::vector<Address_t>> &_nodes);
>>>>>>> e247a524

      /// \brief Print all the information for debugging purposes.
      public: void Print();

      // The keys are topics. The values are another map, where the key is
      // the process UUID and the value a vector of Address_t (0MQ address,
      // 0MQ control address, node UUID and topic scope).
      private: std::map<std::string, Addresses_M> data;
    };
  }
}

#endif<|MERGE_RESOLUTION|>--- conflicted
+++ resolved
@@ -107,9 +107,6 @@
       /// \return True when at least one address was removed or false otherwise.
       public: bool DelAddressesByProc(const std::string &_pUuid);
 
-<<<<<<< HEAD
-      public: void GetTopicList(std::vector<std::string> &_topics);
-=======
       /// \brief Given a process UUID, the function returns the list of nodes
       /// contained in this process UUID with its address information.
       /// \param _pUuid Process UUID.
@@ -117,7 +114,8 @@
       /// value is its address information.
       public: void GetAddressesByProc(const std::string &_pUuid,
                          std::map<std::string, std::vector<Address_t>> &_nodes);
->>>>>>> e247a524
+
+      public: void GetTopicList(std::vector<std::string> &_topics);
 
       /// \brief Print all the information for debugging purposes.
       public: void Print();
