--- conflicted
+++ resolved
@@ -22,8 +22,8 @@
 #include <map>
 #include <memory>
 #include <mutex>
+#include <thread>
 #include <string>
-#include <thread>
 #include <vector>
 #include "ignition/transport/Helpers.hh"
 #include "ignition/transport/Packet.hh"
@@ -125,24 +125,6 @@
       /// \brief Print the current discovery state (info, activity, unknown).
       public: void PrintCurrentState();
 
-<<<<<<< HEAD
-      /// \brief Create a new beacon for a given topic advertised by a node.
-      /// \param[in] _advType Used to distinguish between regular pub/sub
-      /// messages or services.
-      /// \param[in] _topic Topic name.
-      /// \param[in] _nUuid Node UUID of the advertiser.
-      /*public: void NewBeacon(const MsgType &_advType,
-                             const std::string &_topic,
-                             const std::string &_nUuid);*/
-
-      /// \brief Delete a beacon.
-      /// \param[in] _topic Topic name.
-      /// \param[in] _nUuid Node UUID of the advertiser.
-      //public: void DelBeacon(const std::string &_topic,
-      //                       const std::string &_nUuid);
-
-=======
->>>>>>> e330d9b5
       /// \brief Default activity interval value (ms.).
       /// \sa GetActivityInterval.
       /// \sa SetActivityInterval.
@@ -219,13 +201,6 @@
       /// \brief Callback executed when a service is no longer available.
       public: DiscoveryCallback disconnectionSrvCb;
 
-<<<<<<< HEAD
-      /// \brief Beacons to advertise topics periodically. The key is the topic
-      /// name. The value is another map, where the key is the node UUID.
-      //public: std::map<std::string, std::map<std::string, zbeacon_t*>> beacons;
-
-=======
->>>>>>> e330d9b5
       /// \brief Message addressing information.
       public: TopicStorage infoMsg;
 
@@ -242,23 +217,10 @@
       public: bool verbose;
 
       /// \brief UDP socket used for receiving discovery messages.
-<<<<<<< HEAD
-      public: std::unique_ptr<UDPSocket> bcastSockIn;
-
-      /// \bried UDP socket used for sending discovery messages.
-      public: UDPSocket bcastSockOut;
-
-      /// \brief ZMQ context for the discovery beacon.
-      //public: zctx_t *ctx;
-
-      /// \brief Discovery beacon.
-      //public: zbeacon_t *beacon;
-=======
       public: int bcastSockIn;
 
       /// \bried UDP socket used for sending discovery messages.
       public: int bcastSockOut;
->>>>>>> e330d9b5
 
       /// \brief Mutex to guarantee exclusive access between the threads.
       public: std::mutex mutex;
