--- conflicted
+++ resolved
@@ -15,15 +15,6 @@
  *
 */
 
-<<<<<<< HEAD
-#ifndef INCLUDE_IGNITION_TRANSPORT_HELPERS_H_
-#define INCLUDE_IGNITION_TRANSPORT_HELPERS_H_
-
-#if defined __WIN32 || defined __CYGWIN__
-  #ifdef BUILDING_DLL
-    #ifdef __GNUC__
-      #define IGNITION_VISIBLE __attribute__ ((dllexport))
-=======
 #ifndef __IGN_TRANSPORT_HELPERS_HH_INCLUDED__
 #define __IGN_TRANSPORT_HELPERS_HH_INCLUDED__
 
@@ -45,7 +36,6 @@
       #else
         #define IGNITION_VISIBLE __declspec(dllexport)
       #endif
->>>>>>> 5f6d4a58
     #else
       #ifdef __GNUC__
         #define IGNITION_VISIBLE __attribute__ ((dllimport))
@@ -91,9 +81,5 @@
 // BUILDING_STATIC_LIBS
 #endif
 
-<<<<<<< HEAD
-#endif  // INCLUDE_IGNITION_TRANSPORT_HELPERS_H_
-=======
 // __IGN_TRANSPORT_HELPERS_HH_INCLUDED__
-#endif
->>>>>>> 5f6d4a58
+#endif