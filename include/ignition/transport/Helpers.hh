--- conflicted
+++ resolved
@@ -15,84 +15,5 @@
  *
  */
 
-<<<<<<< HEAD
-#ifndef IGN_TRANSPORT_HELPERS_HH_
-#define IGN_TRANSPORT_HELPERS_HH_
-
-#include <zmq.hpp>
-
-#include <cstdint>
-#include <cstdio>
-#include <cstring>
-#include <limits>
-#include <string>
-#include <vector>
-
-#include "ignition/transport/config.hh"
-#include "ignition/transport/Export.hh"
-
-// Avoid using deprecated message send/receive function when possible.
-#if ZMQ_VERSION > ZMQ_MAKE_VERSION(4, 3, 1)
-  #define IGN_ZMQ_POST_4_3_1
-#endif
-
-// Avoid using deprecated set function when possible
-#if CPPZMQ_VERSION >= ZMQ_MAKE_VERSION(4, 7, 0)
-  // Ubuntu Focal (20.04) packages a different "4.7.0"
-  // And so does apparently Debian Bullseye
-  #if !defined(UBUNTU_FOCAL) && !defined(DEBIAN_BULLSEYE)
-    #define IGN_CPPZMQ_POST_4_7_0
-  #endif
-#endif
-
-namespace ignition
-{
-  namespace transport
-  {
-    // Inline bracket to help doxygen filtering.
-    inline namespace IGNITION_TRANSPORT_VERSION_NAMESPACE {
-    //
-    /// \brief Constant used when not interested in throttling.
-    static const uint64_t kUnthrottled = std::numeric_limits<uint64_t>::max();
-
-    /// \brief Find the environment variable '_name' and return its value.
-    /// \param[in] _name Name of the environment variable.
-    /// \param[out] _value Value if the variable was found.
-    /// \return True if the variable was found or false otherwise.
-    bool IGNITION_TRANSPORT_VISIBLE env(const std::string &_name,
-                                        std::string &_value);
-
-    /// \brief split at a one character delimiter to get a vector of something
-    /// \param[in] _orig The string to split
-    /// \param[in] _delim a character to split the string at
-    /// \returns vector of split pieces of the string excluding the delimiter
-    std::vector<std::string> IGNITION_TRANSPORT_VISIBLE split(
-        const std::string &_orig,
-        char _delim);
-
-    /// \brief Portable function to get the id of the current process.
-    /// \returns id of current process
-    unsigned int IGNITION_TRANSPORT_VISIBLE getProcessId();
-
-    // Use safer functions on Windows
-    #ifdef _MSC_VER
-      #define ign_strcat strcat_s
-      #define ign_strcpy strcpy_s
-      #define ign_sprintf sprintf_s
-      #define ign_strdup _strdup
-    #else
-      #define ign_strcat std::strcat
-      #define ign_strcpy std::strcpy
-      #define ign_sprintf std::sprintf
-      #define ign_strdup strdup
-    #endif
-  }
-  }
-}
-
-// IGN_TRANSPORT_HELPERS_HH_
-#endif
-=======
 #include <gz/transport/Helpers.hh>
-#include <ignition/transport/config.hh>
->>>>>>> 9c192aeb
+#include <ignition/transport/config.hh>