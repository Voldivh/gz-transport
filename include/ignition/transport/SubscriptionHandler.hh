--- conflicted
+++ resolved
@@ -62,7 +62,6 @@
       public: virtual bool RunLocalCallback(const std::string &_topic,
                                      const transport::ProtoMsg &_msg) const = 0;
 
-
       /// \brief Create a specific protobuf message given its serialized data.
       /// \param[in] _data The serialized data.
       /// \return Pointer to the specific protobuf message.
@@ -105,11 +104,6 @@
       {
       }
 
-<<<<<<< HEAD
-      public: std::string GetTypeName()
-      {
-        return T().GetTypeName();
-=======
       // Documentation inherited.
       public: const std::shared_ptr<transport::ProtoMsg> CreateMsg(
         const std::string &_data) const
@@ -125,7 +119,11 @@
         }
 
         return msgPtr;
->>>>>>> 990c0f5c
+      }
+
+      public: std::string GetTypeName()
+      {
+        return T().GetTypeName();
       }
 
       /// \brief Set the callback for this handler.
@@ -162,36 +160,6 @@
         }
       }
 
-<<<<<<< HEAD
-      // Documentation inherited.
-      public: bool RunCallback(const std::string &_topic,
-                               const std::string &_data)
-      {
-        // Instantiate the specific protobuf message associated to this topic.
-        std::shared_ptr<T> msg(new T());
-        if (!msg->ParseFromString(_data))
-          return false;
-
-        // Execute the callback (if existing).
-        if (this->cb)
-        {
-          // Remove the partition part from the topic.
-          std::string topicName = _topic;
-          topicName.erase(0, topicName.find_last_of("@") + 1);
-
-          this->cb(topicName, *msg);
-          return true;
-        }
-        else
-        {
-          std::cerr << "SubscriptionHandler::RunCallback() error: "
-                    << "Callback is NULL" << std::endl;
-          return false;
-        }
-      }
-
-=======
->>>>>>> 990c0f5c
       /// \brief Callback to the function registered for this handler with the
       /// following parameters:
       /// \param[in] _topic Topic name.
