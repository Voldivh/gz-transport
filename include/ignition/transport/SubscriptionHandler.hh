--- conflicted
+++ resolved
@@ -43,16 +43,9 @@
 {
   namespace transport
   {
-<<<<<<< HEAD
     /// \brief SubscriptionHandlerBase contains functions and data which are
     /// common to all SubscriptionHandler types.
     class IGNITION_TRANSPORT_VISIBLE SubscriptionHandlerBase
-=======
-    /// \class ISubscriptionHandler SubscriptionHandler.hh
-    /// ignition/transport/SubscriptionHandler.hh
-    /// \brief Interface class used to manage generic protobuf messages.
-    class IGNITION_TRANSPORT_VISIBLE ISubscriptionHandler
->>>>>>> d384f0b6
     {
       /// \brief Constructor.
       /// \param[in] _nUuid UUID of the node registering the handler.
@@ -101,7 +94,7 @@
 
     /// \class ISubscriptionHandler SubscriptionHandler.hh
     /// ignition/transport/SubscriptionHandler.hh
-    /// \brief Interface class used to manage generic protobub messages.
+    /// \brief Interface class used to manage generic protobuf messages.
     ///
     /// This extends SubscriptionHandlerBase by defining virtual functions for
     /// deserializing protobuf message data, and for receiving deserialized
