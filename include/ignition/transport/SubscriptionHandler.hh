--- conflicted
+++ resolved
@@ -246,11 +246,6 @@
         // classes.
         if (desc)
         {
-<<<<<<< HEAD
-          std::cerr << "Unable to find descriptor [" << _type << "]"
-                    << std::endl;
-          return nullptr;
-=======
           msgPtr.reset(google::protobuf::MessageFactory::generated_factory()
             ->GetPrototype(desc)->New());
         }
@@ -258,7 +253,6 @@
         {
           // Fallback on Ignition Msgs if the message type is not found.
           msgPtr = ignition::msgs::Factory::New(_type);
->>>>>>> 8e23470c
         }
 
         if (!msgPtr)
