--- conflicted
+++ resolved
@@ -15,57 +15,5 @@
  *
  */
 
-<<<<<<< HEAD
-#ifndef IGN_TRANSPORT_PACKET_HH_
-#define IGN_TRANSPORT_PACKET_HH_
-
-#include <cstdint>
-#include <iostream>
-#include <string>
-#include <vector>
-
-#include "ignition/transport/config.hh"
-#include "ignition/transport/Export.hh"
-#include "ignition/transport/Publisher.hh"
-
-// This whole file is deprecated in version 8 of Ignition Transport. Please
-// remove this file in Version 9.
-
-namespace ignition
-{
-  namespace transport
-  {
-    // Inline bracket to help doxygen filtering.
-    inline namespace IGNITION_TRANSPORT_VERSION_NAMESPACE {
-    //
-    // Message types.
-    static const uint8_t Uninitialized  = 0;
-    static const uint8_t AdvType        = 1;
-    static const uint8_t SubType        = 2;
-    static const uint8_t UnadvType      = 3;
-    static const uint8_t HeartbeatType  = 4;
-    static const uint8_t ByeType        = 5;
-    static const uint8_t NewConnection  = 6;
-    static const uint8_t EndConnection  = 7;
-
-    // Flag set when a discovery message is relayed.
-    static const uint16_t FlagRelay   = 0b000000000000'0001;
-    // Flag set when we want to avoid to relay a discovery message.
-    // This is used to avoid loops.
-    static const uint16_t FlagNoRelay = 0b000000000000'0010;
-
-    /// \brief Used for debugging the message type received/send.
-    static const std::vector<std::string> MsgTypesStr =
-    {
-      "UNINITIALIZED", "ADVERTISE", "SUBSCRIBE", "UNADVERTISE", "HEARTBEAT",
-      "BYE", "NEW_CONNECTION", "END_CONNECTION"
-    };
-    }
-  }
-}
-
-#endif
-=======
 #include <gz/transport/Packet.hh>
-#include <ignition/transport/config.hh>
->>>>>>> 9c192aeb
+#include <ignition/transport/config.hh>