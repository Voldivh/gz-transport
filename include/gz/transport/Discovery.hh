--- conflicted
+++ resolved
@@ -807,11 +807,7 @@
         sockaddr_in clntAddr;
         socklen_t addrLen = sizeof(clntAddr);
 
-<<<<<<< HEAD
-        int32_t received = recvfrom(this->sockets.at(0),
-=======
         int64_t received = recvfrom(this->sockets.at(0),
->>>>>>> 65994b2d
               reinterpret_cast<raw_type *>(rcvStr),
               this->kMaxRcvStr, 0,
               reinterpret_cast<sockaddr *>(&clntAddr),
