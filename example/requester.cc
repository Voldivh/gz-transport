--- conflicted
+++ resolved
@@ -29,13 +29,8 @@
   example::msgs::StringMsg req;
   req.set_data("HELLO");
 
-<<<<<<< HEAD
-  example::mymsgs::StringMsg rep;
+  example::msgs::StringMsg rep;
   ignition::transport::ServiceResult result;
-=======
-  example::msgs::StringMsg rep;
-  bool result;
->>>>>>> 5f6d4a58
   unsigned int timeout = 5000;
 
   // Request the "/echo" service.
