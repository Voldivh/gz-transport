/*
 * Copyright (C) 2014 Open Source Robotics Foundation
 *
 * Licensed under the Apache License, Version 2.0 (the "License");
 * you may not use this file except in compliance with the License.
 * You may obtain a copy of the License at
 *
 *     http://www.apache.org/licenses/LICENSE-2.0
 *
 * Unless required by applicable law or agreed to in writing, software
 * distributed under the License is distributed on an "AS IS" BASIS,
 * WITHOUT WARRANTIES OR CONDITIONS OF ANY KIND, either express or implied.
 * See the License for the specific language governing permissions and
 * limitations under the License.
 *
*/

#include <iostream>
#include <string>
#include <ignition/transport.hh>
#include "msgs/stringmsg.pb.h"

//////////////////////////////////////////////////
/// \brief Service response callback.
<<<<<<< HEAD
void responseCb(const std::string &_topic,
  const example::mymsgs::StringMsg &_rep,
  const ignition::transport::ServiceResult &_result)
=======
void responseCb(const std::string &_topic, const example::msgs::StringMsg &_rep,
  bool _result)
>>>>>>> 5f6d4a58
{
  if (_result.ReturnCode() == ignition::transport::Result_t::Success)
    std::cout << "Response: [" << _rep.data() << "]" << std::endl;
  else
    std::cerr << "Service call failed" << std::endl;
}

//////////////////////////////////////////////////
int main(int argc, char **argv)
{
  // Create a transport node.
  ignition::transport::Node node;

  // Prepare the input parameters.
  example::msgs::StringMsg req;
  req.set_data("HELLO");

  // Request the "/echo" service.
  node.Request("/echo", req, responseCb);

  // Wait for the response.
  std::cout << "Press <ENTER> to exit" << std::endl;
  getchar();
}<|MERGE_RESOLUTION|>--- conflicted
+++ resolved
@@ -22,14 +22,9 @@
 
 //////////////////////////////////////////////////
 /// \brief Service response callback.
-<<<<<<< HEAD
 void responseCb(const std::string &_topic,
-  const example::mymsgs::StringMsg &_rep,
+  const example::msgs::StringMsg &_rep,
   const ignition::transport::ServiceResult &_result)
-=======
-void responseCb(const std::string &_topic, const example::msgs::StringMsg &_rep,
-  bool _result)
->>>>>>> 5f6d4a58
 {
   if (_result.ReturnCode() == ignition::transport::Result_t::Success)
     std::cout << "Response: [" << _rep.data() << "]" << std::endl;
