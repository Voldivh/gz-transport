--- conflicted
+++ resolved
@@ -1,26 +1,5 @@
 find_package(Doxygen)
 
-<<<<<<< HEAD
-if (DOXYGEN_FOUND)
-  configure_file(${CMAKE_SOURCE_DIR}/doc/ignition.in
-                 ${CMAKE_BINARY_DIR}/ignition.dox @ONLY)
-
-  configure_file(${CMAKE_SOURCE_DIR}/doc/tutorials.in
-                 ${CMAKE_BINARY_DIR}/tutorials.dox @ONLY)
-
-  add_custom_target(doc ALL
-    # Generate the API documentation
-    ${DOXYGEN_EXECUTABLE} ${CMAKE_BINARY_DIR}/ignition.dox
-    WORKING_DIRECTORY ${CMAKE_BINARY_DIR}
-
-    COMMAND ${DOXYGEN_EXECUTABLE} ${CMAKE_BINARY_DIR}/tutorials.dox
-
-    COMMENT "Generating API documentation with Doxygen" VERBATIM)
-
-  install(FILES ${CMAKE_BINARY_DIR}/doc/${PROJECT_NAME_LOWER}.tag.xml 
-    DESTINATION ${CMAKE_INSTALL_PREFIX}/share/ignition/${PROJECT_NAME_LOWER}${PROJECT_MAJOR_VERSION}_${PROJECT_MINOR_VERSION})
-endif()
-=======
 # TODO: enable when ign-cmake is merged in.
 # set(IGNITION_DOXYGEN_TAGFILES
 #   "\"${IGNITION-MSGS_DOXYGEN_TAGFILE} = ${IGNITION-MSGS_API_URL}\"")
@@ -43,5 +22,4 @@
 # 
 #   install(FILES ${CMAKE_BINARY_DIR}/doc/${PROJECT_NAME_LOWER}.tag.xml 
 #     DESTINATION ${CMAKE_INSTALL_PREFIX}/share/ignition/${PROJECT_NAME_LOWER}_${PROJECT_VERSION_MINOR})
-# endif()
->>>>>>> 664584e2
+# endif()