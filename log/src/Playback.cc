--- conflicted
+++ resolved
@@ -15,13 +15,11 @@
  *
 */
 
-#include <algorithm>
 #include <chrono>
 #include <functional>
 #include <memory>
 #include <mutex>
 #include <unordered_map>
-#include <unordered_set>
 
 #include <ignition/common/Console.hh>
 #include <ignition/transport/Node.hh>
@@ -129,11 +127,22 @@
     return PlaybackError::FAILED_TO_OPEN;
   }
 
+  // TODO(sloretz) filter by added topics
   auto iter = this->dataPtr->logFile.AllMessages();
   if (MsgIter() == iter)
   {
     ignwarn << "There are no messages to play\n";
     return PlaybackError::NO_MESSAGES;
+  }
+
+  if (this->dataPtr->publishers.empty())
+  {
+    igndbg << "No topics added, defaulting to all topics\n";
+    int numTopics = this->AddTopic(std::regex(".*"));
+    if (numTopics < 0)
+    {
+      return static_cast<PlaybackError>(numTopics);
+    }
   }
 
   ignmsg << "Started playing\n";
@@ -161,35 +170,6 @@
       std::lock_guard<std::mutex> playbackLock(this->dataPtr->logFileMutex);
       while (!this->dataPtr->stop && MsgIter() != msgIter)
       {
-<<<<<<< HEAD
-=======
-        // Create a publisher when a new topic/type is discovered
-        // TODO create all publishers at the start
-        auto firstMapIter = publishers.find(msgIter->Topic());
-        ignition::transport::Node::Publisher *pub = nullptr;
-        if (firstMapIter == publishers.end())
-        {
-          // Create a map for the message topic
-          publishers[msgIter->Topic()] = std::unordered_map<std::string,
-            ignition::transport::Node::Publisher>();
-          firstMapIter = publishers.find(msgIter->Topic());
-        }
-        auto secondMapIter = firstMapIter->second.find(msgIter->Type());
-        if (secondMapIter != firstMapIter->second.end())
-        {
-          pub = &(secondMapIter->second);
-        }
-        else
-        {
-          // Create a publisher for the topic and type combo
-          firstMapIter->second[msgIter->Type()] = this->dataPtr->node.Advertise(
-              msgIter->Topic(), msgIter->Type());
-          igndbg << "Creating publisher for " <<
-            msgIter->Topic() << " " << msgIter->Type() << "\n";
-          pub = &(firstMapIter->second[msgIter->Type()]);
-        }
-
->>>>>>> 781f9f71
         //Publish the first message right away, all others delay
         if (publishedFirstMessage)
         {
@@ -208,11 +188,7 @@
         // Actually publish the message
         const Message &msg = *msgIter;
         igndbg << "publishing\n";
-<<<<<<< HEAD
-        this->dataPtr->publishers[iter->Topic()][iter->Type()].Publish(*payload);
-=======
-        pub->RawPublish(msg.Data(), msg.Type());
->>>>>>> 781f9f71
+        this->dataPtr->publishers[msg.Topic()][msg.Type()].RawPublish(msg.Data(), msg.Type());
         lastMessageTime = nextTime;
 
         // TODO(MXG): Get the timing correct on this
@@ -233,11 +209,10 @@
     return PlaybackError::FAILED_TO_OPEN;
   }
   this->dataPtr->stop = true;
-<<<<<<< HEAD
-  this->dataPtr->playbackThread.join();
+  if (this->dataPtr->playbackThread.joinable())
+    this->dataPtr->playbackThread.join();
   return PlaybackError::NO_ERROR;
 }
-
 
 //////////////////////////////////////////////////
 PlaybackError Playback::AddTopic(const std::string &_topic)
@@ -276,9 +251,7 @@
     ignerr << "Failed to open log file\n";
     return static_cast<int>(PlaybackError::FAILED_TO_OPEN);
   }
-  // for all topics in the log
-  //  if it matches the regex
-  //    this->AddTopic(topicName)
+
   int numPublishers = 0;
   std::vector<Log::NameTypePair> allTopics = this->dataPtr->logFile.AllTopics();
   for (const Log::NameTypePair &topicType : allTopics)
@@ -301,10 +274,4 @@
     }
   }
   return numPublishers;
-=======
-  if (this->dataPtr->playbackThread.joinable())
-    this->dataPtr->playbackThread.join();
-
-  this->dataPtr->logFile.reset(nullptr);
->>>>>>> 781f9f71
 }