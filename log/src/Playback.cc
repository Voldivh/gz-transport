--- conflicted
+++ resolved
@@ -28,16 +28,10 @@
 #include <unordered_set>
 
 #include <ignition/transport/Node.hh>
-<<<<<<< HEAD
-#include "ignition/transport/log/Log.hh"
-#include "ignition/transport/log/Playback.hh"
-#include "Console.hh"
-=======
 #include <ignition/transport/log/Log.hh>
 #include <ignition/transport/log/Playback.hh>
->>>>>>> a9ad206c
+#include "Console.hh"
 #include "build_config.hh"
-#include "Console.hh"
 #include "raii-sqlite3.hh"
 
 using namespace ignition::transport;
@@ -55,7 +49,7 @@
 {
   /// \brief Constructor. Creates and initializes the log file
   /// \param[in] _file The full path of the file to open
-  public: explicit Implementation(
+  public: Implementation(
     const std::string &_file, const NodeOptions &_nodeOptions)
     : logFile(std::make_shared<Log>()),
       addTopicWasUsed(false),
