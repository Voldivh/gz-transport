/*
 * Copyright (C) 2017 Open Source Robotics Foundation
 *
 * Licensed under the Apache License, Version 2.0 (the "License");
 * you may not use this file except in compliance with the License.
 * You may obtain a copy of the License at
 *
 *     http://www.apache.org/licenses/LICENSE-2.0
 *
 * Unless required by applicable law or agreed to in writing, software
 * distributed under the License is distributed on an "AS IS" BASIS,
 * WITHOUT WARRANTIES OR CONDITIONS OF ANY KIND, either express or implied.
 * See the License for the specific language governing permissions and
 * limitations under the License.
 *
*/

#include <atomic>
#include <chrono>
#include <cstdint>
#include <deque>
#include <functional>
#include <memory>
#include <mutex>
#include <regex>
#include <set>
#include <utility>
#include <vector>
#include <thread>

#include <gz/transport/Clock.hh>
#include <gz/transport/Discovery.hh>
#include <gz/transport/log/Log.hh>
#include <gz/transport/log/Recorder.hh>
#include <gz/transport/MessageInfo.hh>
#include <gz/transport/Node.hh>
#include <gz/transport/TransportTypes.hh>

#include "Console.hh"
#include "raii-sqlite3.hh"
#include "build_config.hh"

using namespace gz::transport;
using namespace gz::transport::log;

/// \brief Private implementation
class gz::transport::log::Recorder::Implementation
{
  /// \brief Data type stored in dataQueue
  public: struct LogData
  {
    /// \brief Constructor
    LogData(std::chrono::nanoseconds _stamp, std::vector<char> &&_msgData, // NOLINT
            const transport::MessageInfo &_msgInfo)
        : stamp(_stamp), msgData(std::move(_msgData)), msgInfo(_msgInfo)
    {
    }
    /// \brief Time stamp of when the message was received by the log recorder
    std::chrono::nanoseconds stamp;
    /// Serialized message data
    std::vector<char> msgData;
    /// Extra information about the message, such as its topic.
    transport::MessageInfo msgInfo;
  };

  /// \brief constructor
  public: Implementation();

  /// \brief Destructor
  public: ~Implementation();

  /// \brief Subscriber callback
  /// \param[in] _data Data of the message
  /// \param[in] _len The size of the message data
  /// \param[in] _info The meta-info of the message
  public: void OnMessageReceived(
          const char *_data,
          std::size_t _len,
          const transport::MessageInfo &_info);

  /// \brief Callback that listens for newly advertised topics
  /// \param[in] _publisher The Publisher that has advertised
  public: void OnAdvertisement(const Publisher &_publisher);

  /// \sa Recorder::AddTopic(const std::string&)
  public: RecorderError AddTopic(const std::string &_topic);

  /// \sa Recorder::AddTopic(const std::regex&)
  public: int64_t AddTopic(const std::regex &_pattern);

  /// \brief Worker thread function that writes data from the dataQueue to the
  /// database
  public: void DataWriterThread();

  /// \brief Start the data writer thread
  public: void StartDataWriter();

  /// \brief Stop the data writer thread
  public: void StopDataWriter();

  /// \brief Decrement buffer size by given amount
  /// \param[in] _len The amount to decrement
  public: void DecrementBufferSize(std::size_t _len);

  /// \brief Write any data left in the queue to the log file
  public: void FlushDataQueue();

  /// \brief Write data to log file
  /// \param[in] _logData data to be written
  public: void WriteToLogFile(const LogData &_logData);

  /// \brief log file or nullptr if not recording
  public: std::unique_ptr<Log> logFile;

  /// \brief A set of topic patterns that we want to subscribe to
  public: std::vector<std::regex> patterns;

  /// \brief A set of topic names that we have already subscribed to. When new
  /// publishers advertise topics that we are already subscribed to, our
  /// OnAdvertisement callback can just ignore it.
  public: std::set<std::string> alreadySubscribed;

  /// \brief mutex for thread safety when evaluating newly advertised topics
  public: std::mutex topicMutex;

  /// \brief mutex for thread safety with log file
  public: std::mutex logFileMutex;

  /// \brief node used to create subscriptions
  public: Node node;

  /// \brief Clock to synchronize and stamp messages with.
  public: const Clock *clock;

  /// \brief callback used on every subscriber
  public: RawCallback rawCallback;

  /// \brief Object for discovering new publishers as they advertise themselves
  public: std::unique_ptr<MsgDiscovery> discovery;

  /// \brief Maximum size of the buffer (in bytes) that is used to store data
  /// from topic callbacks.
  public: std::atomic<std::size_t> maxBufferSize{1000<<20};

  /// \brief Current size of the buffer (in bytes). This is computed everytime
  /// data is added or removed from the queue. Because of that, we'll use
  /// `dataQueueMutex` to protect it.
  public: std::size_t bufferSize{0};

  /// \brief This is a temporary FIFO queue that is used to store data from
  /// callbacks until they are written to disk. If the queue fills up before
  /// the dataWriter thread has a chance to process it, old data will be
  /// overwritten. Thus, it is important to set the queue size appropriately for
  /// your application. The maximum size of this queue is determined by
  /// `maxBufferSize`. The current size of the buffer is calculated from
  /// `msgData`.
  public: std::deque<LogData> dataQueue;

  /// \brief Mutex to synchronize access to dataQueue and bufferSize
  public: std::mutex dataQueueMutex;

  /// \brief Condition variable to synchronize access to dataQueue
  public: std::condition_variable dataQueueCondVar;

  /// \brief Handle to worker thread that writes data from the dataQueue to the
  /// database
  public: std::thread dataWriter;

  /// \brief State of dataWriter thread.
  /// True: Data writer thread has started or is starting.
  /// False: Data writer thread has not started or is shutting down.
  public: std::atomic<bool> dataWriterState{false};

  /// \brief Whether the OnMessageReceived should stop queuing received
  /// messages. This will be set to true when `Recorder::Stop` is called
  public: std::atomic<bool> stopQueue{false};
};

//////////////////////////////////////////////////
Recorder::Implementation::Implementation()
{
  // Use wall clock for synchronization by default.
<<<<<<< HEAD
  this->clock = gz::transport::WallClock::Instance();
=======
  this->clock = WallClock::Instance();
>>>>>>> 5f37fe45
  // Make a lambda to wrap a member function callback
  this->rawCallback = [this](
      const char *_data, std::size_t _len, const transport::MessageInfo &_info)
  {
    this->OnMessageReceived(_data, _len, _info);
  };

  auto shared = NodeShared::Instance();

  this->discovery = std::make_unique<MsgDiscovery>(
      Uuid().ToString(), shared->discoveryIP, shared->msgDiscPort);

  DiscoveryCallback<Publisher> cb = [this](const Publisher &_publisher)
  {
    this->OnAdvertisement(_publisher);
  };

  this->discovery->ConnectionsCb(cb);
  this->discovery->Start();
}

//////////////////////////////////////////////////
Recorder::Implementation::~Implementation()
{
  this->StopDataWriter();
}

//////////////////////////////////////////////////
void Recorder::Implementation::OnMessageReceived(
          const char *_data,
          std::size_t _len,
<<<<<<< HEAD
          const gz::transport::MessageInfo &_info)
=======
          const MessageInfo &_info)
>>>>>>> 5f37fe45
{
  LDBG("RX'" << _info.Topic() << "'[" << _info.Type() << "]\n");

  if (!this->clock->IsReady()) {
    LWRN("Clock isn't ready yet. Dropping message\n");
  }

  // Don't store anything in the queue unless the data writer has started, which
  // happens when Recorder::Start is called.
  if (this->dataWriterState)
  {
    std::vector<char> tmp(_data, _data+_len);

    std::lock_guard<std::mutex> lock(this->dataQueueMutex);
    // If the maxBufferSize is zero, we have an infinite queue
    if (this->maxBufferSize > 0)
    {
      // Only pop if we have a message in the queue.
      if ((this->bufferSize + _len > this->maxBufferSize) &&
          !this->dataQueue.empty())
      {
        this->DecrementBufferSize(this->dataQueue.front().msgData.size());
        this->dataQueue.pop_front();
      }
    }

    this->bufferSize += _len;
    // If the message being added here is larger than maxBufferSize, it should
    // still be recorded. It just means that the buffer cannot hold another
    // message until it is recorded.
    this->dataQueue.emplace_back(this->clock->Time(), std::move(tmp), _info);
    this->dataQueueCondVar.notify_one();
  }
}

//////////////////////////////////////////////////
void Recorder::Implementation::OnAdvertisement(const Publisher &_publisher)
{
  std::string partition;
  std::string topic;

  TopicUtils::DecomposeFullyQualifiedTopic(
        _publisher.Topic(), partition, topic);

  const std::string &nodePartition = this->node.Options().Partition();

  // If the first character in our node's partition is a slash, then we should
  // start our comparison from index 0 of the incoming publisher's partition.
  // Otherwise, we should start the comparison from index 1. The incoming
  // publisher's partition is guaranteed to begin with the forward slash.
  const std::size_t startCmp = nodePartition[0] == '/' ? 0 : 1;

  // If the advertised partition does not match ours, ignore this advertisement
  if (strcmp(nodePartition.c_str(), partition.c_str() + startCmp) != 0)
    return;

  // If we are already subscribed to the topic, ignore this advertisement
  if (this->alreadySubscribed.find(topic) != this->alreadySubscribed.end())
    return;

  for (const std::regex &pattern : this->patterns)
  {
    if (std::regex_match(topic, pattern))
    {
      this->AddTopic(topic);
    }
  }
}

//////////////////////////////////////////////////
RecorderError Recorder::Implementation::AddTopic(const std::string &_topic)
{
  // Do not subscribe to a topic if we are already subscribed.
  if (this->alreadySubscribed.find(_topic) == this->alreadySubscribed.end())
  {
    LDBG("Recording [" << _topic << "]\n");
    // Subscribe to the topic whether it exists or not
    if (!this->node.SubscribeRaw(_topic, this->rawCallback))
    {
      LERR("Failed to subscribe to [" << _topic << "]\n");
      return RecorderError::FAILED_TO_SUBSCRIBE;
    }
    this->alreadySubscribed.insert(_topic);
    return RecorderError::SUCCESS;
  }

  return RecorderError::ALREADY_SUBSCRIBED_TO_TOPIC;
}

//////////////////////////////////////////////////
int64_t Recorder::Implementation::AddTopic(const std::regex &_pattern)
{
  int numSubscriptions = 0;
  std::vector<std::string> allTopics;
  this->node.TopicList(allTopics);
  for (auto topic : allTopics)
  {
    if (std::regex_match(topic, _pattern))
    {
      // Subscribe to the topic
      if (this->AddTopic(topic) == RecorderError::FAILED_TO_SUBSCRIBE)
      {
        return static_cast<int64_t>(RecorderError::FAILED_TO_SUBSCRIBE);
      }
      ++numSubscriptions;
    }
    else
    {
      LDBG("Not recording " << topic << "\n");
    }
  }

  this->patterns.push_back(_pattern);

  return numSubscriptions;
}

//////////////////////////////////////////////////
void Recorder::Implementation::DataWriterThread()
{
  while (this->dataWriterState)
  {
    std::unique_lock<std::mutex> lock(this->dataQueueMutex);
    if (this->dataQueue.empty())
    {
      this->dataQueueCondVar.wait(lock,
        [this]
        {
          return !this->dataQueue.empty() || !this->dataWriterState;
        });

      if (this->dataQueue.empty())
      {
        continue;
      }
    }

    const auto logData = std::move(this->dataQueue.front());
    this->dataQueue.pop_front();
    // Unlock before locking another mutex.
    lock.unlock();

    this->WriteToLogFile(logData);
  }
}

//////////////////////////////////////////////////
void Recorder::Implementation::StartDataWriter()
{
  this->dataWriterState = true;

  this->dataWriter =
      std::thread(&Recorder::Implementation::DataWriterThread, this);
}

//////////////////////////////////////////////////
void Recorder::Implementation::StopDataWriter()
{
  this->dataWriterState = false;
  this->dataQueueCondVar.notify_one();
  if (this->dataWriter.joinable())
  {
    this->dataWriter.join();
  }
}

//////////////////////////////////////////////////
void Recorder::Implementation::DecrementBufferSize(std::size_t _len)
{
  if (this->bufferSize >= _len)
  {
    this->bufferSize -= _len;
  }
  else
  {
    // This shouldn't happen
    LERR("Buffer size was decremented to a value less than zero. "
        "This should not happen\n");
    this->bufferSize = 0;
  }
}

//////////////////////////////////////////////////
void Recorder::Implementation::FlushDataQueue()
{
  while (true)
  {
    std::unique_lock<std::mutex> lock(this->dataQueueMutex);
    if (this->dataQueue.empty())
      return;

    const auto logData = std::move(this->dataQueue.front());
    this->dataQueue.pop_front();
    // Unlock before locking another mutex.
    lock.unlock();

    this->WriteToLogFile(logData);
  }
}

//////////////////////////////////////////////////
void Recorder::Implementation::WriteToLogFile(const LogData &_logData)
{
  std::lock_guard<std::mutex> logLock(this->logFileMutex);
  // Note: this->logFile will only be a nullptr before Start() has been
  // called or after Stop() has been called. If it is a nullptr, then we are
  // not recording anything yet, so we can just skip inserting the message.
  if (this->logFile &&
      !this->logFile->InsertMessage(
        _logData.stamp, _logData.msgInfo.Topic(), _logData.msgInfo.Type(),
        reinterpret_cast<const void *>(_logData.msgData.data()),
        _logData.msgData.size()))
  {
    LWRN("Failed to insert message into log file\n");
  }
  // TODO(anyone) It would be nice for testing to simulate long delays
  // associated with disk writes. In the mean time, a sleep can be added here
  // for testing.
  // std::this_thread::sleep_for(std::chrono::milliseconds(30));
}

//////////////////////////////////////////////////
Recorder::Recorder()
  : dataPtr(new Implementation)
{
}

//////////////////////////////////////////////////
Recorder::Recorder(Recorder &&_other)  // NOLINT
  : dataPtr(std::move(_other.dataPtr))
{
}

//////////////////////////////////////////////////
Recorder::~Recorder()
{
  if (this->dataPtr)
  {
    this->Stop();
  }
}

//////////////////////////////////////////////////
RecorderError Recorder::Sync(const Clock *_clockIn) {
  if (this->dataPtr->logFile)
  {
    LERR("Recording is already in progress\n");
    return RecorderError::ALREADY_RECORDING;
  }
  this->dataPtr->clock = _clockIn;
  return RecorderError::SUCCESS;
}

//////////////////////////////////////////////////
RecorderError Recorder::Start(const std::string &_file)
{
  std::lock_guard<std::mutex> lock(this->dataPtr->logFileMutex);
  if (this->dataPtr->logFile)
  {
    LWRN("Recording is already in progress\n");
    return RecorderError::ALREADY_RECORDING;
  }

  this->dataPtr->logFile.reset(new Log());
  if (!this->dataPtr->logFile->Open(_file, std::ios_base::out))
  {
    LERR("Failed to open or create file [" << _file << "]\n");
    this->dataPtr->logFile.reset(nullptr);
    return RecorderError::FAILED_TO_OPEN;
  }

  this->dataPtr->StartDataWriter();
  LMSG("Started recording to [" << _file << "]\n");

  return RecorderError::SUCCESS;
}

//////////////////////////////////////////////////
void Recorder::Stop()
{
  {
    std::lock_guard<std::mutex> lock(this->dataPtr->logFileMutex);
    // If the logFile is null, the recorder has already stopped.
    if (nullptr == this->dataPtr->logFile)
      return;
  }
  this->dataPtr->stopQueue = true;
  this->dataPtr->StopDataWriter();
  // If there is any data left in the dataQueue, write it all to disk
  LMSG("Log Recorder finalizing log file. This might take some time...");
  this->dataPtr->FlushDataQueue();
  LMSG("Done\n");

  std::lock_guard<std::mutex> lock(this->dataPtr->logFileMutex);
  this->dataPtr->logFile.reset(nullptr);
}

//////////////////////////////////////////////////
RecorderError Recorder::AddTopic(const std::string &_topic)
{
  return this->dataPtr->AddTopic(_topic);
}

//////////////////////////////////////////////////
int64_t Recorder::AddTopic(const std::regex &_topic)
{
  return this->dataPtr->AddTopic(_topic);
}

//////////////////////////////////////////////////
std::string Recorder::Filename() const
{
  return this->dataPtr->logFile == nullptr ? "" :
         this->dataPtr->logFile->Filename();
}

//////////////////////////////////////////////////
const std::set<std::string> &Recorder::Topics() const
{
  return this->dataPtr->alreadySubscribed;
}

//////////////////////////////////////////////////
std::size_t Recorder::BufferSize() const
{
  // Shift by 20 to convert to MB
  return this->dataPtr->maxBufferSize >> 20;
}

//////////////////////////////////////////////////
void Recorder::SetBufferSize(std::size_t _size)
{
  // Shift by 20 to convert to bytes
  this->dataPtr->maxBufferSize = _size << 20;
}<|MERGE_RESOLUTION|>--- conflicted
+++ resolved
@@ -180,11 +180,7 @@
 Recorder::Implementation::Implementation()
 {
   // Use wall clock for synchronization by default.
-<<<<<<< HEAD
-  this->clock = gz::transport::WallClock::Instance();
-=======
   this->clock = WallClock::Instance();
->>>>>>> 5f37fe45
   // Make a lambda to wrap a member function callback
   this->rawCallback = [this](
       const char *_data, std::size_t _len, const transport::MessageInfo &_info)
@@ -216,11 +212,7 @@
 void Recorder::Implementation::OnMessageReceived(
           const char *_data,
           std::size_t _len,
-<<<<<<< HEAD
-          const gz::transport::MessageInfo &_info)
-=======
           const MessageInfo &_info)
->>>>>>> 5f37fe45
 {
   LDBG("RX'" << _info.Topic() << "'[" << _info.Type() << "]\n");
 
