--- conflicted
+++ resolved
@@ -30,11 +30,7 @@
 #include "../Console.hh"
 
 using namespace gz;
-<<<<<<< HEAD
-gz::transport::log::PlaybackHandlePtr g_playbackHandler;
-=======
 transport::log::PlaybackHandlePtr g_playbackHandler;
->>>>>>> 5f37fe45
 
 //////////////////////////////////////////////////
 int verbosity(int _level)
@@ -44,11 +40,7 @@
     std::cerr << "Invalid verbosity level\n";
     return INVALID_VERSION;
   }
-<<<<<<< HEAD
-  gz::transport::log::__verbosity = _level;
-=======
   transport::log::__verbosity = _level;
->>>>>>> 5f37fe45
   return SUCCESS;
 }
 
