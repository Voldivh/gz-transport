/*
 * Copyright (C) 2017 Open Source Robotics Foundation
 *
 * Licensed under the Apache License, Version 2.0 (the "License");
 * you may not use this file except in compliance with the License.
 * You may obtain a copy of the License at
 *
 *     http://www.apache.org/licenses/LICENSE-2.0
 *
 * Unless required by applicable law or agreed to in writing, software
 * distributed under the License is distributed on an "AS IS" BASIS,
 * WITHOUT WARRANTIES OR CONDITIONS OF ANY KIND, either express or implied.
 * See the License for the specific language governing permissions and
 * limitations under the License.
 *
*/
#ifndef IGNITION_TRANSPORT_LOG_PLAYBACK_HH_
#define IGNITION_TRANSPORT_LOG_PLAYBACK_HH_

#include <chrono>
#include <memory>
#include <regex>
#include <string>

#include <ignition/transport/config.hh>
#include <ignition/transport/log/Export.hh>

namespace ignition
{
  namespace transport
  {
    namespace log
    {
<<<<<<< HEAD
      // Inline bracket to help doxygen filtering.
      inline namespace IGNITION_TRANSPORT_VERSION_NAMESPACE {
      //
      enum class PlaybackError : int64_t
      {
        SUCCESS = 0,
        FAILED_TO_OPEN = -1,
        FAILED_TO_ADVERTISE = -2,
        ALREADY_PLAYING = -3,
        NO_MESSAGES = -4,
        NO_SUCH_TOPIC = -5,
        NOT_PLAYING = -6,
      };
=======
      // Forward declarations
      class PlaybackHandle;
      using PlaybackHandlePtr = std::shared_ptr<PlaybackHandle>;
>>>>>>> 419a7a18

      //////////////////////////////////////////////////
      /// \brief Initiates playback of ignition transport topics
      /// This class makes it easy to play topics from a log file
      ///
      /// Responsibilities: topic name matching and initiating the playback
      class IGNITION_TRANSPORT_LOG_VISIBLE Playback
      {
        /// \brief Constructor
        /// \param[in] _file path to log file
        public: explicit Playback(const std::string &_file);

        /// \brief move constructor
        /// \param[in] _old the instance being moved into this one
        public: Playback(Playback &&_old);  // NOLINT

        /// \brief destructor
        public: ~Playback();

        /// \brief Begin playing messages
        /// \param[in] _waitAfterAdvertising How long to wait before the
        /// publications begin after advertising the topics that will be played
        /// back.
        ///
        /// \note The topic discovery process will need some time before
        /// publishing begins, or else subscribers in other processes will miss
        /// the outgoing messages. The default value is recommended unless you
        /// are confident in the timing of your system.
        ///
        /// \remark If your application uses another library that uses sqlite3,
        /// it may be unsafe to start multiple simultaneous PlaybackHandles from
        /// the same Playback instance, because they will interact with the same
        /// sqlite3 database in multiple threads (see https://www.sqlite.org/threadsafe.html).
        /// In most cases there should be no issue, but if you or a library you
        /// are using calls sqlite3_config(~) to change the threading mode to
        /// Single-thread or Multi-thread (instead of the default setting of
        /// Seralized), then starting multiple simultaneous playbacks from the
        /// same log file could be dangerous.
        ///
        /// \return A handle for managing the playback of the log. You must hold
        /// onto this object in order for the playback to continue, or else it
        /// will be cut short.
        ///
        /// If an error prevents the playback from starting, this will return a
        /// nullptr.
        //
        // TODO(MXG): When we can use C++17, add a [[nodiscard]] attribute here.
        public: PlaybackHandlePtr Start(
          const std::chrono::nanoseconds &_waitAfterAdvertising =
            std::chrono::seconds(1)) const;

        /// \brief Check if this Playback object has a valid log to play back
        /// \return true if this has a valid log to play back, otherwise false.
        public: bool Valid() const;

        /// \brief Add a topic to be played back (exact match only)
        /// \param[in] _topic The exact topic name
        /// \note This method attempts to advertise the topic immediately.
        ///       The publisher will be kept until this is destructed.
        /// \return True if the topic exists in the log, false if it does not
        /// exist or if the log is not valid.
        public: bool AddTopic(const std::string &_topic);

        /// \brief Add a topic to be played back (regex match)
        /// \param[in] _topic Pattern to match against topic names
        /// \note This method attempts to advertise topics immediately.
        ///       These publishers will be kept until this is destructed.
        /// \return number of topics that will be published or -1 if this
        /// Playback object is not valid.
        public: int64_t AddTopic(const std::regex &_topic);

        /// \brief Remove a topic from being played back.
        ///
        /// \note If neither AddTopic() nor RemoveTopic() were called prior to
        /// this function, we will assume you want all of the topics and then
        /// remove the one passed in here.
        ///
        /// \param[in] _topic The exact topic name to remove
        /// \return True if the topic was in the list and has been removed,
        /// false otherwise.
        public: bool RemoveTopic(const std::string &_topic);

        /// \brief Remove all topics matching the specified pattern from being
        /// played back.
        ///
        /// \note If neither AddTopic() nor RemoveTopic() were called prior to
        /// this function, we will assume you want all of the topics and then
        /// remove the one passed in here.
        ///
        /// \param[in] _topic The pattern of topics to be removed
        /// \return The number of topics that have been removed from playback
        /// due to this function call.
        public: int64_t RemoveTopic(const std::regex &_topic);

        /// \internal Implementation of this class
        private: class Implementation;

        /// \brief Private implementation
        private: std::unique_ptr<Implementation> dataPtr;
      };
<<<<<<< HEAD
      }
=======

      //////////////////////////////////////////////////
      /// \brief Handles the playback of ignition transport topics.
      /// This class allows you to manage a log playback once it has started.
      /// You must hang onto the PlaybackHandle or else the playback will end
      /// early.
      ///
      /// Responsibilities: time keeping, multiple thread safety, publishing
      /// data to topics, and stopping playback.
      class IGNITION_TRANSPORT_LOG_VISIBLE PlaybackHandle
      {
        /// \brief Stop playing messages
        public: void Stop();

        /// \brief Block until playback runs out of messages to publish
        public: void WaitUntilFinished();

        /// \brief Check if this playback is finished
        /// \return true if all messages have finished playing; false otherwise.
        public: bool Finished() const;

        /// \brief Destructor
        public: ~PlaybackHandle();

        // Friendship
        friend class Playback;

        // Forward declaration of implementation class
        private: class Implementation;

        /// \brief Private constructor. This can only be called by Playback.
        private: PlaybackHandle(std::unique_ptr<Implementation> &&_internal);

        /// \internal Pointer to implementation class
        private: std::unique_ptr<Implementation> dataPtr;
      };
>>>>>>> 419a7a18
    }
  }
}
#endif<|MERGE_RESOLUTION|>--- conflicted
+++ resolved
@@ -31,25 +31,12 @@
   {
     namespace log
     {
-<<<<<<< HEAD
       // Inline bracket to help doxygen filtering.
       inline namespace IGNITION_TRANSPORT_VERSION_NAMESPACE {
       //
-      enum class PlaybackError : int64_t
-      {
-        SUCCESS = 0,
-        FAILED_TO_OPEN = -1,
-        FAILED_TO_ADVERTISE = -2,
-        ALREADY_PLAYING = -3,
-        NO_MESSAGES = -4,
-        NO_SUCH_TOPIC = -5,
-        NOT_PLAYING = -6,
-      };
-=======
       // Forward declarations
       class PlaybackHandle;
       using PlaybackHandlePtr = std::shared_ptr<PlaybackHandle>;
->>>>>>> 419a7a18
 
       //////////////////////////////////////////////////
       /// \brief Initiates playback of ignition transport topics
@@ -150,9 +137,6 @@
         /// \brief Private implementation
         private: std::unique_ptr<Implementation> dataPtr;
       };
-<<<<<<< HEAD
-      }
-=======
 
       //////////////////////////////////////////////////
       /// \brief Handles the playback of ignition transport topics.
@@ -189,7 +173,7 @@
         /// \internal Pointer to implementation class
         private: std::unique_ptr<Implementation> dataPtr;
       };
->>>>>>> 419a7a18
+      }
     }
   }
 }
