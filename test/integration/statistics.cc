--- conflicted
+++ resolved
@@ -23,30 +23,18 @@
 #include "gtest/gtest.h"
 #include "gz/transport/Node.hh"
 #include "gz/transport/TransportTypes.hh"
-<<<<<<< HEAD
 #include "test_config.hh"
-=======
-#include "gz/transport/test_config.h"
->>>>>>> 5f37fe45
 
 using namespace gz;
 
 static int statisticsCount = 0;
 
-<<<<<<< HEAD
-void cb(const gz::msgs::StringMsg & /*_msg*/)
-=======
 void cb(const msgs::StringMsg & /*_msg*/)
->>>>>>> 5f37fe45
 {
   // no-op
 }
 
-<<<<<<< HEAD
-void statsCb(const gz::msgs::Metric & /*_msg*/)
-=======
 void statsCb(const msgs::Metric & /*_msg*/)
->>>>>>> 5f37fe45
 {
   statisticsCount++;
 }
@@ -56,17 +44,10 @@
   statisticsCount = 0;
   std::string topic = "/foo";
   transport::Node node;
-<<<<<<< HEAD
-  auto pub = node.Advertise<gz::msgs::StringMsg>(topic);
-  EXPECT_TRUE(pub);
-
-  gz::msgs::StringMsg msg;
-=======
   auto pub = node.Advertise<msgs::StringMsg>(topic);
   EXPECT_TRUE(pub);
 
   msgs::StringMsg msg;
->>>>>>> 5f37fe45
   msg.set_data("Hello");
 
   EXPECT_TRUE(node.Subscribe(topic, cb));
