/*
 * Copyright (C) 2014 Open Source Robotics Foundation
 *
 * Licensed under the Apache License, Version 2.0 (the "License");
 * you may not use this file except in compliance with the License.
 * You may obtain a copy of the License at
 *
 *     http://www.apache.org/licenses/LICENSE-2.0
 *
 * Unless required by applicable law or agreed to in writing, software
 * distributed under the License is distributed on an "AS IS" BASIS,
 * WITHOUT WARRANTIES OR CONDITIONS OF ANY KIND, either express or implied.
 * See the License for the specific language governing permissions and
 * limitations under the License.
 *
*/
#include <gz/msgs/statistic.pb.h>
#include <gz/msgs/vector3d.pb.h>

#include <chrono>
#include <string>

#include "gz/transport/Node.hh"
#include "gtest/gtest.h"
<<<<<<< HEAD
#include "test_config.hh"
=======
#include "gz/transport/test_config.h"
>>>>>>> 5f37fe45

using namespace gz;

static bool cbExecuted;
static bool cbStatsExecuted;
static bool cbRawExecuted;
static bool cb2Executed;
static std::string g_topic = "/foo"; // NOLINT(*)
static std::string data = "bar"; // NOLINT(*)

//////////////////////////////////////////////////
/// \brief Function is called everytime a topic update is received.
<<<<<<< HEAD
void cb(const gz::msgs::Vector3d &_msg)
=======
void cb(const msgs::Vector3d &_msg)
>>>>>>> 5f37fe45
{
  EXPECT_DOUBLE_EQ(_msg.x(), 1.0);
  EXPECT_DOUBLE_EQ(_msg.y(), 2.0);
  EXPECT_DOUBLE_EQ(_msg.z(), 3.0);
  cbExecuted = true;
}

//////////////////////////////////////////////////
void cbRaw(const char *_msgData, const size_t _size,
<<<<<<< HEAD
           const gz::transport::MessageInfo &_info)
{
  gz::msgs::Vector3d v;
=======
           const transport::MessageInfo &_info)
{
  msgs::Vector3d v;
>>>>>>> 5f37fe45

  EXPECT_TRUE(v.GetTypeName() == _info.Type());

  EXPECT_TRUE(v.ParseFromArray(_msgData, _size));

  EXPECT_DOUBLE_EQ(v.x(), 1.0);
  EXPECT_DOUBLE_EQ(v.y(), 2.0);
  EXPECT_DOUBLE_EQ(v.z(), 3.0);

  cbRawExecuted = true;
}

//////////////////////////////////////////////////
/// \brief Function is called everytime a topic update is received.
<<<<<<< HEAD
void cb2(const gz::msgs::Vector3d &_msg)
=======
void cb2(const msgs::Vector3d &_msg)
>>>>>>> 5f37fe45
{
  EXPECT_DOUBLE_EQ(_msg.x(), 1.0);
  EXPECT_DOUBLE_EQ(_msg.y(), 2.0);
  EXPECT_DOUBLE_EQ(_msg.z(), 3.0);
  cb2Executed = true;
}

//////////////////////////////////////////////////
<<<<<<< HEAD
void statsCb(const gz::msgs::Metric & /*_msg*/)
=======
void statsCb(const msgs::Metric & /*_msg*/)
>>>>>>> 5f37fe45
{
  cbStatsExecuted = true;
}

//////////////////////////////////////////////////
void runSubscriber()
{
  cbExecuted = false;
  cbStatsExecuted = false;
  cbRawExecuted = false;
  cb2Executed = false;

  transport::Node node;
  transport::Node node2;

  // Add some normal subscriptions to `node` and `node2`
  EXPECT_TRUE(node.Subscribe(g_topic, cb));
  EXPECT_TRUE(node2.Subscribe(g_topic, cb2));

  // Turn on statistics for the first node.
  EXPECT_TRUE(node.EnableStats(g_topic, true, "/statistics", 1000));
  EXPECT_TRUE(node.Subscribe("/statistics", statsCb));

  // Add a raw subscription to `node`
  EXPECT_TRUE(node.SubscribeRaw(g_topic, cbRaw,
<<<<<<< HEAD
                                gz::msgs::Vector3d().GetTypeName()));
=======
                                msgs::Vector3d().GetTypeName()));
>>>>>>> 5f37fe45

  int interval = 100;

  // Wait until we've received at least one message.
  while (!cbExecuted || !cb2Executed || !cbRawExecuted)
  {
    std::this_thread::sleep_for(std::chrono::milliseconds(100));
    interval--;

    if (interval == 0)
      break;
  }

  // Check that the message was received.
  EXPECT_TRUE(cbExecuted);
  EXPECT_TRUE(cbRawExecuted);
  EXPECT_TRUE(cb2Executed);
  EXPECT_TRUE(cbStatsExecuted);

  // Reset the test flags
  cbExecuted = false;
  cbRawExecuted = false;
  cb2Executed = false;

  // Only unsubscribe `node`, leaving `node2` subscribed. Note that the
  // SubscribeRaw is attached to `node`, so that will also be removed.
  EXPECT_TRUE(node.Unsubscribe(g_topic));

  // Wait a small amount of time so that the master process can send some new
  // messages.
  std::this_thread::sleep_for(std::chrono::milliseconds(2000));

  // Check that the message was only received in node2
  EXPECT_FALSE(cbExecuted);
  EXPECT_FALSE(cbRawExecuted);
  EXPECT_TRUE(cb2Executed);

  // Reset flags
  cbExecuted = false;
  cbRawExecuted = false;
  cb2Executed = false;
}

//////////////////////////////////////////////////
TEST(twoProcPubSub, PubSubTwoProcsTwoNodesSubscriber)
{
  runSubscriber();
}

//////////////////////////////////////////////////
int main(int argc, char **argv)
{
  if (argc != 2)
  {
    std::cerr << "Partition name has not be passed as argument" << std::endl;
    return -1;
  }

  // Set the partition name for this test.
  setenv("GZ_PARTITION", argv[1], 1);
  setenv("GZ_TRANSPORT_TOPIC_STATISTICS", "1", 1);

  ::testing::InitGoogleTest(&argc, argv);
  return RUN_ALL_TESTS();
}<|MERGE_RESOLUTION|>--- conflicted
+++ resolved
@@ -22,11 +22,7 @@
 
 #include "gz/transport/Node.hh"
 #include "gtest/gtest.h"
-<<<<<<< HEAD
 #include "test_config.hh"
-=======
-#include "gz/transport/test_config.h"
->>>>>>> 5f37fe45
 
 using namespace gz;
 
@@ -39,11 +35,7 @@
 
 //////////////////////////////////////////////////
 /// \brief Function is called everytime a topic update is received.
-<<<<<<< HEAD
-void cb(const gz::msgs::Vector3d &_msg)
-=======
 void cb(const msgs::Vector3d &_msg)
->>>>>>> 5f37fe45
 {
   EXPECT_DOUBLE_EQ(_msg.x(), 1.0);
   EXPECT_DOUBLE_EQ(_msg.y(), 2.0);
@@ -53,15 +45,9 @@
 
 //////////////////////////////////////////////////
 void cbRaw(const char *_msgData, const size_t _size,
-<<<<<<< HEAD
-           const gz::transport::MessageInfo &_info)
-{
-  gz::msgs::Vector3d v;
-=======
            const transport::MessageInfo &_info)
 {
   msgs::Vector3d v;
->>>>>>> 5f37fe45
 
   EXPECT_TRUE(v.GetTypeName() == _info.Type());
 
@@ -76,11 +62,7 @@
 
 //////////////////////////////////////////////////
 /// \brief Function is called everytime a topic update is received.
-<<<<<<< HEAD
-void cb2(const gz::msgs::Vector3d &_msg)
-=======
 void cb2(const msgs::Vector3d &_msg)
->>>>>>> 5f37fe45
 {
   EXPECT_DOUBLE_EQ(_msg.x(), 1.0);
   EXPECT_DOUBLE_EQ(_msg.y(), 2.0);
@@ -89,11 +71,7 @@
 }
 
 //////////////////////////////////////////////////
-<<<<<<< HEAD
-void statsCb(const gz::msgs::Metric & /*_msg*/)
-=======
 void statsCb(const msgs::Metric & /*_msg*/)
->>>>>>> 5f37fe45
 {
   cbStatsExecuted = true;
 }
@@ -119,11 +97,7 @@
 
   // Add a raw subscription to `node`
   EXPECT_TRUE(node.SubscribeRaw(g_topic, cbRaw,
-<<<<<<< HEAD
-                                gz::msgs::Vector3d().GetTypeName()));
-=======
                                 msgs::Vector3d().GetTypeName()));
->>>>>>> 5f37fe45
 
   int interval = 100;
 
