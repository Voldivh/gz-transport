--- conflicted
+++ resolved
@@ -22,11 +22,7 @@
 
 #include "gz/transport/Node.hh"
 #include "gtest/gtest.h"
-<<<<<<< HEAD
 #include "test_config.hh"
-=======
-#include "gz/transport/test_config.h"
->>>>>>> 5f37fe45
 
 using namespace gz;
 
@@ -43,11 +39,7 @@
   testing::forkHandlerType pi = testing::forkAndRun(responser_path.c_str(),
     g_partition.c_str());
 
-<<<<<<< HEAD
-  gz::msgs::Int32 req;
-=======
   msgs::Int32 req;
->>>>>>> 5f37fe45
   transport::Node node;
 
   std::this_thread::sleep_for(std::chrono::milliseconds(3000));
