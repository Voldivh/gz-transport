--- conflicted
+++ resolved
@@ -22,11 +22,7 @@
 
 #include "gz/transport/Node.hh"
 #include "gtest/gtest.h"
-<<<<<<< HEAD
 #include "test_config.hh"
-=======
-#include "gz/transport/test_config.h"
->>>>>>> 5f37fe45
 
 using namespace gz;
 
@@ -43,11 +39,7 @@
   testing::forkHandlerType pi = testing::forkAndRun(responser_path.c_str(),
     g_partition.c_str());
 
-<<<<<<< HEAD
-  gz::msgs::Int32 response;
-=======
   msgs::Int32 response;
->>>>>>> 5f37fe45
   bool result;
   unsigned int timeout = 1000;
   transport::Node node;
