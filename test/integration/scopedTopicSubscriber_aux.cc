/*
 * Copyright (C) 2014 Open Source Robotics Foundation
 *
 * Licensed under the Apache License, Version 2.0 (the "License");
 * you may not use this file except in compliance with the License.
 * You may obtain a copy of the License at
 *
 *     http://www.apache.org/licenses/LICENSE-2.0
 *
 * Unless required by applicable law or agreed to in writing, software
 * distributed under the License is distributed on an "AS IS" BASIS,
 * WITHOUT WARRANTIES OR CONDITIONS OF ANY KIND, either express or implied.
 * See the License for the specific language governing permissions and
 * limitations under the License.
 *
*/
#include <gz/msgs/int32.pb.h>

#include <chrono>
#include <string>

#include "gz/transport/Node.hh"
#include "gtest/gtest.h"
<<<<<<< HEAD
#include "test_config.hh"
=======
#include "gz/transport/test_config.h"
>>>>>>> 5f37fe45

using namespace gz;

static bool cbExecuted;
static std::string g_topic = "/foo"; // NOLINT(*)
static int data = 5;

//////////////////////////////////////////////////
/// \brief Function is called everytime a topic update is received.
<<<<<<< HEAD
void cb(const gz::msgs::Int32 &_msg)
=======
void cb(const msgs::Int32 &_msg)
>>>>>>> 5f37fe45
{
  EXPECT_EQ(_msg.data(), data);
  cbExecuted = true;
}

//////////////////////////////////////////////////
void subscriber()
{
  cbExecuted = false;
  transport::Node node;

  EXPECT_TRUE(node.Subscribe(g_topic, cb));

  int i = 0;
  while (i < 100 && !cbExecuted)
  {
    std::this_thread::sleep_for(std::chrono::milliseconds(10));
    ++i;
  }

  // Check that the message was not received because the scope was Process.
  EXPECT_FALSE(cbExecuted);
  cbExecuted = false;
}

//////////////////////////////////////////////////
TEST(ScopedTopicTest, SubscriberTest)
{
  subscriber();
}

//////////////////////////////////////////////////
int main(int argc, char **argv)
{
  if (argc != 2)
  {
    std::cerr << "Partition name has not be passed as argument" << std::endl;
    return -1;
  }

  // Set the partition name for this test.
  setenv("GZ_PARTITION", argv[1], 1);

  ::testing::InitGoogleTest(&argc, argv);
  return RUN_ALL_TESTS();
}<|MERGE_RESOLUTION|>--- conflicted
+++ resolved
@@ -21,11 +21,7 @@
 
 #include "gz/transport/Node.hh"
 #include "gtest/gtest.h"
-<<<<<<< HEAD
 #include "test_config.hh"
-=======
-#include "gz/transport/test_config.h"
->>>>>>> 5f37fe45
 
 using namespace gz;
 
@@ -35,11 +31,7 @@
 
 //////////////////////////////////////////////////
 /// \brief Function is called everytime a topic update is received.
-<<<<<<< HEAD
-void cb(const gz::msgs::Int32 &_msg)
-=======
 void cb(const msgs::Int32 &_msg)
->>>>>>> 5f37fe45
 {
   EXPECT_EQ(_msg.data(), data);
   cbExecuted = true;
