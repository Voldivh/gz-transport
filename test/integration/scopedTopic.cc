--- conflicted
+++ resolved
@@ -15,11 +15,6 @@
  *
 */
 
-<<<<<<< HEAD
-#include <sys/types.h>
-=======
-#include <ignition/msgs/msgs.hh>
->>>>>>> 79904dea
 #include <chrono>
 #include <string>
 #include "ignition/transport/Node.hh"
