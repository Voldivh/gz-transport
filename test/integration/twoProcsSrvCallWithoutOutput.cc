--- conflicted
+++ resolved
@@ -23,11 +23,7 @@
 #include "gz/transport/Node.hh"
 #include "gz/transport/TopicUtils.hh"
 #include "gtest/gtest.h"
-<<<<<<< HEAD
 #include "test_config.hh"
-=======
-#include "gz/transport/test_config.h"
->>>>>>> 5f37fe45
 
 using namespace gz;
 
@@ -53,11 +49,7 @@
 /// verify that the service call does not succeed.
 TEST(twoProcSrvCallWithoutOutput, SrvRequestWrongReq)
 {
-<<<<<<< HEAD
-  gz::msgs::Vector3d wrongReq;
-=======
   msgs::Vector3d wrongReq;
->>>>>>> 5f37fe45
 
   std::string responser_path = testing::portablePathUnion(
     GZ_TRANSPORT_TEST_DIR,
