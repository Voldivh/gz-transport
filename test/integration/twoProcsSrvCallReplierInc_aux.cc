--- conflicted
+++ resolved
@@ -22,11 +22,7 @@
 
 #include "gz/transport/Node.hh"
 #include "gtest/gtest.h"
-<<<<<<< HEAD
 #include "test_config.hh"
-=======
-#include "gz/transport/test_config.h"
->>>>>>> 5f37fe45
 
 using namespace gz;
 
@@ -35,11 +31,7 @@
 
 //////////////////////////////////////////////////
 /// \brief Provide a service.
-<<<<<<< HEAD
-bool srvEcho(const gz::msgs::Int32 &_req, gz::msgs::Int32 &_rep)
-=======
 bool srvEcho(const msgs::Int32 &_req, msgs::Int32 &_rep)
->>>>>>> 5f37fe45
 {
   _rep.set_data(_req.data());
   return true;
