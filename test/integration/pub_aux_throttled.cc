/*
 * Copyright (C) 2017 Open Source Robotics Foundation
 *
 * Licensed under the Apache License, Version 2.0 (the "License");
 * you may not use this file except in compliance with the License.
 * You may obtain a copy of the License at
 *
 *     http://www.apache.org/licenses/LICENSE-2.0
 *
 * Unless required by applicable law or agreed to in writing, software
 * distributed under the License is distributed on an "AS IS" BASIS,
 * WITHOUT WARRANTIES OR CONDITIONS OF ANY KIND, either express or implied.
 * See the License for the specific language governing permissions and
 * limitations under the License.
 *
*/
#include <gz/msgs/int32.pb.h>

#include <chrono>
#include <string>
#include <thread>

#include "gtest/gtest.h"
#include "gz/transport/Node.hh"
<<<<<<< HEAD
#include "test_config.hh"
=======
#include "gz/transport/test_config.h"
>>>>>>> 5f37fe45

using namespace gz;

static std::string g_topic = "/foo"; // NOLINT(*)

//////////////////////////////////////////////////
/// \brief A publisher node.
void advertiseAndPublish()
{
<<<<<<< HEAD
  gz::msgs::Int32 msg;
  msg.set_data(1);

  transport::Node node;
  gz::transport::AdvertiseMessageOptions opts;
  opts.SetMsgsPerSec(1u);

  auto pub = node.Advertise<gz::msgs::Int32>(g_topic, opts);
=======
  msgs::Int32 msg;
  msg.set_data(1);

  transport::Node node;
  transport::AdvertiseMessageOptions opts;
  opts.SetMsgsPerSec(1u);

  auto pub = node.Advertise<msgs::Int32>(g_topic, opts);
>>>>>>> 5f37fe45
  std::this_thread::sleep_for(std::chrono::milliseconds(300));

  for (auto i = 0; i < 25; ++i)
  {
    EXPECT_TRUE(pub.Publish(msg));

    // Rate: 10 msgs/sec.
    std::this_thread::sleep_for(std::chrono::milliseconds(100));
  }
}

//////////////////////////////////////////////////
int main(int argc, char **argv)
{
  if (argc < 2)
  {
    std::cerr << "Partition name has not be passed as argument" << std::endl;
    return -1;
  }

  // Set the partition name for this test.
  setenv("GZ_PARTITION", argv[1], 1);

  advertiseAndPublish();
}<|MERGE_RESOLUTION|>--- conflicted
+++ resolved
@@ -22,11 +22,7 @@
 
 #include "gtest/gtest.h"
 #include "gz/transport/Node.hh"
-<<<<<<< HEAD
 #include "test_config.hh"
-=======
-#include "gz/transport/test_config.h"
->>>>>>> 5f37fe45
 
 using namespace gz;
 
@@ -36,16 +32,6 @@
 /// \brief A publisher node.
 void advertiseAndPublish()
 {
-<<<<<<< HEAD
-  gz::msgs::Int32 msg;
-  msg.set_data(1);
-
-  transport::Node node;
-  gz::transport::AdvertiseMessageOptions opts;
-  opts.SetMsgsPerSec(1u);
-
-  auto pub = node.Advertise<gz::msgs::Int32>(g_topic, opts);
-=======
   msgs::Int32 msg;
   msg.set_data(1);
 
@@ -54,7 +40,6 @@
   opts.SetMsgsPerSec(1u);
 
   auto pub = node.Advertise<msgs::Int32>(g_topic, opts);
->>>>>>> 5f37fe45
   std::this_thread::sleep_for(std::chrono::milliseconds(300));
 
   for (auto i = 0; i < 25; ++i)
