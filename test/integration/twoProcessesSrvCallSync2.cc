/*
 * Copyright (C) 2014 Open Source Robotics Foundation
 *
 * Licensed under the Apache License, Version 2.0 (the "License");
 * you may not use this file except in compliance with the License.
 * You may obtain a copy of the License at
 *
 *     http://www.apache.org/licenses/LICENSE-2.0
 *
 * Unless required by applicable law or agreed to in writing, software
 * distributed under the License is distributed on an "AS IS" BASIS,
 * WITHOUT WARRANTIES OR CONDITIONS OF ANY KIND, either express or implied.
 * See the License for the specific language governing permissions and
 * limitations under the License.
 *
*/

<<<<<<< HEAD
#include <sys/types.h>
=======
#include <ignition/msgs.hh>
>>>>>>> 79904dea
#include <chrono>
#include <cstdlib>
#include <string>
#include "ignition/transport/Node.hh"
#include "gtest/gtest.h"
#include "int.pb.h"

using namespace ignition;

std::string topic = "/foo";
int data = 5;

//////////////////////////////////////////////////
/// \brief Provide a service.
void srvEcho(const std::string &_topic, const transport::msgs::Int &_req,
  transport::msgs::Int &_rep, bool &_result)
{
  EXPECT_EQ(_topic, topic);
  EXPECT_EQ(_req.data(), data);
  _rep.set_data(_req.data());
  _result = true;
}

//////////////////////////////////////////////////
void runReplier()
{
  transport::Node node;
  EXPECT_TRUE(node.Advertise(topic, srvEcho));

  int i = 0;
  while (i < 100)
  {
    std::this_thread::sleep_for(std::chrono::milliseconds(10));
    ++i;
  }
}

//////////////////////////////////////////////////
/// \brief Three different nodes running in two different processes. In the
/// subscriber processs there are two nodes. Both should receive the message.
/// After some time one of them unsubscribe. After that check that only one
/// node receives the message.
TEST(twoProcSrvCallSync2, SrvTwoProcs)
{
  pid_t pid = fork();

  if (pid == 0)
  {
    // Make sure that the address of the service call provider is unknown
    // before the request.
    std::this_thread::sleep_for(std::chrono::milliseconds(500));
    runReplier();
  }
  else
  {
    unsigned int timeout = 1000;
    transport::msgs::Int req;
    transport::msgs::Int rep;
    bool result;

    req.set_data(data);

    transport::Node node1;
    EXPECT_TRUE(node1.Request(topic, req, timeout, rep, result));
    EXPECT_EQ(req.data(), rep.data());
    EXPECT_TRUE(result);

    auto t1 = std::chrono::system_clock::now();
    EXPECT_FALSE(node1.Request("unknown_service", req, timeout, rep, result));
    auto t2 = std::chrono::system_clock::now();

    double elapsed =
      std::chrono::duration_cast<std::chrono::milliseconds>(t2 - t1).count();

    // Check if the elapsed time was close to the timeout.
    EXPECT_NEAR(elapsed, timeout, 5.0);

    // Wait for the child process to return.
    int status;
    waitpid(pid, &status, 0);
  }
}

//////////////////////////////////////////////////
int main(int argc, char **argv)
{
  // Enable verbose mode.
  setenv("IGN_VERBOSE", "1", 1);

  ::testing::InitGoogleTest(&argc, argv);
  return RUN_ALL_TESTS();
}<|MERGE_RESOLUTION|>--- conflicted
+++ resolved
@@ -14,12 +14,6 @@
  * limitations under the License.
  *
 */
-
-<<<<<<< HEAD
-#include <sys/types.h>
-=======
-#include <ignition/msgs.hh>
->>>>>>> 79904dea
 #include <chrono>
 #include <cstdlib>
 #include <string>
