/*
 * Copyright (C) 2016 Open Source Robotics Foundation
 *
 * Licensed under the Apache License, Version 2.0 (the "License");
 * you may not use this file except in compliance with the License.
 * You may obtain a copy of the License at
 *
 *     http://www.apache.org/licenses/LICENSE-2.0
 *
 * Unless required by applicable law or agreed to in writing, software
 * distributed under the License is distributed on an "AS IS" BASIS,
 * WITHOUT WARRANTIES OR CONDITIONS OF ANY KIND, either express or implied.
 * See the License for the specific language governing permissions and
 * limitations under the License.
 *
*/
#include <gz/msgs/int32.pb.h>
#include <gz/msgs/vector3d.pb.h>

#include <chrono>
#include <cstdlib>
#include <string>

#include "gz/transport/Node.hh"
#include "gz/transport/TopicUtils.hh"
#include "gtest/gtest.h"
<<<<<<< HEAD
#include "test_config.hh"
=======
#include "gz/transport/test_config.h"
>>>>>>> 5f37fe45

using namespace gz;

static bool g_responseExecuted;
static bool g_wrongResponseExecuted;

static std::string g_partition; // NOLINT(*)
static std::string g_topic = "/foo"; // NOLINT(*)
static int g_data = 5;
static int g_counter = 0;

//////////////////////////////////////////////////
/// \brief Initialize some global variables.
void reset()
{
  g_responseExecuted = false;
  g_wrongResponseExecuted = false;
  g_counter = 0;
}

//////////////////////////////////////////////////
/// \brief Service call response callback.
<<<<<<< HEAD
void response(const gz::msgs::Int32 &_rep, const bool _result)
=======
void response(const msgs::Int32 &_rep, const bool _result)
>>>>>>> 5f37fe45
{
  EXPECT_EQ(_rep.data(), g_data);
  EXPECT_TRUE(_result);

  g_responseExecuted = true;
  ++g_counter;
}

//////////////////////////////////////////////////
/// \brief Service call response callback.
<<<<<<< HEAD
void wrongResponse(const gz::msgs::Vector3d &/*_rep*/, bool /*_result*/)
=======
void wrongResponse(const msgs::Vector3d &/*_rep*/, bool /*_result*/)
>>>>>>> 5f37fe45
{
  g_wrongResponseExecuted = true;
}

//////////////////////////////////////////////////
/// \brief Two different nodes running in two different processes. One node
/// advertises a service without input and the other requests a few service
/// calls.
TEST(twoProcSrvCallWithoutInput, SrvTwoProcs)
{
  std::string responser_path = testing::portablePathUnion(
    GZ_TRANSPORT_TEST_DIR,
    "INTEGRATION_twoProcsSrvCallWithoutInputReplier_aux");

  testing::forkHandlerType pi = testing::forkAndRun(responser_path.c_str(),
    g_partition.c_str());

  reset();

  transport::Node node;
  EXPECT_TRUE(node.Request(g_topic, response));

  int i = 0;
  while (i < 300 && !g_responseExecuted)
  {
    std::this_thread::sleep_for(std::chrono::milliseconds(10));
    ++i;
  }

  // Check that the service call response was executed.
  EXPECT_TRUE(g_responseExecuted);
  EXPECT_EQ(g_counter, 1);

  // Make another request.
  reset();

  EXPECT_TRUE(node.Request(g_topic, response));

  i = 0;
  while (i < 300 && !g_responseExecuted)
  {
    std::this_thread::sleep_for(std::chrono::milliseconds(10));
    ++i;
  }

  // Check that the service call response was executed.
  EXPECT_TRUE(g_responseExecuted);
  EXPECT_EQ(g_counter, 1);

  reset();

  // Wait for the child process to return.
  testing::waitAndCleanupFork(pi);
}

//////////////////////////////////////////////////
/// \brief This test spawns a service that doesn't accept input parameters. The
/// service requester uses a wrong type for the response argument. The test
/// should verify that the service call does not succeed.
TEST(twoProcSrvCallWithoutInput, SrvRequestWrongRep)
{
<<<<<<< HEAD
  gz::msgs::Vector3d wrongRep;
=======
  msgs::Vector3d wrongRep;
>>>>>>> 5f37fe45
  bool result;
  unsigned int timeout = 1000;

  std::string responser_path = testing::portablePathUnion(
     GZ_TRANSPORT_TEST_DIR,
     "INTEGRATION_twoProcsSrvCallWithoutInputReplier_aux");

  testing::forkHandlerType pi = testing::forkAndRun(responser_path.c_str(),
    g_partition.c_str());

  reset();

  transport::Node node;

  // Request an asynchronous service call with wrong type in the response.
  EXPECT_TRUE(node.Request(g_topic, wrongResponse));
  std::this_thread::sleep_for(std::chrono::milliseconds(300));
  EXPECT_FALSE(g_wrongResponseExecuted);

  // Request a synchronous service call with wrong type in the response.
  EXPECT_FALSE(node.Request(g_topic, timeout, wrongRep, result));

  reset();

  // Wait for the child process to return.
  testing::waitAndCleanupFork(pi);
}

//////////////////////////////////////////////////
/// \brief This test spawns a service that doesn't accept input parameters. The
/// service requesters use incorrect types in some of the requests. The test
/// should verify that a response is received only when the appropriate types
/// are used.
TEST(twoProcSrvCallWithoutInput, SrvTwoRequestsOneWrong)
{
<<<<<<< HEAD
  gz::msgs::Int32 goodRep;
  gz::msgs::Vector3d badRep;
=======
  msgs::Int32 goodRep;
  msgs::Vector3d badRep;
>>>>>>> 5f37fe45
  bool result;
  unsigned int timeout = 2000;

  std::string responser_path = testing::portablePathUnion(
     GZ_TRANSPORT_TEST_DIR,
     "INTEGRATION_twoProcsSrvCallWithoutInputReplier_aux");

  testing::forkHandlerType pi = testing::forkAndRun(responser_path.c_str(),
    g_partition.c_str());

  reset();

  std::this_thread::sleep_for(std::chrono::milliseconds(500));

  transport::Node node;

  // Request service calls with wrong types in the response.
  EXPECT_FALSE(node.Request(g_topic, timeout, badRep, result));
  EXPECT_TRUE(node.Request(g_topic, wrongResponse));
  std::this_thread::sleep_for(std::chrono::milliseconds(300));
  EXPECT_FALSE(g_wrongResponseExecuted);

  reset();

  // Valid service requests.
  EXPECT_TRUE(node.Request(g_topic, timeout, goodRep, result));
  EXPECT_TRUE(node.Request(g_topic, response));
  std::this_thread::sleep_for(std::chrono::milliseconds(300));
  EXPECT_TRUE(g_responseExecuted);

  reset();

  // Wait for the child process to return.
  testing::waitAndCleanupFork(pi);
}

//////////////////////////////////////////////////
/// \brief This test spawns two nodes on different processes. One of the nodes
/// advertises a service without input and the other uses ServiceList() for
/// getting the list of available services.
TEST(twoProcSrvCallWithoutInput, ServiceList)
{
  std::string publisherPath = testing::portablePathUnion(
     GZ_TRANSPORT_TEST_DIR,
     "INTEGRATION_twoProcsSrvCallWithoutInputReplier_aux");

  testing::forkHandlerType pi = testing::forkAndRun(publisherPath.c_str(),
    g_partition.c_str());

  reset();

  transport::Node node;

  // We need some time for discovering the other node.
  std::this_thread::sleep_for(std::chrono::milliseconds(2500));

  std::vector<std::string> services;
  auto start1 = std::chrono::steady_clock::now();
  node.ServiceList(services);
  auto end1 = std::chrono::steady_clock::now();
  ASSERT_EQ(services.size(), 1u);
  EXPECT_EQ(services.at(0), g_topic);
  services.clear();

  // Time elapsed to get the first service list
  auto elapsed1 = end1 - start1;

  auto start2 = std::chrono::steady_clock::now();
  node.ServiceList(services);
  auto end2 = std::chrono::steady_clock::now();
  EXPECT_EQ(services.size(), 1u);
  EXPECT_EQ(services.at(0), g_topic);

  // The first ServiceList() call might block if the discovery is still
  // initializing (it may happen if we run this test alone).
  // However, the second call should never block.
  auto elapsed2 = end2 - start2;
  EXPECT_LT(std::chrono::duration_cast<std::chrono::milliseconds>
      (elapsed2).count(), 2);

  EXPECT_LE(elapsed2, elapsed1);

  reset();

  testing::waitAndCleanupFork(pi);
}

//////////////////////////////////////////////////
/// \brief This test spawns two nodes on different processes. One of the nodes
/// advertises a service without input and the other uses ServiceInfo() for
/// getting information about the service.
TEST(twoProcSrvCallWithoutInput, ServiceInfo)
{
  std::string publisherPath = testing::portablePathUnion(
     GZ_TRANSPORT_TEST_DIR,
     "INTEGRATION_twoProcsSrvCallWithoutInputReplier_aux");

  testing::forkHandlerType pi = testing::forkAndRun(publisherPath.c_str(),
    g_partition.c_str());

  reset();

  transport::Node node;
  std::vector<transport::ServicePublisher> publishers;

  // We need some time for discovering the other node.
  std::this_thread::sleep_for(std::chrono::milliseconds(2500));

  EXPECT_FALSE(node.ServiceInfo("@", publishers));
  EXPECT_EQ(publishers.size(), 0u);

  EXPECT_FALSE(node.ServiceInfo("/bogus", publishers));
  EXPECT_EQ(publishers.size(), 0u);

  EXPECT_TRUE(node.ServiceInfo("/foo", publishers));
  EXPECT_EQ(publishers.size(), 1u);
  EXPECT_EQ(publishers.front().ReqTypeName(), "gz.msgs.Empty");
  EXPECT_EQ(publishers.front().RepTypeName(), "gz.msgs.Int32");

  reset();

  testing::waitAndCleanupFork(pi);
}

//////////////////////////////////////////////////
int main(int argc, char **argv)
{
  // Get a random partition name.
  g_partition = testing::getRandomNumber();

  // Set the partition name for this process.
  setenv("GZ_PARTITION", g_partition.c_str(), 1);

  // Enable verbose mode.
  // setenv("GZ_VERBOSE", "1", 1);

  ::testing::InitGoogleTest(&argc, argv);
  return RUN_ALL_TESTS();
}<|MERGE_RESOLUTION|>--- conflicted
+++ resolved
@@ -24,11 +24,7 @@
 #include "gz/transport/Node.hh"
 #include "gz/transport/TopicUtils.hh"
 #include "gtest/gtest.h"
-<<<<<<< HEAD
 #include "test_config.hh"
-=======
-#include "gz/transport/test_config.h"
->>>>>>> 5f37fe45
 
 using namespace gz;
 
@@ -51,11 +47,7 @@
 
 //////////////////////////////////////////////////
 /// \brief Service call response callback.
-<<<<<<< HEAD
-void response(const gz::msgs::Int32 &_rep, const bool _result)
-=======
 void response(const msgs::Int32 &_rep, const bool _result)
->>>>>>> 5f37fe45
 {
   EXPECT_EQ(_rep.data(), g_data);
   EXPECT_TRUE(_result);
@@ -66,11 +58,7 @@
 
 //////////////////////////////////////////////////
 /// \brief Service call response callback.
-<<<<<<< HEAD
-void wrongResponse(const gz::msgs::Vector3d &/*_rep*/, bool /*_result*/)
-=======
 void wrongResponse(const msgs::Vector3d &/*_rep*/, bool /*_result*/)
->>>>>>> 5f37fe45
 {
   g_wrongResponseExecuted = true;
 }
@@ -132,11 +120,7 @@
 /// should verify that the service call does not succeed.
 TEST(twoProcSrvCallWithoutInput, SrvRequestWrongRep)
 {
-<<<<<<< HEAD
-  gz::msgs::Vector3d wrongRep;
-=======
   msgs::Vector3d wrongRep;
->>>>>>> 5f37fe45
   bool result;
   unsigned int timeout = 1000;
 
@@ -172,13 +156,8 @@
 /// are used.
 TEST(twoProcSrvCallWithoutInput, SrvTwoRequestsOneWrong)
 {
-<<<<<<< HEAD
-  gz::msgs::Int32 goodRep;
-  gz::msgs::Vector3d badRep;
-=======
   msgs::Int32 goodRep;
   msgs::Vector3d badRep;
->>>>>>> 5f37fe45
   bool result;
   unsigned int timeout = 2000;
 
