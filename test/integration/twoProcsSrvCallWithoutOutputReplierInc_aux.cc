--- conflicted
+++ resolved
@@ -22,11 +22,7 @@
 
 #include "gz/transport/Node.hh"
 #include "gtest/gtest.h"
-<<<<<<< HEAD
 #include "test_config.hh"
-=======
-#include "gz/transport/test_config.h"
->>>>>>> 5f37fe45
 
 using namespace gz;
 
@@ -35,11 +31,7 @@
 
 //////////////////////////////////////////////////
 /// \brief Provide a service without output.
-<<<<<<< HEAD
-void srvWithoutOutput(const gz::msgs::Int32 &_req)
-=======
 void srvWithoutOutput(const msgs::Int32 &_req)
->>>>>>> 5f37fe45
 {
   EXPECT_GE(_req.data(), 0);
 }
