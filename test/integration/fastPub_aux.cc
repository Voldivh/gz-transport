--- conflicted
+++ resolved
@@ -14,12 +14,8 @@
  * limitations under the License.
  *
 */
-#include <gz/msgs/vector3d.pb.h>
-
 #include <chrono>
 #include <string>
-<<<<<<< HEAD
-=======
 #ifdef _MSC_VER
 #pragma warning(push)
 #pragma warning(disable: 4251)
@@ -28,7 +24,6 @@
 #ifdef _MSC_VER
 #pragma warning(pop)
 #endif
->>>>>>> da92193c
 
 #include "gz/transport/Node.hh"
 #include "test_config.hh"
