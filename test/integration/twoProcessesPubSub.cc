/*
 * Copyright (C) 2014 Open Source Robotics Foundation
 *
 * Licensed under the Apache License, Version 2.0 (the "License");
 * you may not use this file except in compliance with the License.
 * You may obtain a copy of the License at
 *
 *     http://www.apache.org/licenses/LICENSE-2.0
 *
 * Unless required by applicable law or agreed to in writing, software
 * distributed under the License is distributed on an "AS IS" BASIS,
 * WITHOUT WARRANTIES OR CONDITIONS OF ANY KIND, either express or implied.
 * See the License for the specific language governing permissions and
 * limitations under the License.
 *
*/

#include <sys/types.h>
#include <chrono>
#include <string>
#include "ignition/transport/Node.hh"
#include "gtest/gtest.h"
#include "stringmsg.pb.h"

using namespace ignition;

bool cbExecuted;
bool cb2Executed;

std::string topic = "/foo";
std::string data = "bar";


//////////////////////////////////////////////////
/// \brief Function is called everytime a topic update is received.
<<<<<<< HEAD
void cb(const std::string &_topic, const transport::msgs::StringMsg &_msg)
=======
void cb(const std::string &_topic, const ignition::msgs::Vector3d &_msg)
>>>>>>> fa971efc
{
  EXPECT_EQ(_topic, topic);
  EXPECT_FLOAT_EQ(_msg.x(), 1.0);
  EXPECT_FLOAT_EQ(_msg.y(), 2.0);
  EXPECT_FLOAT_EQ(_msg.z(), 3.0);
  cbExecuted = true;
}

//////////////////////////////////////////////////
/// \brief Function is called everytime a topic update is received.
<<<<<<< HEAD
void cb2(const std::string &_topic, const transport::msgs::StringMsg &_msg)
=======
void cb2(const std::string &_topic, const ignition::msgs::Vector3d &_msg)
>>>>>>> fa971efc
{
  EXPECT_EQ(_topic, topic);
  EXPECT_FLOAT_EQ(_msg.x(), 1.0);
  EXPECT_FLOAT_EQ(_msg.y(), 2.0);
  EXPECT_FLOAT_EQ(_msg.z(), 3.0);
  cb2Executed = true;
}

//////////////////////////////////////////////////
void runSubscriber()
{
  cbExecuted = false;
  cb2Executed = false;
  std::this_thread::sleep_for(std::chrono::milliseconds(100));
  transport::Node node;
  transport::Node node2;

  std::this_thread::sleep_for(std::chrono::milliseconds(100));
  EXPECT_TRUE(node.Subscribe(topic, cb));
  EXPECT_TRUE(node2.Subscribe(topic, cb2));
  std::this_thread::sleep_for(std::chrono::milliseconds(500));

  // Check that the message was received.
  EXPECT_TRUE(cbExecuted);
  EXPECT_TRUE(cb2Executed);
  cbExecuted = false;
  cb2Executed = false;

  EXPECT_TRUE(node.Unsubscribe(topic));
  std::this_thread::sleep_for(std::chrono::milliseconds(600));

  // Check that the message was only received in node3.
  EXPECT_FALSE(cbExecuted);
  EXPECT_TRUE(cb2Executed);
  cbExecuted = false;
  cb2Executed = false;
}

//////////////////////////////////////////////////
/// \brief Three different nodes running in two different processes. In the
/// subscriber processs there are two nodes. Both should receive the message.
/// After some time one of them unsubscribe. After that check that only one
/// node receives the message.
TEST(twoProcPubSub, PubSubTwoProcsTwoNodes)
{
  pid_t pid = fork();

  if (pid == 0)
    runSubscriber();
  else
  {
<<<<<<< HEAD
    transport::msgs::StringMsg msg;
    msg.set_data(data);
=======
    ignition::msgs::Vector3d msg;
    msg.set_x(1.0);
    msg.set_y(2.0);
    msg.set_z(3.0);
>>>>>>> fa971efc

    transport::Node node1;

    EXPECT_TRUE(node1.Advertise(topic));
    std::this_thread::sleep_for(std::chrono::milliseconds(500));
    EXPECT_TRUE(node1.Publish(topic, msg));
    std::this_thread::sleep_for(std::chrono::milliseconds(500));
    EXPECT_TRUE(node1.Publish(topic, msg));

    // Wait for the child process to return.
    int status;
    waitpid(pid, &status, 0);
  }
}

//////////////////////////////////////////////////
int main(int argc, char **argv)
{
  ::testing::InitGoogleTest(&argc, argv);
  return RUN_ALL_TESTS();
}<|MERGE_RESOLUTION|>--- conflicted
+++ resolved
@@ -20,7 +20,7 @@
 #include <string>
 #include "ignition/transport/Node.hh"
 #include "gtest/gtest.h"
-#include "stringmsg.pb.h"
+#include "vector3d.pb.h"
 
 using namespace ignition;
 
@@ -30,14 +30,9 @@
 std::string topic = "/foo";
 std::string data = "bar";
 
-
 //////////////////////////////////////////////////
 /// \brief Function is called everytime a topic update is received.
-<<<<<<< HEAD
-void cb(const std::string &_topic, const transport::msgs::StringMsg &_msg)
-=======
-void cb(const std::string &_topic, const ignition::msgs::Vector3d &_msg)
->>>>>>> fa971efc
+void cb(const std::string &_topic, const transport::msgs::Vector3D &_msg)
 {
   EXPECT_EQ(_topic, topic);
   EXPECT_FLOAT_EQ(_msg.x(), 1.0);
@@ -48,11 +43,7 @@
 
 //////////////////////////////////////////////////
 /// \brief Function is called everytime a topic update is received.
-<<<<<<< HEAD
-void cb2(const std::string &_topic, const transport::msgs::StringMsg &_msg)
-=======
-void cb2(const std::string &_topic, const ignition::msgs::Vector3d &_msg)
->>>>>>> fa971efc
+void cb2(const std::string &_topic, const transport::msgs::Vector3D &_msg)
 {
   EXPECT_EQ(_topic, topic);
   EXPECT_FLOAT_EQ(_msg.x(), 1.0);
@@ -104,15 +95,10 @@
     runSubscriber();
   else
   {
-<<<<<<< HEAD
-    transport::msgs::StringMsg msg;
-    msg.set_data(data);
-=======
-    ignition::msgs::Vector3d msg;
+    transport::msgs::Vector3D msg;
     msg.set_x(1.0);
     msg.set_y(2.0);
     msg.set_z(3.0);
->>>>>>> fa971efc
 
     transport::Node node1;
 
