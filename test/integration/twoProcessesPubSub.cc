/*
 * Copyright (C) 2014 Open Source Robotics Foundation
 *
 * Licensed under the Apache License, Version 2.0 (the "License");
 * you may not use this file except in compliance with the License.
 * You may obtain a copy of the License at
 *
 *     http://www.apache.org/licenses/LICENSE-2.0
 *
 * Unless required by applicable law or agreed to in writing, software
 * distributed under the License is distributed on an "AS IS" BASIS,
 * WITHOUT WARRANTIES OR CONDITIONS OF ANY KIND, either express or implied.
 * See the License for the specific language governing permissions and
 * limitations under the License.
 *
*/

#include <chrono>
#include <string>
#include <ignition/msgs.hh>

#include "ignition/transport/Node.hh"
#include "gtest/gtest.h"
#include "ignition/transport/test_config.h"

using namespace ignition;

static std::string partition;
static std::string g_topic = "/foo";
static std::string data = "bar";
static bool cbExecuted = false;
static bool cbVectorExecuted = false;
static int counter = 0;

//////////////////////////////////////////////////
/// \brief Initialize some global variables.
void reset()
{
  counter = 0;
  cbExecuted = false;
}

//////////////////////////////////////////////////
/// \brief Function called each time a topic update is received.
void cb(const ignition::msgs::Int32 &/*_msg*/)
{
  cbExecuted = true;
  counter++;
}


//////////////////////////////////////////////////
/// \brief Callback for receiving Vector3d data.
void cbVector(const ignition::msgs::Vector3d &/*_msg*/)
{
  cbVectorExecuted = true;
}

//////////////////////////////////////////////////
/// \brief Three different nodes running in two different processes. In the
/// subscriber processs there are two nodes. Both should receive the message.
/// After some time one of them unsubscribe. After that check that only one
/// node receives the message.
TEST(twoProcPubSub, PubSubTwoProcsTwoNodes)
{
  std::string subscriberPath = testing::portablePathUnion(
     PROJECT_BINARY_PATH,
     "test/integration/INTEGRATION_twoProcessesPubSubSubscriber_aux");

  testing::forkHandlerType pi = testing::forkAndRun(subscriberPath.c_str(),
    partition.c_str());

  ignition::msgs::Vector3d msg;
  msg.set_x(1.0);
  msg.set_y(2.0);
  msg.set_z(3.0);

  transport::Node node;
<<<<<<< HEAD
  EXPECT_TRUE(node.Advertise<transport::msgs::Vector3d>(g_topic));
=======
  EXPECT_TRUE(node.Advertise<ignition::msgs::Vector3d>(topic));
>>>>>>> 0e00aec3

  // Publish messages for a few seconds
  for (auto i = 0; i < 20; ++i)
  {
    EXPECT_TRUE(node.Publish(g_topic, msg));
    std::this_thread::sleep_for(std::chrono::milliseconds(500));
  }

  testing::waitAndCleanupFork(pi);
}

//////////////////////////////////////////////////
/// \brief Check that a message is not received if the callback does not use
/// the advertised types.
TEST(twoProcPubSub, PubSubWrongTypesOnSubscription)
{
  std::string publisherPath = testing::portablePathUnion(
     PROJECT_BINARY_PATH,
     "test/integration/INTEGRATION_twoProcessesPublisher_aux");

  testing::forkHandlerType pi = testing::forkAndRun(publisherPath.c_str(),
    partition.c_str());

  reset();

  transport::Node node;
  EXPECT_TRUE(node.Subscribe(g_topic, cb));

  // Wait some time before publishing.
  std::this_thread::sleep_for(std::chrono::milliseconds(1500));

  // Check that the message was not received.
  EXPECT_FALSE(cbExecuted);

  reset();

  testing::waitAndCleanupFork(pi);
}

//////////////////////////////////////////////////
/// \brief This test spawns two subscribers on the same topic. One of the
/// subscribers has a wrong callback (types in the callback does not match the
/// advertised type). Check that only the good callback is executed.
TEST(twoProcPubSub, PubSubWrongTypesTwoSubscribers)
{
  std::string publisherPath = testing::portablePathUnion(
     PROJECT_BINARY_PATH,
     "test/integration/INTEGRATION_twoProcessesPublisher_aux");

  testing::forkHandlerType pi = testing::forkAndRun(publisherPath.c_str(),
    partition.c_str());

  reset();

  std::this_thread::sleep_for(std::chrono::milliseconds(500));

  transport::Node node1;
  transport::Node node2;
  EXPECT_TRUE(node1.Subscribe(g_topic, cb));
  EXPECT_TRUE(node2.Subscribe(g_topic, cbVector));

  // Wait some time before publishing.
  std::this_thread::sleep_for(std::chrono::milliseconds(2500));

  // Check that the message was not received.
  EXPECT_FALSE(cbExecuted);
  EXPECT_TRUE(cbVectorExecuted);

  reset();

  testing::waitAndCleanupFork(pi);
}

//////////////////////////////////////////////////
/// \brief This test spawns two nodes on different processes. One of the nodes
/// subscribes to a topic and the other advertises, publishes a message and
/// terminates. This test checks that the subscriber doesn't get affected by
/// the prompt termination of the publisher.
TEST(twoProcPubSub, FastPublisher)
{
  std::string publisherPath = testing::portablePathUnion(
     PROJECT_BINARY_PATH,
     "test/integration/INTEGRATION_fastPub_aux");

  testing::forkHandlerType pi = testing::forkAndRun(publisherPath.c_str(),
    partition.c_str());

  reset();

  transport::Node node;

  EXPECT_TRUE(node.Subscribe(g_topic, cbVector));
  testing::waitAndCleanupFork(pi);
}

//////////////////////////////////////////////////
/// \brief This test spawns two nodes on different processes. One of the nodes
/// advertises a topic and the other uses TopicList() for getting the list of
/// available topics.
TEST(twoProcPubSub, TopicList)
{
  std::string publisherPath = testing::portablePathUnion(
     PROJECT_BINARY_PATH,
     "test/integration/INTEGRATION_twoProcessesPublisher_aux");

  testing::forkHandlerType pi = testing::forkAndRun(publisherPath.c_str(),
    partition.c_str());

  reset();

  transport::Node node;
  std::vector<std::string> topics;

  // We need some time for discovering the other node.
  std::this_thread::sleep_for(std::chrono::milliseconds(2500));

  auto start1 = std::chrono::steady_clock::now();
  node.TopicList(topics);
  auto end1 = std::chrono::steady_clock::now();
  ASSERT_EQ(topics.size(), 1u);
  EXPECT_EQ(topics.at(0), g_topic);
  topics.clear();

  // Time elapsed to get the first topic list
  auto elapsed1 = std::chrono::duration_cast<std::chrono::milliseconds>
    (end1 - start1).count();

  auto start2 = std::chrono::steady_clock::now();
  node.TopicList(topics);
  auto end2 = std::chrono::steady_clock::now();
  EXPECT_EQ(topics.size(), 1u);
  EXPECT_EQ(topics.at(0), g_topic);

  // The first TopicList() call might block if the discovery is still
  // initializing (it may happen if we run this test alone).
  // However, the second call should never block.
  auto elapsed2 = std::chrono::duration_cast<std::chrono::milliseconds>
    (end2 - start2).count();
  EXPECT_LE(elapsed2, elapsed1);

  EXPECT_LT(elapsed2, 2);

  reset();

  testing::waitAndCleanupFork(pi);
}

//////////////////////////////////////////////////
/// \brief This test spawns two nodes on different processes. One of the nodes
/// advertises a topic and the other uses TopicInfo() for getting information
/// about the topic.
TEST(twoProcPubSub, TopicInfo)
{
  std::string publisherPath = testing::portablePathUnion(
     PROJECT_BINARY_PATH,
     "test/integration/INTEGRATION_twoProcessesPublisher_aux");

  testing::forkHandlerType pi = testing::forkAndRun(publisherPath.c_str(),
    partition.c_str());

  reset();

  transport::Node node;
  std::vector<transport::MessagePublisher> publishers;

  // We need some time for discovering the other node.
  std::this_thread::sleep_for(std::chrono::milliseconds(2500));

  EXPECT_FALSE(node.TopicInfo("@", publishers));
  EXPECT_EQ(publishers.size(), 0u);

  EXPECT_FALSE(node.TopicInfo("/bogus", publishers));
  EXPECT_EQ(publishers.size(), 0u);

  EXPECT_TRUE(node.TopicInfo("/foo", publishers));
  EXPECT_EQ(publishers.size(), 1u);
  EXPECT_EQ(publishers.front().MsgTypeName(), "ignition.msgs.Vector3d");

  reset();

  testing::waitAndCleanupFork(pi);
}

//////////////////////////////////////////////////
int main(int argc, char **argv)
{
  // Get a random partition name.
  partition = testing::getRandomNumber();

  // Set the partition name for this process.
  setenv("IGN_PARTITION", partition.c_str(), 1);

  ::testing::InitGoogleTest(&argc, argv);
  return RUN_ALL_TESTS();
}<|MERGE_RESOLUTION|>--- conflicted
+++ resolved
@@ -76,11 +76,7 @@
   msg.set_z(3.0);
 
   transport::Node node;
-<<<<<<< HEAD
-  EXPECT_TRUE(node.Advertise<transport::msgs::Vector3d>(g_topic));
-=======
-  EXPECT_TRUE(node.Advertise<ignition::msgs::Vector3d>(topic));
->>>>>>> 0e00aec3
+  EXPECT_TRUE(node.Advertise<ignition::msgs::Vector3d>(g_topic));
 
   // Publish messages for a few seconds
   for (auto i = 0; i < 20; ++i)
