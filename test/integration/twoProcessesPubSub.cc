--- conflicted
+++ resolved
@@ -28,11 +28,7 @@
 
 static std::string partition;
 static std::string g_FQNPartition;
-<<<<<<< HEAD
 static const std::string g_topic = "/foo";
-=======
-static std::string g_topic = "/foo";
->>>>>>> 9b56e89f
 static std::string data = "bar";
 static bool cbExecuted = false;
 static bool cbInfoExecuted = false;
@@ -69,11 +65,7 @@
   EXPECT_EQ(_info.Topic(), g_topic);
   EXPECT_EQ(g_FQNPartition, _info.Partition());
   EXPECT_EQ(_msg.GetTypeName(), _info.Type());
-<<<<<<< HEAD
   cbInfoExecuted = true;
-=======
-  cbExecuted = true;
->>>>>>> 9b56e89f
   ++counter;
 }
 
@@ -300,19 +292,19 @@
   bool correctRawCbExecuted = false;
   bool genericRawCbExecuted = false;
 
-  auto wrongCb = [&](const char *, const int _size,
+  auto wrongCb = [&](const char *, const int /*_size*/,
                      const transport::MessageInfo &)
   {
     wrongRawCbExecuted = true;
   };
 
-  auto correctCb = [&](const char *, const int _size,
+  auto correctCb = [&](const char *, const int /*_size*/,
                        const transport::MessageInfo &)
   {
     correctRawCbExecuted = true;
   };
 
-  auto genericCb = [&](const char *, const int _size,
+  auto genericCb = [&](const char *, const int /*_size*/,
                        const transport::MessageInfo &)
   {
     genericRawCbExecuted = true;
