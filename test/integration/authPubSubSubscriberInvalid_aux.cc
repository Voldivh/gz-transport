/*
 * Copyright (C) 2017 Open Source Robotics Foundation
 *
 * Licensed under the Apache License, Version 2.0 (the "License");
 * you may not use this file except in compliance with the License.
 * You may obtain a copy of the License at
 *
 *     http://www.apache.org/licenses/LICENSE-2.0
 *
 * Unless required by applicable law or agreed to in writing, software
 * distributed under the License is distributed on an "AS IS" BASIS,
 * WITHOUT WARRANTIES OR CONDITIONS OF ANY KIND, either express or implied.
 * See the License for the specific language governing permissions and
 * limitations under the License.
 *
*/
#include <gz/msgs/int32.pb.h>

#include <chrono>
#include <string>
<<<<<<< HEAD
=======
#ifdef _MSC_VER
#pragma warning(push)
#pragma warning(disable: 4251)
#endif
#include <ignition/msgs/int32.pb.h>
#ifdef _MSC_VER
#pragma warning(pop)
#endif
#ifdef _WIN32
  #include <filesystem>
#endif
>>>>>>> da92193c

#include "gz/transport/Node.hh"
#include "gtest/gtest.h"
#include "test_config.hh"

using namespace gz;

static bool cbExecuted;
static std::string g_topic = "/foo"; // NOLINT(*)

//////////////////////////////////////////////////
/// \brief Function is called everytime a topic update is received.
void cb(const msgs::Int32 &/*_msg*/)
{
  std::cerr << "CALLBACK\n";
  cbExecuted = true;
}

//////////////////////////////////////////////////
TEST(authProcPubSub, PubSubTwoProcsTwoNodesSubscriber)
{
  cbExecuted = false;

  transport::Node node;

  EXPECT_TRUE(node.Subscribe(g_topic, cb));

  int interval = 100;

  while (!cbExecuted)
  {
    std::this_thread::sleep_for(std::chrono::milliseconds(100));
    interval--;

    if (interval == 0)
      break;
  }

  // Check that no messages were received.
  EXPECT_FALSE(cbExecuted);
}

//////////////////////////////////////////////////
int main(int argc, char **argv)
{
  if (argc != 4)
  {
    std::cerr << "Partition name, username, and password have not be passed as "
      << "arguments" << std::endl;
    return -1;
  }

  // Set the partition name for this test.
  setenv("GZ_PARTITION", argv[1], 1);

  // Set the username for this test.
  setenv("GZ_TRANSPORT_USERNAME", argv[2], 1);

  // Set the password for this test.
  setenv("GZ_TRANSPORT_PASSWORD", argv[3], 1);

  ::testing::InitGoogleTest(&argc, argv);
  return RUN_ALL_TESTS();
}<|MERGE_RESOLUTION|>--- conflicted
+++ resolved
@@ -14,12 +14,9 @@
  * limitations under the License.
  *
 */
-#include <gz/msgs/int32.pb.h>
 
 #include <chrono>
 #include <string>
-<<<<<<< HEAD
-=======
 #ifdef _MSC_VER
 #pragma warning(push)
 #pragma warning(disable: 4251)
@@ -31,7 +28,6 @@
 #ifdef _WIN32
   #include <filesystem>
 #endif
->>>>>>> da92193c
 
 #include "gz/transport/Node.hh"
 #include "gtest/gtest.h"
