/*
 * Copyright (C) 2014 Open Source Robotics Foundation
 *
 * Licensed under the Apache License, Version 2.0 (the "License");
 * you may not use this file except in compliance with the License.
 * You may obtain a copy of the License at
 *
 *     http://www.apache.org/licenses/LICENSE-2.0
 *
 * Unless required by applicable law or agreed to in writing, software
 * distributed under the License is distributed on an "AS IS" BASIS,
 * WITHOUT WARRANTIES OR CONDITIONS OF ANY KIND, either express or implied.
 * See the License for the specific language governing permissions and
 * limitations under the License.
 *
*/
#include <gz/msgs/vector3d.pb.h>

#include <chrono>
#include <string>

#include "gz/transport/Node.hh"
<<<<<<< HEAD
#include "test_config.hh"
=======
#include "gz/transport/test_config.h"
>>>>>>> 5f37fe45

using namespace gz;

static std::string g_topic = "/foo"; // NOLINT(*)

//////////////////////////////////////////////////
/// \brief A publisher node.
void advertiseAndPublish()
{
<<<<<<< HEAD
  gz::msgs::Vector3d msg;
=======
  msgs::Vector3d msg;
>>>>>>> 5f37fe45
  msg.set_x(1.0);
  msg.set_y(2.0);
  msg.set_z(3.0);

  transport::Node node;

<<<<<<< HEAD
  auto pub = node.Advertise<gz::msgs::Vector3d>(g_topic);
=======
  auto pub = node.Advertise<msgs::Vector3d>(g_topic);
>>>>>>> 5f37fe45
  std::this_thread::sleep_for(std::chrono::milliseconds(500));
  pub.Publish(msg);
  std::this_thread::sleep_for(std::chrono::milliseconds(1500));
  pub.Publish(msg);
  std::this_thread::sleep_for(std::chrono::milliseconds(1000));
}

//////////////////////////////////////////////////
int main(int argc, char **argv)
{
  if (argc != 2)
  {
    std::cerr << "Partition name has not be passed as argument" << std::endl;
    return -1;
  }

  // Set the partition name for this test.
  setenv("GZ_PARTITION", argv[1], 1);

  advertiseAndPublish();
}<|MERGE_RESOLUTION|>--- conflicted
+++ resolved
@@ -20,11 +20,7 @@
 #include <string>
 
 #include "gz/transport/Node.hh"
-<<<<<<< HEAD
 #include "test_config.hh"
-=======
-#include "gz/transport/test_config.h"
->>>>>>> 5f37fe45
 
 using namespace gz;
 
@@ -34,22 +30,14 @@
 /// \brief A publisher node.
 void advertiseAndPublish()
 {
-<<<<<<< HEAD
-  gz::msgs::Vector3d msg;
-=======
   msgs::Vector3d msg;
->>>>>>> 5f37fe45
   msg.set_x(1.0);
   msg.set_y(2.0);
   msg.set_z(3.0);
 
   transport::Node node;
 
-<<<<<<< HEAD
-  auto pub = node.Advertise<gz::msgs::Vector3d>(g_topic);
-=======
   auto pub = node.Advertise<msgs::Vector3d>(g_topic);
->>>>>>> 5f37fe45
   std::this_thread::sleep_for(std::chrono::milliseconds(500));
   pub.Publish(msg);
   std::this_thread::sleep_for(std::chrono::milliseconds(1500));
