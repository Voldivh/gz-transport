--- conflicted
+++ resolved
@@ -1,194 +1,120 @@
-# Gazebo Transport
-
-**Maintainer:** caguero AT openrobotics DOT org
-
-[![GitHub open issues](https://img.shields.io/github/issues-raw/gazebosim/gz-transport.svg)](https://github.com/gazebosim/gz-transport/issues)
-[![GitHub open pull requests](https://img.shields.io/github/issues-pr-raw/gazebosim/gz-transport.svg)](https://github.com/gazebosim/gz-transport/pulls)
-[![Discourse topics](https://img.shields.io/discourse/https/community.gazebosim.org/topics.svg)](https://community.gazebosim.org)
-[![Hex.pm](https://img.shields.io/hexpm/l/plug.svg)](https://www.apache.org/licenses/LICENSE-2.0)
-
-Build | Status
--- | --
-<<<<<<< HEAD
-Test coverage | [![codecov](https://codecov.io/gh/ignitionrobotics/ign-transport/branch/main/graph/badge.svg)](https://codecov.io/gh/ignitionrobotics/ign-transport)
-Ubuntu Bionic | [![Build Status](https://build.osrfoundation.org/buildStatus/icon?job=ignition_transport-ci-main-bionic-amd64)](https://build.osrfoundation.org/job/ignition_transport-ci-main-bionic-amd64)
-Homebrew      | [![Build Status](https://build.osrfoundation.org/buildStatus/icon?job=ignition_transport-ci-main-homebrew-amd64)](https://build.osrfoundation.org/job/ignition_transport-ci-main-homebrew-amd64)
-Windows       | [![Build Status](https://build.osrfoundation.org/buildStatus/icon?job=ign_transport-ci-win)](https://build.osrfoundation.org/job/ign_transport-ci-win/)
-=======
-Test coverage | [![codecov](https://codecov.io/gh/gazebosim/gz-transport/branch/ign-transport8/graph/badge.svg)](https://codecov.io/gh/gazebosim/gz-transport/branch/ign-transport8)
-Ubuntu Focal | [![Build Status](https://build.osrfoundation.org/buildStatus/icon?job=ignition_transport-ci-ign-transport8-focal-amd64)](https://build.osrfoundation.org/job/ignition_transport-ci-ign-transport8-focal-amd64)
-Homebrew      | [![Build Status](https://build.osrfoundation.org/buildStatus/icon?job=ignition_transport-ci-ign-transport8-homebrew-amd64)](https://build.osrfoundation.org/job/ignition_transport-ci-ign-transport8-homebrew-amd64)
-Windows       | [![Build Status](https://build.osrfoundation.org/buildStatus/icon?job=ign_transport-ign-8-win)](https://build.osrfoundation.org/job/ign_transport-ign-8-win)
->>>>>>> 0be3a49c
-
-Gazebo Transport, a component of [Gazebo](https://gazebosim.org), provides fast and efficient asynchronous message passing, services, and data logging.
-
-# Table of Contents
-
-[Features](#features)
-
-[Install](#install)
-
-[Usage](#usage)
-
-[Documentation](#documentation)
-
-[Testing](#testing)
-
-[Folder Structure](#folder-structure)
-
-[Contributing](#contributing)
-
-[Code of Conduct](#code-of-conduct)
-
-[Versioning](#versioning)
-
-[License](#license)
-
-# Features
-
-Gazebo Transport is an open source communication library that allows
-exchanging data between clients. In our context, a client is called a node.
-Nodes might be running within the same process in the same machine or in
-machines located in different continents. Gazebo Transport is multi-platform
-(Linux, Mac OS X, and Windows), so all the low level details, such as data
-alignment or endianness are hidden for you.
-
-Gazebo Transport uses Google Protocol buffers as the data serialization format
-for communicating between nodes. Users can define their own messages using the
-Protobuf utils, and then, exchange them between the nodes. Gazebo Transport
-discovers, serializes and delivers messages to the destinations using a
-combination of custom code and ZeroMQ.
-
-# Install
-
-<<<<<<< HEAD
-See the [installation tutorial](https://ignitionrobotics.org/api/transport/11.0/installation.html).
-
-# Usage
-
-See [tutorials](https://ignitionrobotics.org/api/transport/11.0/tutorials.html)
-and the [example directory](https://github.com/ignitionrobotics/ign-transport/blob/main/example/)
-=======
-We recommend following the [Binary Install](#markdown-header-binary-install)
-instructions to get up and running as quickly and painlessly as possible.
-
-The [Source Install](#markdown-header-source-install) instructions should be
-used if you need the very latest software improvements, you need to modify the
-code, or you plan to make a contribution.
-
-## Binary Install
-
-On Ubuntu systems, `apt-get` can be used to install `ignition-transport`:
-
-```
-$ sudo apt install libignition-transport<#>-dev
-```
-
-Be sure to replace `<#>` with a number value, such as `1` or `2`, depending on
-which version you need.
-
-## Source Install
-
-See the [install](https://gazebosim.org/api/transport/8.0/installation.html)
-section of the documentation.
-
-# Usage
-
-See [tutorials](https://gazebosim.org/api/transport/8.0/tutorials.html)
-and the [example directory](https://github.com/gazebosim/gz-transport/blob/ign-transport8/example/)
->>>>>>> 0be3a49c
-in the source code.
-
-## Known issue of command line tools
-
-In the event that the installation is a mix of Debian and from source, command
-line tools from `ign-tools` may not work correctly.
-
-<<<<<<< HEAD
-A workaround is to define the environment variable
-`IGN_CONFIG_PATH` to point to the location of the Ignition library installation,
-=======
-A workaround for a single package is to define the environment variable
-`IGN_CONFIG_PATH` to point to the location of the Gazebo library installation,
->>>>>>> 0be3a49c
-where the YAML file for the package is found, such as
-```
-export IGN_CONFIG_PATH=/usr/local/share/ignition
-```
-
-<<<<<<< HEAD
-This issue is tracked [here](https://github.com/ignitionrobotics/ign-tools/issues/61).
-
-# Documentation
-
-Visit the [documentation page](https://ignitionrobotics.org/api/transport/11.0/index.html).
-=======
-However, that environment variable only takes a single path, which means if the
-installations from source are in different locations, only one can be specified.
-
-Another workaround for working with multiple Gazebo libraries on the command
-line is using symbolic links to each library's YAML file.
-```
-mkdir ~/.ignition/tools/configs -p
-cd ~/.ignition/tools/configs/
-ln -s /usr/local/share/ignition/fuel4.yaml .
-ln -s /usr/local/share/ignition/transport7.yaml .
-ln -s /usr/local/share/ignition/transportlog7.yaml .
-...
-export IGN_CONFIG_PATH=$HOME/.ignition/tools/configs
-```
-
-This issue is tracked [here](https://github.com/gazebosim/gz-tools/issues/8).
-
-# Documentation
-
-Visit the [documentation page](https://gazebosim.org/api/transport/8.0/index.html).
->>>>>>> 0be3a49c
-
-# Folder Structure
-
-```
-gz-transport
-├── conf        Configuration file for the integration with the `ign` CLI tool.
-<<<<<<< HEAD
-├── docker      Dockerfile with ign-transport installed and scripts to build and run the code.
-├── example     Example programs that use most of the Ignition Transport API.
-=======
-├── example     Example programs that use most of the Gazebo Transport API.
->>>>>>> 0be3a49c
-├── include     Header files that get installed.
-├── log         All the code related with Gazebo Transport logging.
-├── src         Source code of the core library.
-├── test        A directory of integration, performance and regression tests.
-<<<<<<< HEAD
-└── tutorials   A set of tutorials about Ignition Transport features.
-=======
-├── tools       Scripts for continuous integration testing.
-└── tutorials   A set of tutorials about Gazebo Transport features.
->>>>>>> 0be3a49c
-```
-
-# Contributing
-
-Please see the
-[contributing gude](https://gazebosim.org/docs/all/contributing).
-
-# Code of Conduct
-
-Please see
-[CODE_OF_CONDUCT.md](https://github.com/gazebosim/gz-sim/blob/main/CODE_OF_CONDUCT.md).
-
-# Versioning
-
-This library uses [Semantic Versioning](https://semver.org/). Additionally,
-this library is part of the [Gazebo project](https://gazebosim.org)
-which periodically releases a versioned set of compatible and complimentary
-libraries. See the [Gazebo website](https://gazebosim.org) for
-version and release information.
-
-# License
-
-This library is licensed under [Apache 2.0](https://www.apache.org/licenses/LICENSE-2.0).
-See also the [LICENSE](https://github.com/gazebosim/gz-transport/raw/main/LICENSE)
-file.
+# Gazebo Transport
+
+**Maintainer:** caguero AT openrobotics DOT org
+
+[![GitHub open issues](https://img.shields.io/github/issues-raw/gazebosim/gz-transport.svg)](https://github.com/gazebosim/gz-transport/issues)
+[![GitHub open pull requests](https://img.shields.io/github/issues-pr-raw/gazebosim/gz-transport.svg)](https://github.com/gazebosim/gz-transport/pulls)
+[![Discourse topics](https://img.shields.io/discourse/https/community.gazebosim.org/topics.svg)](https://community.gazebosim.org)
+[![Hex.pm](https://img.shields.io/hexpm/l/plug.svg)](https://www.apache.org/licenses/LICENSE-2.0)
+
+Build | Status
+-- | --
+Test coverage | [![codecov](https://codecov.io/gh/gazebosim/gz-transport/branch/ign-transport11/graph/badge.svg)](https://codecov.io/gh/gazebosim/gz-transport/branch/ign-transport11)
+Ubuntu Focal | [![Build Status](https://build.osrfoundation.org/buildStatus/icon?job=ignition_transport-ci-ign-transport11-focal-amd64)](https://build.osrfoundation.org/job/ignition_transport-ci-ign-transport11-focal-amd64)
+Homebrew      | [![Build Status](https://build.osrfoundation.org/buildStatus/icon?job=ignition_transport-ci-ign-transport11-homebrew-amd64)](https://build.osrfoundation.org/job/ignition_transport-ci-ign-transport11-homebrew-amd64)
+Windows       | [![Build Status](https://build.osrfoundation.org/buildStatus/icon?job=ign_transport-ign-11-win)](https://build.osrfoundation.org/job/ign_transport-ign-11-win)
+
+Gazebo Transport, a component of [Gazebo](https://gazebosim.org), provides fast and efficient asynchronous message passing, services, and data logging.
+
+# Table of Contents
+
+[Features](#features)
+
+[Install](#install)
+
+[Usage](#usage)
+
+[Documentation](#documentation)
+
+[Testing](#testing)
+
+[Folder Structure](#folder-structure)
+
+[Contributing](#contributing)
+
+[Code of Conduct](#code-of-conduct)
+
+[Versioning](#versioning)
+
+[License](#license)
+
+# Features
+
+Gazebo Transport is an open source communication library that allows
+exchanging data between clients. In our context, a client is called a node.
+Nodes might be running within the same process in the same machine or in
+machines located in different continents. Gazebo Transport is multi-platform
+(Linux, Mac OS X, and Windows), so all the low level details, such as data
+alignment or endianness are hidden for you.
+
+Gazebo Transport uses Google Protocol buffers as the data serialization format
+for communicating between nodes. Users can define their own messages using the
+Protobuf utils, and then, exchange them between the nodes. Gazebo Transport
+discovers, serializes and delivers messages to the destinations using a
+combination of custom code and ZeroMQ.
+
+# Install
+
+See the [installation tutorial](https://gazebosim.org/api/transport/11.0/installation.html).
+
+# Usage
+
+See [tutorials](https://gazebosim.org/api/transport/11.0/tutorials.html)
+and the [example directory](https://github.com/gazebosim/gz-transport/blob/main/example/)
+in the source code.
+
+## Known issue of command line tools
+
+In the event that the installation is a mix of Debian and from source, command
+line tools from `gz-tools` may not work correctly.
+
+A workaround is to define the environment variable
+`IGN_CONFIG_PATH` to point to the location of the Gazebo library installation,
+where the YAML file for the package is found, such as
+```
+export IGN_CONFIG_PATH=/usr/local/share/ignition
+```
+
+This issue is tracked [here](https://github.com/gazebosim/gz-tools/issues/61).
+
+# Documentation
+
+Visit the [documentation page](https://gazebosim.org/api/transport/11.0/index.html).
+
+# Folder Structure
+
+```
+gz-transport
+├── conf        Configuration file for the integration with the `ign` CLI tool.
+├── docker      Dockerfile with gz-transport installed and scripts to build and run the code.
+├── example     Example programs that use most of the Gazebo Transport API.
+├── include     Header files that get installed.
+├── log         All the code related with Gazebo Transport logging.
+├── src         Source code of the core library.
+├── test        A directory of integration, performance and regression tests.
+└── tutorials   A set of tutorials about Gazebo Transport features.
+```
+
+# Contributing
+
+Please see the
+[contributing gude](https://gazebosim.org/docs/all/contributing).
+
+# Code of Conduct
+
+Please see
+[CODE_OF_CONDUCT.md](https://github.com/gazebosim/gz-sim/blob/main/CODE_OF_CONDUCT.md).
+
+# Versioning
+
+This library uses [Semantic Versioning](https://semver.org/). Additionally,
+this library is part of the [Gazebo project](https://gazebosim.org)
+which periodically releases a versioned set of compatible and complimentary
+libraries. See the [Gazebo website](https://gazebosim.org) for
+version and release information.
+
+# License
+
+This library is licensed under [Apache 2.0](https://www.apache.org/licenses/LICENSE-2.0).
+See also the [LICENSE](https://github.com/gazebosim/gz-transport/raw/main/LICENSE)
+file.