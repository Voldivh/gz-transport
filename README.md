--- conflicted
+++ resolved
@@ -1,139 +1,135 @@
-# Ignition Transport
-
-**Maintainer:** caguero AT openrobotics DOT org
-
-[![GitHub open issues](https://img.shields.io/github/issues-raw/ignitionrobotics/ign-transport.svg)](https://github.com/ignitionrobotics/ign-transport/issues)
-[![GitHub open pull requests](https://img.shields.io/github/issues-pr-raw/ignitionrobotics/ign-transport.svg)](https://github.com/ignitionrobotics/ign-transport/pulls)
-[![Discourse topics](https://img.shields.io/discourse/https/community.gazebosim.org/topics.svg)](https://community.gazebosim.org)
-[![Hex.pm](https://img.shields.io/hexpm/l/plug.svg)](https://www.apache.org/licenses/LICENSE-2.0)
-
-Build | Status
--- | --
-Test coverage | [![codecov](https://codecov.io/gh/ignitionrobotics/ign-transport/branch/master/graph/badge.svg)](https://codecov.io/gh/ignitionrobotics/ign-transport)
-Ubuntu Bionic | [![Build Status](https://build.osrfoundation.org/buildStatus/icon?job=ignition_transport-ci-master-bionic-amd64)](https://build.osrfoundation.org/job/ignition_transport-ci-master-bionic-amd64)
-Homebrew      | [![Build Status](https://build.osrfoundation.org/buildStatus/icon?job=ignition_transport-ci-master-homebrew-amd64)](https://build.osrfoundation.org/job/ignition_transport-ci-master-homebrew-amd64)
-Windows       | [![Build Status](https://build.osrfoundation.org/buildStatus/icon?job=ignition_transport-ci-master-windows7-amd64)](https://build.osrfoundation.org/job/ignition_transport-ci-master-windows7-amd64)
-
-Ignition Transport, a component of [Ignition Robotics](https://ignitionrobotics.org), provides fast and efficient asyncronous message passing, services, and data logging.
-
-# Table of Contents
-
-[Features](#features)
-
-[Install](#install)
-
-[Usage](#usage)
-
-[Documentation](#documentation)
-
-[Testing](#testing)
-
-<<<<<<< HEAD
-[Folder Structure](#folder-structure)
-
-[Contributing](#contributing)
-
-[Code of Conduct](#code-of-conduct)
-=======
-[Folder Structure](#markdown-header-folder-structure)
->>>>>>> 1e7e8d92
-
-[Versioning](#versioning)
-
-[License](#license)
-
-# Features
-
-Ignition Transport is an open source communication library that allows
-exchanging data between clients. In our context, a client is called a node.
-Nodes might be running within the same process in the same machine or in
-machines located in different continents. Ignition Transport is multi-platform
-(Linux, Mac OS X, and Windows), so all the low level details, such as data
-alignment or endianness are hidden for you.
-
-Ignition Transport uses Google Protocol buffers as the data serialization format
-for communicating between nodes. Users can define their own messages using the
-Protobuf utils, and then, exchange them between the nodes. Ignition Transport
-discovers, serializes and delivers messages to the destinations using a
-combination of custom code and ZeroMQ.
-
-# Install
-
-See the [installation tutorial](https://ignitionrobotics.org/api/transport/9.0/installation.html).
-
-# Usage
-
-See [tutorials](https://ignitionrobotics.org/api/transport/9.0/tutorials.html)
-and the [example directory](https://github.com/ignitionrobotics/ign-transport/blob/master/example/)
-in the source code.
-
-## Known issue of command line tools
-
-In the event that the installation is a mix of Debian and from source, command
-line tools from `ign-tools` may not work correctly.
-
-A workaround for a single package is to define the environment variable
-`IGN_CONFIG_PATH` to point to the location of the Ignition library installation,
-where the YAML file for the package is found, such as
-```
-export IGN_CONFIG_PATH=/usr/local/share/ignition
-```
-
-However, that environment variable only takes a single path, which means if the
-installations from source are in different locations, only one can be specified.
-
-Another workaround for working with multiple Ignition libraries on the command
-line is using symbolic links to each library's YAML file.
-```
-mkdir ~/.ignition/tools/configs -p
-cd ~/.ignition/tools/configs/
-ln -s /usr/local/share/ignition/fuel4.yaml .
-ln -s /usr/local/share/ignition/transport7.yaml .
-ln -s /usr/local/share/ignition/transportlog7.yaml .
-...
-export IGN_CONFIG_PATH=$HOME/.ignition/tools/configs
-```
-
-This issue is tracked [here](https://github.com/ignitionrobotics/ign-tools/issues/8).
-
-# Documentation
-
-Visit the [documentation page](https://ignitionrobotics.org/api/transport/8.0/index.html).
-
-# Folder Structure
-
-```
-ign-transport
-├── conf        Configuration file for the integration with the `ign` CLI tool.
-├── example     Example programs that use most of the Ignition Transport API.
-├── include     Header files that get installed.
-├── log         All the code related with Ignition Transport logging.
-├── src         Source code of the core library.
-├── test        A directory of integration, performance and regression tests.
-├── tools       Scripts for continuous integration testing.
-└── tutorials   A set of tutorials about Ignition Transport features.
-```
-
-# Contributing
-
-Please see
-[CONTRIBUTING.md](https://github.com/ignitionrobotics/ign-gazebo/blob/master/CONTRIBUTING.md).
-
-# Code of Conduct
-
-Please see
-[CODE_OF_CONDUCT.md](https://github.com/ignitionrobotics/ign-gazebo/blob/master/CODE_OF_CONDUCT.md).
-
-# Versioning
-
-This library uses [Semantic Versioning](https://semver.org/). Additionally,
-this library is part of the [Ignition Robotics project](https://ignitionrobotics.org)
-which periodically releases a versioned set of compatible and complimentary
-libraries. See the [Ignition Robotics website](https://ignitionrobotics.org) for
-version and release information.
-
-# License
-
-This library is licensed under [Apache 2.0](https://www.apache.org/licenses/LICENSE-2.0).
-See also the [LICENSE](https://github.com/ignitionrobotics/ign-transport/raw/master/LICENSE)
-file.
+# Ignition Transport
+
+**Maintainer:** caguero AT openrobotics DOT org
+
+[![GitHub open issues](https://img.shields.io/github/issues-raw/ignitionrobotics/ign-transport.svg)](https://github.com/ignitionrobotics/ign-transport/issues)
+[![GitHub open pull requests](https://img.shields.io/github/issues-pr-raw/ignitionrobotics/ign-transport.svg)](https://github.com/ignitionrobotics/ign-transport/pulls)
+[![Discourse topics](https://img.shields.io/discourse/https/community.gazebosim.org/topics.svg)](https://community.gazebosim.org)
+[![Hex.pm](https://img.shields.io/hexpm/l/plug.svg)](https://www.apache.org/licenses/LICENSE-2.0)
+
+Build | Status
+-- | --
+Test coverage | [![codecov](https://codecov.io/gh/ignitionrobotics/ign-transport/branch/ign-transport9/graph/badge.svg)](https://codecov.io/gh/ignitionrobotics/ign-transport)
+Ubuntu Bionic | [![Build Status](https://build.osrfoundation.org/buildStatus/icon?job=ignition_transport-ci-ign-transport9-bionic-amd64)](https://build.osrfoundation.org/job/ignition_transport-ci-master-bionic-amd64)
+Homebrew      | [![Build Status](https://build.osrfoundation.org/buildStatus/icon?job=ignition_transport-ci-ign-transport9-homebrew-amd64)](https://build.osrfoundation.org/job/ignition_transport-ci-master-homebrew-amd64)
+Windows       | [![Build Status](https://build.osrfoundation.org/buildStatus/icon?job=ignition_transport-ci-ign-transport9-windows7-amd64)](https://build.osrfoundation.org/job/ignition_transport-ci-master-windows7-amd64)
+
+Ignition Transport, a component of [Ignition Robotics](https://ignitionrobotics.org), provides fast and efficient asyncronous message passing, services, and data logging.
+
+# Table of Contents
+
+[Features](#features)
+
+[Install](#install)
+
+[Usage](#usage)
+
+[Documentation](#documentation)
+
+[Testing](#testing)
+
+[Folder Structure](#folder-structure)
+
+[Contributing](#contributing)
+
+[Code of Conduct](#code-of-conduct)
+
+[Versioning](#versioning)
+
+[License](#license)
+
+# Features
+
+Ignition Transport is an open source communication library that allows
+exchanging data between clients. In our context, a client is called a node.
+Nodes might be running within the same process in the same machine or in
+machines located in different continents. Ignition Transport is multi-platform
+(Linux, Mac OS X, and Windows), so all the low level details, such as data
+alignment or endianness are hidden for you.
+
+Ignition Transport uses Google Protocol buffers as the data serialization format
+for communicating between nodes. Users can define their own messages using the
+Protobuf utils, and then, exchange them between the nodes. Ignition Transport
+discovers, serializes and delivers messages to the destinations using a
+combination of custom code and ZeroMQ.
+
+# Install
+
+See the [installation tutorial](https://ignitionrobotics.org/api/transport/9.0/installation.html).
+
+# Usage
+
+See [tutorials](https://ignitionrobotics.org/api/transport/9.0/tutorials.html)
+and the [example directory](https://github.com/ignitionrobotics/ign-transport/blob/ign-transport9/example/)
+in the source code.
+
+## Known issue of command line tools
+
+In the event that the installation is a mix of Debian and from source, command
+line tools from `ign-tools` may not work correctly.
+
+A workaround for a single package is to define the environment variable
+`IGN_CONFIG_PATH` to point to the location of the Ignition library installation,
+where the YAML file for the package is found, such as
+```
+export IGN_CONFIG_PATH=/usr/local/share/ignition
+```
+
+However, that environment variable only takes a single path, which means if the
+installations from source are in different locations, only one can be specified.
+
+Another workaround for working with multiple Ignition libraries on the command
+line is using symbolic links to each library's YAML file.
+```
+mkdir ~/.ignition/tools/configs -p
+cd ~/.ignition/tools/configs/
+ln -s /usr/local/share/ignition/fuel4.yaml .
+ln -s /usr/local/share/ignition/transport7.yaml .
+ln -s /usr/local/share/ignition/transportlog7.yaml .
+...
+export IGN_CONFIG_PATH=$HOME/.ignition/tools/configs
+```
+
+This issue is tracked [here](https://github.com/ignitionrobotics/ign-tools/issues/8).
+
+# Documentation
+
+Visit the [documentation page](https://ignitionrobotics.org/api/transport/8.0/index.html).
+
+# Folder Structure
+
+```
+ign-transport
+├── conf        Configuration file for the integration with the `ign` CLI tool.
+├── example     Example programs that use most of the Ignition Transport API.
+├── include     Header files that get installed.
+├── log         All the code related with Ignition Transport logging.
+├── src         Source code of the core library.
+├── test        A directory of integration, performance and regression tests.
+├── tools       Scripts for continuous integration testing.
+└── tutorials   A set of tutorials about Ignition Transport features.
+```
+
+# Contributing
+
+Please see
+[CONTRIBUTING.md](https://github.com/ignitionrobotics/ign-gazebo/blob/master/CONTRIBUTING.md).
+
+# Code of Conduct
+
+Please see
+[CODE_OF_CONDUCT.md](https://github.com/ignitionrobotics/ign-gazebo/blob/master/CODE_OF_CONDUCT.md).
+
+# Versioning
+
+This library uses [Semantic Versioning](https://semver.org/). Additionally,
+this library is part of the [Ignition Robotics project](https://ignitionrobotics.org)
+which periodically releases a versioned set of compatible and complimentary
+libraries. See the [Ignition Robotics website](https://ignitionrobotics.org) for
+version and release information.
+
+# License
+
+This library is licensed under [Apache 2.0](https://www.apache.org/licenses/LICENSE-2.0).
+See also the [LICENSE](https://github.com/ignitionrobotics/ign-transport/raw/master/LICENSE)
+file.